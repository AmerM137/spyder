# -*- coding: utf-8 -*-
#
# Copyright © Spyder Project Contributors
# Licensed under the terms of the MIT License
# (see spyder/__init__.py for details)

"""Find in files widget"""

# pylint: disable=C0103
# pylint: disable=R0903
# pylint: disable=R0911
# pylint: disable=R0201

# Standard library imports
from __future__ import with_statement, print_function
import fnmatch
import os
import os.path as osp
import re
import sys
import math
import traceback

# Third party imports
from qtpy.compat import getexistingdirectory
from qtpy.QtGui import QAbstractTextDocumentLayout, QTextDocument
from qtpy.QtCore import QMutex, QMutexLocker, Qt, QThread, Signal, Slot, QSize
from qtpy.QtWidgets import (QHBoxLayout, QLabel, QListWidget, QSizePolicy,
                            QTreeWidgetItem, QVBoxLayout, QWidget,
                            QStyledItemDelegate, QStyleOptionViewItem,
                            QApplication, QStyle, QListWidgetItem)

# Local imports
from spyder.config.base import _
from spyder.py3compat import getcwd, to_text_string
from spyder.utils import icon_manager as ima
from spyder.utils.encoding import is_text_file
from spyder.widgets.comboboxes import PatternComboBox
from spyder.widgets.onecolumntree import OneColumnTree
from spyder.utils.qthelpers import create_toolbutton, get_icon

from spyder.config.gui import get_font
from spyder.widgets.waitingspinner import QWaitingSpinner


ON = 'on'
OFF = 'off'

CWD = 0
PROJECT = 1
FILE_PATH = 2
EXTERNAL_PATH = 4

MAX_PATH_LENGTH = 60
MAX_PATH_HISTORY = 15


def truncate_path(text):
    ellipsis = '...'
    part_len = (MAX_PATH_LENGTH - len(ellipsis)) / 2.0
    left_text = text[:int(math.ceil(part_len))]
    right_text = text[-int(math.floor(part_len)):]
    return left_text + ellipsis + right_text


class SearchThread(QThread):
    """Find in files search thread"""
    sig_finished = Signal(bool)
    sig_current_file = Signal(str)
    sig_current_folder = Signal(str)
    sig_file_match = Signal(tuple, int)
    sig_out_print = Signal(object)

    def __init__(self, parent):
        QThread.__init__(self, parent)
        self.mutex = QMutex()
        self.stopped = None
        self.results = None
        self.pathlist = None
        self.total_matches = None
        self.error_flag = None
        self.rootpath = None
        self.python_path = None
        self.hg_manifest = None
        self.exclude = None
        self.texts = None
        self.text_re = None
        self.completed = None
        self.case_sensitive = True
        self.get_pythonpath_callback = None
        self.results = {}
        self.total_matches = 0
        self.is_file = False

    def initialize(self, path, is_file, exclude,
                   texts, text_re, case_sensitive):
        self.rootpath = path
        self.python_path = False
        self.hg_manifest = False
        self.exclude = re.compile(exclude)
        self.texts = texts
        self.text_re = text_re
        self.is_file = is_file
        self.stopped = False
        self.completed = False
        self.case_sensitive = case_sensitive

    def run(self):
        try:
            self.filenames = []
            if self.is_file:
                self.find_string_in_file(self.rootpath)
            else:
                self.find_files_in_path(self.rootpath)
        except Exception:
            # Important note: we have to handle unexpected exceptions by
            # ourselves because they won't be catched by the main thread
            # (known QThread limitation/bug)
            traceback.print_exc()
            self.error_flag = _("Unexpected error: see internal console")
        self.stop()
        self.sig_finished.emit(self.completed)

    def stop(self):
        with QMutexLocker(self.mutex):
            self.stopped = True

    def find_files_in_path(self, path):
        if self.pathlist is None:
            self.pathlist = []
        self.pathlist.append(path)
        for path, dirs, files in os.walk(path):
            with QMutexLocker(self.mutex):
                if self.stopped:
                    return False
            try:
                for d in dirs[:]:
                    dirname = os.path.join(path, d)
                    if re.search(self.exclude, dirname + os.sep):
                        dirs.remove(d)
                for f in files:
                    filename = os.path.join(path, f)
                    if re.search(self.exclude, filename):
                        continue
                    if is_text_file(filename):
                        self.find_string_in_file(filename)
            except re.error:
                self.error_flag = _("invalid regular expression")
                return False
        return True

    def find_string_in_file(self, fname):
        self.error_flag = False
        self.sig_current_file.emit(fname)
        try:
            for lineno, line in enumerate(open(fname, 'rb')):
                for text, enc in self.texts:
                    line_search = line
                    if not self.case_sensitive:
                        line_search = line_search.lower()
                    if self.text_re:
                        found = re.search(text, line_search)
                        if found is not None:
                            break
                    else:
                        found = line_search.find(text)
                        if found > -1:
                            break
                try:
                    line_dec = line.decode(enc)
                except UnicodeDecodeError:
                    line_dec = line
                if not self.case_sensitive:
                    line = line.lower()
                if self.text_re:
                    for match in re.finditer(text, line):
                        self.total_matches += 1
                        self.sig_file_match.emit((osp.abspath(fname),
                                                  lineno + 1,
                                                  match.start(),
                                                  match.end(), line_dec),
                                                 self.total_matches)
                else:
                    found = line.find(text)
                    while found > -1:
                        self.total_matches += 1
                        self.sig_file_match.emit((osp.abspath(fname),
                                                  lineno + 1,
                                                  found,
                                                  found + len(text), line_dec),
                                                 self.total_matches)
                        for text, enc in self.texts:
                            found = line.find(text, found + 1)
                            if found > -1:
                                break
        except IOError as xxx_todo_changeme:
            (_errno, _strerror) = xxx_todo_changeme.args
            self.error_flag = _("permission denied errors were encountered")
        self.completed = True

    def get_results(self):
        return self.results, self.pathlist, self.total_matches, self.error_flag


class ExternalPathItem(QListWidgetItem):
    def __init__(self, parent, path):
        self.path = path
        QListWidgetItem.__init__(self, self.__repr__(), parent)

    def __repr__(self):
        if len(self.path) > MAX_PATH_LENGTH:
            return truncate_path(self.path)
        return self.path

    def __str__(self):
        return self.__repr__()

    def __unicode__(self):
        return self.__repr__()


class FindOptions(QWidget):
    """Find widget with options"""
    REGEX_INVALID = "background-color:rgb(255, 175, 90);"
    find = Signal()
    stop = Signal()

    def __init__(self, parent, search_text, search_text_regexp, search_path,
                 exclude, exclude_idx, exclude_regexp,
                 supported_encodings, in_python_path, more_options,
<<<<<<< HEAD
                 external_path_history):
=======
                 case_sensitive):
>>>>>>> 071bd0ee
        QWidget.__init__(self, parent)

        if search_path is None:
            search_path = getcwd()

        self.path = ''
        self.project_path = None
        self.file_path = None
        self.external_path = None
        self.external_path_history = external_path_history

        if not isinstance(search_text, (list, tuple)):
            search_text = [search_text]
        if not isinstance(search_path, (list, tuple)):
            search_path = [search_path]
        if not isinstance(exclude, (list, tuple)):
            exclude = [exclude]
        if not isinstance(external_path_history, (list, tuple)):
            external_path_history = [external_path_history]

        self.supported_encodings = supported_encodings

        # Layout 1
        hlayout1 = QHBoxLayout()
        self.search_text = PatternComboBox(self, search_text,
                                           _("Search pattern"))
        self.edit_regexp = create_toolbutton(self,
                                             icon=ima.icon('advanced'),
                                             tip=_('Regular expression'))
        self.case_button = create_toolbutton(self,
                                             icon=get_icon("upper_lower.png"),
                                             tip=_("Case Sensitive"))
        self.case_button.setCheckable(True)
        self.case_button.setChecked(case_sensitive)
        self.edit_regexp.setCheckable(True)
        self.edit_regexp.setChecked(search_text_regexp)
        self.more_widgets = ()
        self.more_options = create_toolbutton(self,
                                              toggled=self.toggle_more_options)
        self.more_options.setCheckable(True)
        self.more_options.setChecked(more_options)

        self.ok_button = create_toolbutton(self, text=_("Search"),
                                           icon=ima.icon('find'),
                                           triggered=lambda: self.find.emit(),
                                           tip=_("Start search"),
                                           text_beside_icon=True)
        self.ok_button.clicked.connect(self.update_combos)
        self.stop_button = create_toolbutton(self, text=_("Stop"),
                                             icon=ima.icon('editclear'),
                                             triggered=lambda:
                                             self.stop.emit(),
                                             tip=_("Stop search"),
                                             text_beside_icon=True)
        self.stop_button.setEnabled(False)
        for widget in [self.search_text, self.edit_regexp, self.case_button,
                       self.ok_button, self.stop_button, self.more_options]:
            hlayout1.addWidget(widget)

        # Layout 2
        hlayout2 = QHBoxLayout()
        self.exclude_pattern = PatternComboBox(self, exclude,
                                               _("Excluded filenames pattern"))
        if exclude_idx is not None and exclude_idx >= 0 \
           and exclude_idx < self.exclude_pattern.count():
            self.exclude_pattern.setCurrentIndex(exclude_idx)
        self.exclude_regexp = create_toolbutton(self,
                                                icon=ima.icon('advanced'),
                                                tip=_('Regular expression'))
        self.exclude_regexp.setCheckable(True)
        self.exclude_regexp.setChecked(exclude_regexp)
        exclude_label = QLabel(_("Exclude:"))
        exclude_label.setBuddy(self.exclude_pattern)
        for widget in [exclude_label, self.exclude_pattern,
                       self.exclude_regexp]:
            hlayout2.addWidget(widget)

        # Layout 3
        hlayout3 = QHBoxLayout()

        search_on_label = QLabel(_("Search in:"))
        self.path_selection_combo = PatternComboBox(self, exclude,
                                                    _('Search directory'))
        self.path_selection_combo.setEditable(False)
        self.path_selection_contents = QListWidget(self.path_selection_combo)
        self.path_selection_contents.hide()
        self.path_selection_combo.setModel(
            self.path_selection_contents.model())

        self.path_selection_contents.addItem(_("Current working directory"))
        item = self.path_selection_contents.item(0)
        item.setToolTip(_("Search in all files and "
                          "directories present on the"
                          "current Spyder path"))

        self.path_selection_contents.addItem(_("Project"))
        item = self.path_selection_contents.item(1)
        item.setToolTip(_("Search in all files and "
                          "directories present on the"
                          "current project path "
                          "(If opened)"))
        item.setFlags(item.flags() & ~Qt.ItemIsEnabled)

        self.path_selection_contents.addItem(_("File"))
        item = self.path_selection_contents.item(2)
        item.setToolTip(_("Search in current opened file"))

        self.path_selection_contents.addItem(_("Select other directory"))
        item = self.path_selection_contents.item(3)
        item.setToolTip(_("Search in other folder present on the file system"))

        self.path_selection_combo.insertSeparator(3)
        self.path_selection_combo.insertSeparator(5)
        for path in external_path_history:
            item = ExternalPathItem(None, path)
            self.path_selection_contents.addItem(item)

        self.path_selection_combo.currentIndexChanged.connect(
            self.path_selection_changed)

        hlayout3.addWidget(search_on_label)
        hlayout3.addWidget(self.path_selection_combo)

        self.search_text.valid.connect(lambda valid: self.find.emit())
        self.exclude_pattern.valid.connect(lambda valid: self.find.emit())

        vlayout = QVBoxLayout()
        vlayout.setContentsMargins(0, 0, 0, 0)
        vlayout.addLayout(hlayout1)
        vlayout.addLayout(hlayout2)
        vlayout.addLayout(hlayout3)
        self.more_widgets = (hlayout2,)
        self.toggle_more_options(more_options)
        self.setLayout(vlayout)

        self.setSizePolicy(QSizePolicy.Expanding, QSizePolicy.Minimum)

    @Slot(bool)
    def toggle_more_options(self, state):
        for layout in self.more_widgets:
            for index in range(layout.count()):
                if state and self.isVisible() or not state:
                    layout.itemAt(index).widget().setVisible(state)
        if state:
            icon = ima.icon('options_less')
            tip = _('Hide advanced options')
        else:
            icon = ima.icon('options_more')
            tip = _('Show advanced options')
        self.more_options.setIcon(icon)
        self.more_options.setToolTip(tip)

    @Slot()
    def path_selection_changed(self):
        idx = self.path_selection_combo.currentIndex()
        if idx == EXTERNAL_PATH:
            external_path = self.select_directory()
            if len(external_path) > 0:
                item = ExternalPathItem(None, external_path)
                self.path_selection_contents.addItem(item)

                total_items = (self.path_selection_combo.count() -
                               MAX_PATH_HISTORY)
                for i in range(6, total_items):
                    self.path_selection_contents.takeItem(i)

                self.path_selection_combo.setCurrentIndex(
                    self.path_selection_combo.count() - 1)
            else:
                self.path_selection_combo.setCurrentIndex(CWD)
        elif idx > EXTERNAL_PATH:
            item = self.path_selection_contents.item(idx)
            self.external_path = item.path

    def update_combos(self):
        self.search_text.lineEdit().returnPressed.emit()
        self.exclude_pattern.lineEdit().returnPressed.emit()

    def set_search_text(self, text):
        if text:
            self.search_text.add_text(text)
            self.search_text.lineEdit().selectAll()
        self.search_text.setFocus()

    def get_options(self, all=False):
        # Getting options
        self.search_text.lineEdit().setStyleSheet("")
        self.exclude_pattern.lineEdit().setStyleSheet("")

        utext = to_text_string(self.search_text.currentText())
        if not utext:
            return
        try:
            texts = [(utext.encode('utf-8'), 'utf-8')]
        except UnicodeEncodeError:
            texts = []
            for enc in self.supported_encodings:
                try:
                    texts.append((utext.encode(enc), enc))
                except UnicodeDecodeError:
                    pass
        text_re = self.edit_regexp.isChecked()
        exclude = to_text_string(self.exclude_pattern.currentText())
        exclude_re = self.exclude_regexp.isChecked()
        case_sensitive = self.case_button.isChecked()
        python_path = False

<<<<<<< HEAD
        file_search = False
        selection_idx = self.path_selection_combo.currentIndex()
        if selection_idx == CWD:
=======
        if not case_sensitive:
            texts = [(text[0].lower(), text[1]) for text in texts]

        global_path_search = self.global_path_search.isChecked()
        project_search = self.project_search.isChecked()
        file_search = self.file_search.isChecked()

        if global_path_search:
>>>>>>> 071bd0ee
            path = self.path
        elif selection_idx == PROJECT:
            path = self.project_path
        elif selection_idx == FILE_PATH:
            path = self.file_path
            file_search = True
        else:
            path = self.external_path

        # Finding text occurrences
        if not exclude_re:
            exclude = fnmatch.translate(exclude)
        else:
            try:
                exclude = re.compile(exclude)
            except Exception:
                exclude_edit = self.exclude_pattern.lineEdit()
                exclude_edit.setStyleSheet(self.REGEX_INVALID)
                return None

        if text_re:
            try:
                texts = [(re.compile(x[0]), x[1]) for x in texts]
            except Exception:
                self.search_text.lineEdit().setStyleSheet(self.REGEX_INVALID)
                return None

        if all:
            search_text = [to_text_string(self.search_text.itemText(index))
                           for index in range(self.search_text.count())]
            exclude = [to_text_string(self.exclude_pattern.itemText(index))
                       for index in range(self.exclude_pattern.count())]
            path_history = [to_text_string(
                            self.path_selection_contents.item(index))
                            for index in range(
                                6, self.path_selection_combo.count())]
            exclude_idx = self.exclude_pattern.currentIndex()
            more_options = self.more_options.isChecked()
            return (search_text, text_re, [],
                    exclude, exclude_idx, exclude_re,
<<<<<<< HEAD
                    python_path, more_options, path_history)
=======
                    python_path, more_options, case_sensitive)
>>>>>>> 071bd0ee
        else:
            return (path, file_search, exclude, texts, text_re, case_sensitive)

    @Slot()
    def select_directory(self):
        """Select directory"""
        directory = getexistingdirectory(self, _("Select directory"),
                                         self.path)
        if directory:
            directory = to_text_string(osp.abspath(to_text_string(directory)))
        return directory

    def set_directory(self, directory):
        self.path = to_text_string(osp.abspath(to_text_string(directory)))

    def set_project_path(self, path):
        self.project_path = to_text_string(osp.abspath(to_text_string(path)))
        item = self.path_selection_contents.item(PROJECT)
        item.setFlags(item.flags() | Qt.ItemIsEnabled)

    def disable_project_search(self):
        item = self.path_selection_contents.item(PROJECT)
        item.setFlags(item.flags() & ~Qt.ItemIsEnabled)
        self.project_path = None

    def set_file_path(self, path):
        self.file_path = path

    def keyPressEvent(self, event):
        """Reimplemented to handle key events"""
        ctrl = event.modifiers() & Qt.ControlModifier
        shift = event.modifiers() & Qt.ShiftModifier
        if event.key() in (Qt.Key_Enter, Qt.Key_Return):
            self.find.emit()
        elif event.key() == Qt.Key_F and ctrl and shift:
            # Toggle find widgets
            self.parent().toggle_visibility.emit(not self.isVisible())
        else:
            QWidget.keyPressEvent(self, event)


class LineMatchItem(QTreeWidgetItem):
    def __init__(self, parent, lineno, colno, match):
        self.lineno = lineno
        self.colno = colno
        self.match = match
        QTreeWidgetItem.__init__(self, parent, [self.__repr__()],
                                 QTreeWidgetItem.Type)

    def __repr__(self):
        match = to_text_string(self.match).rstrip()
        font = get_font()
        _str = to_text_string("<b>{1}</b> ({2}): "
                              "<span style='font-family:{0};"
                              "font-size:75%;'>{3}</span>")
        return _str.format(font.family(), self.lineno, self.colno, match)

    def __unicode__(self):
        return self.__repr__()

    def __str__(self):
        return self.__repr__()

    def __lt__(self, x):
        return self.lineno < x.lineno

    def __ge__(self, x):
        return self.lineno >= x.lineno


class FileMatchItem(QTreeWidgetItem):
    def __init__(self, parent, filename, sorting):

        self.sorting = sorting
        self.filename = osp.basename(filename)

        title_format = to_text_string('<b>{0}</b><br>'
                                      '<small><em>{1}</em>'
                                      '</small>')
        title = (title_format.format(osp.basename(filename),
                                     osp.dirname(filename)))
        QTreeWidgetItem.__init__(self, parent, [title], QTreeWidgetItem.Type)

        self.setToolTip(0, filename)

    def __lt__(self, x):
        if self.sorting['status'] == ON:
            return self.filename < x.filename
        else:
            return False

    def __ge__(self, x):
        if self.sorting['status'] == ON:
            return self.filename >= x.filename
        else:
            return False


class ItemDelegate(QStyledItemDelegate):
    def __init__(self, parent):
        QStyledItemDelegate.__init__(self, parent)

    def paint(self, painter, option, index):
        options = QStyleOptionViewItem(option)
        self.initStyleOption(options, index)

        style = (QApplication.style() if options.widget is None
                 else options.widget.style())

        doc = QTextDocument()
        doc.setDocumentMargin(0)
        doc.setHtml(options.text)

        options.text = ""
        style.drawControl(QStyle.CE_ItemViewItem, options, painter)

        ctx = QAbstractTextDocumentLayout.PaintContext()

        textRect = style.subElementRect(QStyle.SE_ItemViewItemText, options)
        painter.save()

        painter.translate(textRect.topLeft())
        painter.setClipRect(textRect.translated(-textRect.topLeft()))
        doc.documentLayout().draw(painter, ctx)
        painter.restore()

    def sizeHint(self, option, index):
        options = QStyleOptionViewItem(option)
        self.initStyleOption(options, index)

        doc = QTextDocument()
        doc.setHtml(options.text)
        doc.setTextWidth(options.rect.width())

        return QSize(doc.idealWidth(), doc.size().height())


class ResultsBrowser(OneColumnTree):
    def __init__(self, parent):
        OneColumnTree.__init__(self, parent)
        self.search_text = None
        self.results = None
        self.total_matches = None
        self.error_flag = None
        self.completed = None
        self.sorting = {}
        self.data = None
        self.files = None
        self.set_title('')
        self.set_sorting(OFF)
        self.setSortingEnabled(False)
        self.root_items = None
        self.sortByColumn(0, Qt.AscendingOrder)
        self.setItemDelegate(ItemDelegate(self))
        self.setUniformRowHeights(False)
        self.header().sectionClicked.connect(self.sort_section)

    def activated(self, item):
        """Double-click event"""
        itemdata = self.data.get(id(self.currentItem()))
        if itemdata is not None:
            filename, lineno, colno = itemdata
            self.parent().edit_goto.emit(filename, lineno, self.search_text)

    def set_sorting(self, flag):
        """Enable result sorting after search is complete."""
        self.sorting['status'] = flag
        self.header().setSectionsClickable(flag == ON)

    @Slot(int)
    def sort_section(self, idx):
        self.setSortingEnabled(True)

    def clicked(self, item):
        """Click event"""
        self.activated(item)

    def clear_title(self, search_text):
        self.clear()
        self.setSortingEnabled(False)
        self.num_files = 0
        self.data = {}
        self.files = {}
        self.set_sorting(OFF)
        self.search_text = search_text
        title = "'%s' - " % search_text
        text = _('String not found')
        self.set_title(title + text)

    def truncate_result(self, line, start, end):
        ellipsis = '...'
        max_line_length = 80
        max_num_char_fragment = 40

        html_escape_table = {
            "&": "&amp;",
            '"': "&quot;",
            "'": "&apos;",
            ">": "&gt;",
            "<": "&lt;",
        }

        def html_escape(text):
            """Produce entities within text."""
            return "".join(html_escape_table.get(c, c) for c in text)

        line = to_text_string(line)
        left, match, right = line[:start], line[start:end], line[end:]

        if len(line) > max_line_length:
            offset = (len(line) - len(match)) // 2

            left = left.split(' ')
            num_left_words = len(left)

            if num_left_words == 1:
                left = left[0]
                if len(left) > max_num_char_fragment:
                    left = ellipsis + left[-offset:]
                left = [left]

            right = right.split(' ')
            num_right_words = len(right)

            if num_right_words == 1:
                right = right[0]
                if len(right) > max_num_char_fragment:
                    right = right[:offset] + ellipsis
                right = [right]

            left = left[-4:]
            right = right[:4]

            if len(left) < num_left_words:
                left = [ellipsis] + left

            if len(right) < num_right_words:
                right = right + [ellipsis]

            left = ' '.join(left)
            right = ' '.join(right)

            if len(left) > max_num_char_fragment:
                left = ellipsis + left[-30:]

            if len(right) > max_num_char_fragment:
                right = right[:30] + ellipsis

        line_match_format = to_text_string('{0}<b>{1}</b>{2}')
        left = html_escape(left)
        right = html_escape(right)
        match = html_escape(match)
        trunc_line = line_match_format.format(left, match, right)
        return trunc_line

    @Slot(tuple, int)
    def append_result(self, results, num_matches):
        """Real-time update of search results"""
        filename, lineno, colno, match_end, line = results

        if filename not in self.files:
            file_item = FileMatchItem(self, filename, self.sorting)
            file_item.setExpanded(True)
            self.files[filename] = file_item
            self.num_files += 1

        search_text = self.search_text
        title = "'%s' - " % search_text
        nb_files = self.num_files
        if nb_files == 0:
            text = _('String not found')
        else:
            text_matches = _('matches in')
            text_files = _('file')
            if nb_files > 1:
                text_files += 's'
            text = "%d %s %d %s" % (num_matches, text_matches,
                                    nb_files, text_files)
        self.set_title(title + text)

        file_item = self.files[filename]
        line = self.truncate_result(line, colno, match_end)
        item = LineMatchItem(file_item, lineno, colno, line)
        self.data[id(item)] = (filename, lineno, colno)


class FileProgressBar(QWidget):
    """Simple progress spinner with a label"""

    def __init__(self, parent):
        QWidget.__init__(self, parent)

        self.status_text = QLabel(self)
        self.spinner = QWaitingSpinner(self, centerOnParent=False)
        self.spinner.setNumberOfLines(12)
        self.spinner.setInnerRadius(2)
        self.spinner.start()
        layout = QHBoxLayout()
        layout.addWidget(self.spinner)
        layout.addWidget(self.status_text)
        self.setLayout(layout)

    @Slot(str)
    def set_label_path(self, path, folder=False):
        text = truncate_path(path)
        if not folder:
            status_str = _(u' Scanning: {0}').format(text)
        else:
            status_str = _(u' Searching for files in folder: {0}').format(text)
        self.status_text.setText(status_str)

    def reset(self):
        self.status_text.setText(_("  Searching for files..."))


class FindInFilesWidget(QWidget):
    """
    Find in files widget
    """
    sig_finished = Signal()

    def __init__(self, parent,
                 search_text=r"# ?TODO|# ?FIXME|# ?XXX",
                 search_text_regexp=True, search_path=None,
                 exclude=r"\.pyc$|\.orig$|\.hg|\.svn", exclude_idx=None,
                 exclude_regexp=True,
                 supported_encodings=("utf-8", "iso-8859-1", "cp1252"),
                 in_python_path=False, more_options=False,
<<<<<<< HEAD
                 external_path_history=[]):
=======
                 case_sensitive=True):
>>>>>>> 071bd0ee
        QWidget.__init__(self, parent)

        self.setWindowTitle(_('Find in files'))

        self.search_thread = None
        self.search_path = ''
        self.get_pythonpath_callback = None

        self.status_bar = FileProgressBar(self)
        self.status_bar.hide()
        self.find_options = FindOptions(self, search_text, search_text_regexp,
                                        search_path,
                                        exclude, exclude_idx, exclude_regexp,
                                        supported_encodings, in_python_path,
<<<<<<< HEAD
                                        more_options, external_path_history)
=======
                                        more_options, case_sensitive)
>>>>>>> 071bd0ee
        self.find_options.find.connect(self.find)
        self.find_options.stop.connect(self.stop_and_reset_thread)

        self.result_browser = ResultsBrowser(self)

        hlayout = QHBoxLayout()
        hlayout.addWidget(self.result_browser)

        layout = QVBoxLayout()
        left, _x, right, bottom = layout.getContentsMargins()
        layout.setContentsMargins(left, 0, right, bottom)
        layout.addWidget(self.find_options)
        layout.addLayout(hlayout)
        layout.addWidget(self.status_bar)
        self.setLayout(layout)

    def set_search_text(self, text):
        """Set search pattern"""
        self.find_options.set_search_text(text)

    def find(self):
        """Call the find function"""
        options = self.find_options.get_options()
        if options is None:
            return
        self.stop_and_reset_thread(ignore_results=True)
        self.search_thread = SearchThread(self)
        self.search_thread.get_pythonpath_callback = (
            self.get_pythonpath_callback)
        self.search_thread.sig_finished.connect(self.search_complete)
        self.search_thread.sig_current_file.connect(
            lambda x: self.status_bar.set_label_path(x, folder=False)
        )
        self.search_thread.sig_current_folder.connect(
            lambda x: self.status_bar.set_label_path(x, folder=True)
        )
        self.search_thread.sig_file_match.connect(
            self.result_browser.append_result
        )
        self.search_thread.sig_out_print.connect(
            lambda x: sys.stdout.write(str(x) + "\n")
        )
        self.status_bar.reset()
        self.result_browser.clear_title(
            self.find_options.search_text.currentText())
        self.search_thread.initialize(*options)
        self.search_thread.start()
        self.find_options.ok_button.setEnabled(False)
        self.find_options.stop_button.setEnabled(True)
        self.status_bar.show()

    def stop_and_reset_thread(self, ignore_results=False):
        """Stop current search thread and clean-up"""
        if self.search_thread is not None:
            if self.search_thread.isRunning():
                if ignore_results:
                    self.search_thread.sig_finished.disconnect(
                        self.search_complete)
                self.search_thread.stop()
                self.search_thread.wait()
            self.search_thread.setParent(None)
            self.search_thread = None

    def closing_widget(self):
        """Perform actions before widget is closed"""
        self.stop_and_reset_thread(ignore_results=True)

    def search_complete(self, completed):
        """Current search thread has finished"""
        self.result_browser.set_sorting(ON)
        self.find_options.ok_button.setEnabled(True)
        self.find_options.stop_button.setEnabled(False)
        self.status_bar.hide()
        self.result_browser.expandAll()
        if self.search_thread is None:
            return
        self.sig_finished.emit()
        found = self.search_thread.get_results()
        self.stop_and_reset_thread()
        if found is not None:
            results, pathlist, nb, error_flag = found
            self.result_browser.show()


def test():
    """Run Find in Files widget test"""
    from spyder.utils.qthelpers import qapplication
    app = qapplication()
    widget = FindInFilesWidget(None)
    widget.resize(640, 480)
    widget.show()
    sys.exit(app.exec_())


if __name__ == '__main__':
    test()
<|MERGE_RESOLUTION|>--- conflicted
+++ resolved
@@ -1,949 +1,926 @@
-# -*- coding: utf-8 -*-
-#
-# Copyright © Spyder Project Contributors
-# Licensed under the terms of the MIT License
-# (see spyder/__init__.py for details)
-
-"""Find in files widget"""
-
-# pylint: disable=C0103
-# pylint: disable=R0903
-# pylint: disable=R0911
-# pylint: disable=R0201
-
-# Standard library imports
-from __future__ import with_statement, print_function
-import fnmatch
-import os
-import os.path as osp
-import re
-import sys
-import math
-import traceback
-
-# Third party imports
-from qtpy.compat import getexistingdirectory
-from qtpy.QtGui import QAbstractTextDocumentLayout, QTextDocument
-from qtpy.QtCore import QMutex, QMutexLocker, Qt, QThread, Signal, Slot, QSize
-from qtpy.QtWidgets import (QHBoxLayout, QLabel, QListWidget, QSizePolicy,
-                            QTreeWidgetItem, QVBoxLayout, QWidget,
-                            QStyledItemDelegate, QStyleOptionViewItem,
-                            QApplication, QStyle, QListWidgetItem)
-
-# Local imports
-from spyder.config.base import _
-from spyder.py3compat import getcwd, to_text_string
-from spyder.utils import icon_manager as ima
-from spyder.utils.encoding import is_text_file
-from spyder.widgets.comboboxes import PatternComboBox
-from spyder.widgets.onecolumntree import OneColumnTree
-from spyder.utils.qthelpers import create_toolbutton, get_icon
-
-from spyder.config.gui import get_font
-from spyder.widgets.waitingspinner import QWaitingSpinner
-
-
-ON = 'on'
-OFF = 'off'
-
-CWD = 0
-PROJECT = 1
-FILE_PATH = 2
-EXTERNAL_PATH = 4
-
-MAX_PATH_LENGTH = 60
-MAX_PATH_HISTORY = 15
-
-
-def truncate_path(text):
-    ellipsis = '...'
-    part_len = (MAX_PATH_LENGTH - len(ellipsis)) / 2.0
-    left_text = text[:int(math.ceil(part_len))]
-    right_text = text[-int(math.floor(part_len)):]
-    return left_text + ellipsis + right_text
-
-
-class SearchThread(QThread):
-    """Find in files search thread"""
-    sig_finished = Signal(bool)
-    sig_current_file = Signal(str)
-    sig_current_folder = Signal(str)
-    sig_file_match = Signal(tuple, int)
-    sig_out_print = Signal(object)
-
-    def __init__(self, parent):
-        QThread.__init__(self, parent)
-        self.mutex = QMutex()
-        self.stopped = None
-        self.results = None
-        self.pathlist = None
-        self.total_matches = None
-        self.error_flag = None
-        self.rootpath = None
-        self.python_path = None
-        self.hg_manifest = None
-        self.exclude = None
-        self.texts = None
-        self.text_re = None
-        self.completed = None
-        self.case_sensitive = True
-        self.get_pythonpath_callback = None
-        self.results = {}
-        self.total_matches = 0
-        self.is_file = False
-
-    def initialize(self, path, is_file, exclude,
-                   texts, text_re, case_sensitive):
-        self.rootpath = path
-        self.python_path = False
-        self.hg_manifest = False
-        self.exclude = re.compile(exclude)
-        self.texts = texts
-        self.text_re = text_re
-        self.is_file = is_file
-        self.stopped = False
-        self.completed = False
-        self.case_sensitive = case_sensitive
-
-    def run(self):
-        try:
-            self.filenames = []
-            if self.is_file:
-                self.find_string_in_file(self.rootpath)
-            else:
-                self.find_files_in_path(self.rootpath)
-        except Exception:
-            # Important note: we have to handle unexpected exceptions by
-            # ourselves because they won't be catched by the main thread
-            # (known QThread limitation/bug)
-            traceback.print_exc()
-            self.error_flag = _("Unexpected error: see internal console")
-        self.stop()
-        self.sig_finished.emit(self.completed)
-
-    def stop(self):
-        with QMutexLocker(self.mutex):
-            self.stopped = True
-
-    def find_files_in_path(self, path):
-        if self.pathlist is None:
-            self.pathlist = []
-        self.pathlist.append(path)
-        for path, dirs, files in os.walk(path):
-            with QMutexLocker(self.mutex):
-                if self.stopped:
-                    return False
-            try:
-                for d in dirs[:]:
-                    dirname = os.path.join(path, d)
-                    if re.search(self.exclude, dirname + os.sep):
-                        dirs.remove(d)
-                for f in files:
-                    filename = os.path.join(path, f)
-                    if re.search(self.exclude, filename):
-                        continue
-                    if is_text_file(filename):
-                        self.find_string_in_file(filename)
-            except re.error:
-                self.error_flag = _("invalid regular expression")
-                return False
-        return True
-
-    def find_string_in_file(self, fname):
-        self.error_flag = False
-        self.sig_current_file.emit(fname)
-        try:
-            for lineno, line in enumerate(open(fname, 'rb')):
-                for text, enc in self.texts:
-                    line_search = line
-                    if not self.case_sensitive:
-                        line_search = line_search.lower()
-                    if self.text_re:
-                        found = re.search(text, line_search)
-                        if found is not None:
-                            break
-                    else:
-                        found = line_search.find(text)
-                        if found > -1:
-                            break
-                try:
-                    line_dec = line.decode(enc)
-                except UnicodeDecodeError:
-                    line_dec = line
-                if not self.case_sensitive:
-                    line = line.lower()
-                if self.text_re:
-                    for match in re.finditer(text, line):
-                        self.total_matches += 1
-                        self.sig_file_match.emit((osp.abspath(fname),
-                                                  lineno + 1,
-                                                  match.start(),
-                                                  match.end(), line_dec),
-                                                 self.total_matches)
-                else:
-                    found = line.find(text)
-                    while found > -1:
-                        self.total_matches += 1
-                        self.sig_file_match.emit((osp.abspath(fname),
-                                                  lineno + 1,
-                                                  found,
-                                                  found + len(text), line_dec),
-                                                 self.total_matches)
-                        for text, enc in self.texts:
-                            found = line.find(text, found + 1)
-                            if found > -1:
-                                break
-        except IOError as xxx_todo_changeme:
-            (_errno, _strerror) = xxx_todo_changeme.args
-            self.error_flag = _("permission denied errors were encountered")
-        self.completed = True
-
-    def get_results(self):
-        return self.results, self.pathlist, self.total_matches, self.error_flag
-
-
-class ExternalPathItem(QListWidgetItem):
-    def __init__(self, parent, path):
-        self.path = path
-        QListWidgetItem.__init__(self, self.__repr__(), parent)
-
-    def __repr__(self):
-        if len(self.path) > MAX_PATH_LENGTH:
-            return truncate_path(self.path)
-        return self.path
-
-    def __str__(self):
-        return self.__repr__()
-
-    def __unicode__(self):
-        return self.__repr__()
-
-
-class FindOptions(QWidget):
-    """Find widget with options"""
-    REGEX_INVALID = "background-color:rgb(255, 175, 90);"
-    find = Signal()
-    stop = Signal()
-
-    def __init__(self, parent, search_text, search_text_regexp, search_path,
-                 exclude, exclude_idx, exclude_regexp,
-                 supported_encodings, in_python_path, more_options,
-<<<<<<< HEAD
-                 external_path_history):
-=======
-                 case_sensitive):
->>>>>>> 071bd0ee
-        QWidget.__init__(self, parent)
-
-        if search_path is None:
-            search_path = getcwd()
-
-        self.path = ''
-        self.project_path = None
-        self.file_path = None
-        self.external_path = None
-        self.external_path_history = external_path_history
-
-        if not isinstance(search_text, (list, tuple)):
-            search_text = [search_text]
-        if not isinstance(search_path, (list, tuple)):
-            search_path = [search_path]
-        if not isinstance(exclude, (list, tuple)):
-            exclude = [exclude]
-        if not isinstance(external_path_history, (list, tuple)):
-            external_path_history = [external_path_history]
-
-        self.supported_encodings = supported_encodings
-
-        # Layout 1
-        hlayout1 = QHBoxLayout()
-        self.search_text = PatternComboBox(self, search_text,
-                                           _("Search pattern"))
-        self.edit_regexp = create_toolbutton(self,
-                                             icon=ima.icon('advanced'),
-                                             tip=_('Regular expression'))
-        self.case_button = create_toolbutton(self,
-                                             icon=get_icon("upper_lower.png"),
-                                             tip=_("Case Sensitive"))
-        self.case_button.setCheckable(True)
-        self.case_button.setChecked(case_sensitive)
-        self.edit_regexp.setCheckable(True)
-        self.edit_regexp.setChecked(search_text_regexp)
-        self.more_widgets = ()
-        self.more_options = create_toolbutton(self,
-                                              toggled=self.toggle_more_options)
-        self.more_options.setCheckable(True)
-        self.more_options.setChecked(more_options)
-
-        self.ok_button = create_toolbutton(self, text=_("Search"),
-                                           icon=ima.icon('find'),
-                                           triggered=lambda: self.find.emit(),
-                                           tip=_("Start search"),
-                                           text_beside_icon=True)
-        self.ok_button.clicked.connect(self.update_combos)
-        self.stop_button = create_toolbutton(self, text=_("Stop"),
-                                             icon=ima.icon('editclear'),
-                                             triggered=lambda:
-                                             self.stop.emit(),
-                                             tip=_("Stop search"),
-                                             text_beside_icon=True)
-        self.stop_button.setEnabled(False)
-        for widget in [self.search_text, self.edit_regexp, self.case_button,
-                       self.ok_button, self.stop_button, self.more_options]:
-            hlayout1.addWidget(widget)
-
-        # Layout 2
-        hlayout2 = QHBoxLayout()
-        self.exclude_pattern = PatternComboBox(self, exclude,
-                                               _("Excluded filenames pattern"))
-        if exclude_idx is not None and exclude_idx >= 0 \
-           and exclude_idx < self.exclude_pattern.count():
-            self.exclude_pattern.setCurrentIndex(exclude_idx)
-        self.exclude_regexp = create_toolbutton(self,
-                                                icon=ima.icon('advanced'),
-                                                tip=_('Regular expression'))
-        self.exclude_regexp.setCheckable(True)
-        self.exclude_regexp.setChecked(exclude_regexp)
-        exclude_label = QLabel(_("Exclude:"))
-        exclude_label.setBuddy(self.exclude_pattern)
-        for widget in [exclude_label, self.exclude_pattern,
-                       self.exclude_regexp]:
-            hlayout2.addWidget(widget)
-
-        # Layout 3
-        hlayout3 = QHBoxLayout()
-
-        search_on_label = QLabel(_("Search in:"))
-        self.path_selection_combo = PatternComboBox(self, exclude,
-                                                    _('Search directory'))
-        self.path_selection_combo.setEditable(False)
-        self.path_selection_contents = QListWidget(self.path_selection_combo)
-        self.path_selection_contents.hide()
-        self.path_selection_combo.setModel(
-            self.path_selection_contents.model())
-
-        self.path_selection_contents.addItem(_("Current working directory"))
-        item = self.path_selection_contents.item(0)
-        item.setToolTip(_("Search in all files and "
-                          "directories present on the"
-                          "current Spyder path"))
-
-        self.path_selection_contents.addItem(_("Project"))
-        item = self.path_selection_contents.item(1)
-        item.setToolTip(_("Search in all files and "
-                          "directories present on the"
-                          "current project path "
-                          "(If opened)"))
-        item.setFlags(item.flags() & ~Qt.ItemIsEnabled)
-
-        self.path_selection_contents.addItem(_("File"))
-        item = self.path_selection_contents.item(2)
-        item.setToolTip(_("Search in current opened file"))
-
-        self.path_selection_contents.addItem(_("Select other directory"))
-        item = self.path_selection_contents.item(3)
-        item.setToolTip(_("Search in other folder present on the file system"))
-
-        self.path_selection_combo.insertSeparator(3)
-        self.path_selection_combo.insertSeparator(5)
-        for path in external_path_history:
-            item = ExternalPathItem(None, path)
-            self.path_selection_contents.addItem(item)
-
-        self.path_selection_combo.currentIndexChanged.connect(
-            self.path_selection_changed)
-
-        hlayout3.addWidget(search_on_label)
-        hlayout3.addWidget(self.path_selection_combo)
-
-        self.search_text.valid.connect(lambda valid: self.find.emit())
-        self.exclude_pattern.valid.connect(lambda valid: self.find.emit())
-
-        vlayout = QVBoxLayout()
-        vlayout.setContentsMargins(0, 0, 0, 0)
-        vlayout.addLayout(hlayout1)
-        vlayout.addLayout(hlayout2)
-        vlayout.addLayout(hlayout3)
-        self.more_widgets = (hlayout2,)
-        self.toggle_more_options(more_options)
-        self.setLayout(vlayout)
-
-        self.setSizePolicy(QSizePolicy.Expanding, QSizePolicy.Minimum)
-
-    @Slot(bool)
-    def toggle_more_options(self, state):
-        for layout in self.more_widgets:
-            for index in range(layout.count()):
-                if state and self.isVisible() or not state:
-                    layout.itemAt(index).widget().setVisible(state)
-        if state:
-            icon = ima.icon('options_less')
-            tip = _('Hide advanced options')
-        else:
-            icon = ima.icon('options_more')
-            tip = _('Show advanced options')
-        self.more_options.setIcon(icon)
-        self.more_options.setToolTip(tip)
-
-    @Slot()
-    def path_selection_changed(self):
-        idx = self.path_selection_combo.currentIndex()
-        if idx == EXTERNAL_PATH:
-            external_path = self.select_directory()
-            if len(external_path) > 0:
-                item = ExternalPathItem(None, external_path)
-                self.path_selection_contents.addItem(item)
-
-                total_items = (self.path_selection_combo.count() -
-                               MAX_PATH_HISTORY)
-                for i in range(6, total_items):
-                    self.path_selection_contents.takeItem(i)
-
-                self.path_selection_combo.setCurrentIndex(
-                    self.path_selection_combo.count() - 1)
-            else:
-                self.path_selection_combo.setCurrentIndex(CWD)
-        elif idx > EXTERNAL_PATH:
-            item = self.path_selection_contents.item(idx)
-            self.external_path = item.path
-
-    def update_combos(self):
-        self.search_text.lineEdit().returnPressed.emit()
-        self.exclude_pattern.lineEdit().returnPressed.emit()
-
-    def set_search_text(self, text):
-        if text:
-            self.search_text.add_text(text)
-            self.search_text.lineEdit().selectAll()
-        self.search_text.setFocus()
-
-    def get_options(self, all=False):
-        # Getting options
-        self.search_text.lineEdit().setStyleSheet("")
-        self.exclude_pattern.lineEdit().setStyleSheet("")
-
-        utext = to_text_string(self.search_text.currentText())
-        if not utext:
-            return
-        try:
-            texts = [(utext.encode('utf-8'), 'utf-8')]
-        except UnicodeEncodeError:
-            texts = []
-            for enc in self.supported_encodings:
-                try:
-                    texts.append((utext.encode(enc), enc))
-                except UnicodeDecodeError:
-                    pass
-        text_re = self.edit_regexp.isChecked()
-        exclude = to_text_string(self.exclude_pattern.currentText())
-        exclude_re = self.exclude_regexp.isChecked()
-        case_sensitive = self.case_button.isChecked()
-        python_path = False
-
-<<<<<<< HEAD
-        file_search = False
-        selection_idx = self.path_selection_combo.currentIndex()
-        if selection_idx == CWD:
-=======
-        if not case_sensitive:
-            texts = [(text[0].lower(), text[1]) for text in texts]
-
-        global_path_search = self.global_path_search.isChecked()
-        project_search = self.project_search.isChecked()
-        file_search = self.file_search.isChecked()
-
-        if global_path_search:
->>>>>>> 071bd0ee
-            path = self.path
-        elif selection_idx == PROJECT:
-            path = self.project_path
-        elif selection_idx == FILE_PATH:
-            path = self.file_path
-            file_search = True
-        else:
-            path = self.external_path
-
-        # Finding text occurrences
-        if not exclude_re:
-            exclude = fnmatch.translate(exclude)
-        else:
-            try:
-                exclude = re.compile(exclude)
-            except Exception:
-                exclude_edit = self.exclude_pattern.lineEdit()
-                exclude_edit.setStyleSheet(self.REGEX_INVALID)
-                return None
-
-        if text_re:
-            try:
-                texts = [(re.compile(x[0]), x[1]) for x in texts]
-            except Exception:
-                self.search_text.lineEdit().setStyleSheet(self.REGEX_INVALID)
-                return None
-
-        if all:
-            search_text = [to_text_string(self.search_text.itemText(index))
-                           for index in range(self.search_text.count())]
-            exclude = [to_text_string(self.exclude_pattern.itemText(index))
-                       for index in range(self.exclude_pattern.count())]
-            path_history = [to_text_string(
-                            self.path_selection_contents.item(index))
-                            for index in range(
-                                6, self.path_selection_combo.count())]
-            exclude_idx = self.exclude_pattern.currentIndex()
-            more_options = self.more_options.isChecked()
-            return (search_text, text_re, [],
-                    exclude, exclude_idx, exclude_re,
-<<<<<<< HEAD
-                    python_path, more_options, path_history)
-=======
-                    python_path, more_options, case_sensitive)
->>>>>>> 071bd0ee
-        else:
-            return (path, file_search, exclude, texts, text_re, case_sensitive)
-
-    @Slot()
-    def select_directory(self):
-        """Select directory"""
-        directory = getexistingdirectory(self, _("Select directory"),
-                                         self.path)
-        if directory:
-            directory = to_text_string(osp.abspath(to_text_string(directory)))
-        return directory
-
-    def set_directory(self, directory):
-        self.path = to_text_string(osp.abspath(to_text_string(directory)))
-
-    def set_project_path(self, path):
-        self.project_path = to_text_string(osp.abspath(to_text_string(path)))
-        item = self.path_selection_contents.item(PROJECT)
-        item.setFlags(item.flags() | Qt.ItemIsEnabled)
-
-    def disable_project_search(self):
-        item = self.path_selection_contents.item(PROJECT)
-        item.setFlags(item.flags() & ~Qt.ItemIsEnabled)
-        self.project_path = None
-
-    def set_file_path(self, path):
-        self.file_path = path
-
-    def keyPressEvent(self, event):
-        """Reimplemented to handle key events"""
-        ctrl = event.modifiers() & Qt.ControlModifier
-        shift = event.modifiers() & Qt.ShiftModifier
-        if event.key() in (Qt.Key_Enter, Qt.Key_Return):
-            self.find.emit()
-        elif event.key() == Qt.Key_F and ctrl and shift:
-            # Toggle find widgets
-            self.parent().toggle_visibility.emit(not self.isVisible())
-        else:
-            QWidget.keyPressEvent(self, event)
-
-
-class LineMatchItem(QTreeWidgetItem):
-    def __init__(self, parent, lineno, colno, match):
-        self.lineno = lineno
-        self.colno = colno
-        self.match = match
-        QTreeWidgetItem.__init__(self, parent, [self.__repr__()],
-                                 QTreeWidgetItem.Type)
-
-    def __repr__(self):
-        match = to_text_string(self.match).rstrip()
-        font = get_font()
-        _str = to_text_string("<b>{1}</b> ({2}): "
-                              "<span style='font-family:{0};"
-                              "font-size:75%;'>{3}</span>")
-        return _str.format(font.family(), self.lineno, self.colno, match)
-
-    def __unicode__(self):
-        return self.__repr__()
-
-    def __str__(self):
-        return self.__repr__()
-
-    def __lt__(self, x):
-        return self.lineno < x.lineno
-
-    def __ge__(self, x):
-        return self.lineno >= x.lineno
-
-
-class FileMatchItem(QTreeWidgetItem):
-    def __init__(self, parent, filename, sorting):
-
-        self.sorting = sorting
-        self.filename = osp.basename(filename)
-
-        title_format = to_text_string('<b>{0}</b><br>'
-                                      '<small><em>{1}</em>'
-                                      '</small>')
-        title = (title_format.format(osp.basename(filename),
-                                     osp.dirname(filename)))
-        QTreeWidgetItem.__init__(self, parent, [title], QTreeWidgetItem.Type)
-
-        self.setToolTip(0, filename)
-
-    def __lt__(self, x):
-        if self.sorting['status'] == ON:
-            return self.filename < x.filename
-        else:
-            return False
-
-    def __ge__(self, x):
-        if self.sorting['status'] == ON:
-            return self.filename >= x.filename
-        else:
-            return False
-
-
-class ItemDelegate(QStyledItemDelegate):
-    def __init__(self, parent):
-        QStyledItemDelegate.__init__(self, parent)
-
-    def paint(self, painter, option, index):
-        options = QStyleOptionViewItem(option)
-        self.initStyleOption(options, index)
-
-        style = (QApplication.style() if options.widget is None
-                 else options.widget.style())
-
-        doc = QTextDocument()
-        doc.setDocumentMargin(0)
-        doc.setHtml(options.text)
-
-        options.text = ""
-        style.drawControl(QStyle.CE_ItemViewItem, options, painter)
-
-        ctx = QAbstractTextDocumentLayout.PaintContext()
-
-        textRect = style.subElementRect(QStyle.SE_ItemViewItemText, options)
-        painter.save()
-
-        painter.translate(textRect.topLeft())
-        painter.setClipRect(textRect.translated(-textRect.topLeft()))
-        doc.documentLayout().draw(painter, ctx)
-        painter.restore()
-
-    def sizeHint(self, option, index):
-        options = QStyleOptionViewItem(option)
-        self.initStyleOption(options, index)
-
-        doc = QTextDocument()
-        doc.setHtml(options.text)
-        doc.setTextWidth(options.rect.width())
-
-        return QSize(doc.idealWidth(), doc.size().height())
-
-
-class ResultsBrowser(OneColumnTree):
-    def __init__(self, parent):
-        OneColumnTree.__init__(self, parent)
-        self.search_text = None
-        self.results = None
-        self.total_matches = None
-        self.error_flag = None
-        self.completed = None
-        self.sorting = {}
-        self.data = None
-        self.files = None
-        self.set_title('')
-        self.set_sorting(OFF)
-        self.setSortingEnabled(False)
-        self.root_items = None
-        self.sortByColumn(0, Qt.AscendingOrder)
-        self.setItemDelegate(ItemDelegate(self))
-        self.setUniformRowHeights(False)
-        self.header().sectionClicked.connect(self.sort_section)
-
-    def activated(self, item):
-        """Double-click event"""
-        itemdata = self.data.get(id(self.currentItem()))
-        if itemdata is not None:
-            filename, lineno, colno = itemdata
-            self.parent().edit_goto.emit(filename, lineno, self.search_text)
-
-    def set_sorting(self, flag):
-        """Enable result sorting after search is complete."""
-        self.sorting['status'] = flag
-        self.header().setSectionsClickable(flag == ON)
-
-    @Slot(int)
-    def sort_section(self, idx):
-        self.setSortingEnabled(True)
-
-    def clicked(self, item):
-        """Click event"""
-        self.activated(item)
-
-    def clear_title(self, search_text):
-        self.clear()
-        self.setSortingEnabled(False)
-        self.num_files = 0
-        self.data = {}
-        self.files = {}
-        self.set_sorting(OFF)
-        self.search_text = search_text
-        title = "'%s' - " % search_text
-        text = _('String not found')
-        self.set_title(title + text)
-
-    def truncate_result(self, line, start, end):
-        ellipsis = '...'
-        max_line_length = 80
-        max_num_char_fragment = 40
-
-        html_escape_table = {
-            "&": "&amp;",
-            '"': "&quot;",
-            "'": "&apos;",
-            ">": "&gt;",
-            "<": "&lt;",
-        }
-
-        def html_escape(text):
-            """Produce entities within text."""
-            return "".join(html_escape_table.get(c, c) for c in text)
-
-        line = to_text_string(line)
-        left, match, right = line[:start], line[start:end], line[end:]
-
-        if len(line) > max_line_length:
-            offset = (len(line) - len(match)) // 2
-
-            left = left.split(' ')
-            num_left_words = len(left)
-
-            if num_left_words == 1:
-                left = left[0]
-                if len(left) > max_num_char_fragment:
-                    left = ellipsis + left[-offset:]
-                left = [left]
-
-            right = right.split(' ')
-            num_right_words = len(right)
-
-            if num_right_words == 1:
-                right = right[0]
-                if len(right) > max_num_char_fragment:
-                    right = right[:offset] + ellipsis
-                right = [right]
-
-            left = left[-4:]
-            right = right[:4]
-
-            if len(left) < num_left_words:
-                left = [ellipsis] + left
-
-            if len(right) < num_right_words:
-                right = right + [ellipsis]
-
-            left = ' '.join(left)
-            right = ' '.join(right)
-
-            if len(left) > max_num_char_fragment:
-                left = ellipsis + left[-30:]
-
-            if len(right) > max_num_char_fragment:
-                right = right[:30] + ellipsis
-
-        line_match_format = to_text_string('{0}<b>{1}</b>{2}')
-        left = html_escape(left)
-        right = html_escape(right)
-        match = html_escape(match)
-        trunc_line = line_match_format.format(left, match, right)
-        return trunc_line
-
-    @Slot(tuple, int)
-    def append_result(self, results, num_matches):
-        """Real-time update of search results"""
-        filename, lineno, colno, match_end, line = results
-
-        if filename not in self.files:
-            file_item = FileMatchItem(self, filename, self.sorting)
-            file_item.setExpanded(True)
-            self.files[filename] = file_item
-            self.num_files += 1
-
-        search_text = self.search_text
-        title = "'%s' - " % search_text
-        nb_files = self.num_files
-        if nb_files == 0:
-            text = _('String not found')
-        else:
-            text_matches = _('matches in')
-            text_files = _('file')
-            if nb_files > 1:
-                text_files += 's'
-            text = "%d %s %d %s" % (num_matches, text_matches,
-                                    nb_files, text_files)
-        self.set_title(title + text)
-
-        file_item = self.files[filename]
-        line = self.truncate_result(line, colno, match_end)
-        item = LineMatchItem(file_item, lineno, colno, line)
-        self.data[id(item)] = (filename, lineno, colno)
-
-
-class FileProgressBar(QWidget):
-    """Simple progress spinner with a label"""
-
-    def __init__(self, parent):
-        QWidget.__init__(self, parent)
-
-        self.status_text = QLabel(self)
-        self.spinner = QWaitingSpinner(self, centerOnParent=False)
-        self.spinner.setNumberOfLines(12)
-        self.spinner.setInnerRadius(2)
-        self.spinner.start()
-        layout = QHBoxLayout()
-        layout.addWidget(self.spinner)
-        layout.addWidget(self.status_text)
-        self.setLayout(layout)
-
-    @Slot(str)
-    def set_label_path(self, path, folder=False):
-        text = truncate_path(path)
-        if not folder:
-            status_str = _(u' Scanning: {0}').format(text)
-        else:
-            status_str = _(u' Searching for files in folder: {0}').format(text)
-        self.status_text.setText(status_str)
-
-    def reset(self):
-        self.status_text.setText(_("  Searching for files..."))
-
-
-class FindInFilesWidget(QWidget):
-    """
-    Find in files widget
-    """
-    sig_finished = Signal()
-
-    def __init__(self, parent,
-                 search_text=r"# ?TODO|# ?FIXME|# ?XXX",
-                 search_text_regexp=True, search_path=None,
-                 exclude=r"\.pyc$|\.orig$|\.hg|\.svn", exclude_idx=None,
-                 exclude_regexp=True,
-                 supported_encodings=("utf-8", "iso-8859-1", "cp1252"),
-                 in_python_path=False, more_options=False,
-<<<<<<< HEAD
-                 external_path_history=[]):
-=======
-                 case_sensitive=True):
->>>>>>> 071bd0ee
-        QWidget.__init__(self, parent)
-
-        self.setWindowTitle(_('Find in files'))
-
-        self.search_thread = None
-        self.search_path = ''
-        self.get_pythonpath_callback = None
-
-        self.status_bar = FileProgressBar(self)
-        self.status_bar.hide()
-        self.find_options = FindOptions(self, search_text, search_text_regexp,
-                                        search_path,
-                                        exclude, exclude_idx, exclude_regexp,
-                                        supported_encodings, in_python_path,
-<<<<<<< HEAD
-                                        more_options, external_path_history)
-=======
-                                        more_options, case_sensitive)
->>>>>>> 071bd0ee
-        self.find_options.find.connect(self.find)
-        self.find_options.stop.connect(self.stop_and_reset_thread)
-
-        self.result_browser = ResultsBrowser(self)
-
-        hlayout = QHBoxLayout()
-        hlayout.addWidget(self.result_browser)
-
-        layout = QVBoxLayout()
-        left, _x, right, bottom = layout.getContentsMargins()
-        layout.setContentsMargins(left, 0, right, bottom)
-        layout.addWidget(self.find_options)
-        layout.addLayout(hlayout)
-        layout.addWidget(self.status_bar)
-        self.setLayout(layout)
-
-    def set_search_text(self, text):
-        """Set search pattern"""
-        self.find_options.set_search_text(text)
-
-    def find(self):
-        """Call the find function"""
-        options = self.find_options.get_options()
-        if options is None:
-            return
-        self.stop_and_reset_thread(ignore_results=True)
-        self.search_thread = SearchThread(self)
-        self.search_thread.get_pythonpath_callback = (
-            self.get_pythonpath_callback)
-        self.search_thread.sig_finished.connect(self.search_complete)
-        self.search_thread.sig_current_file.connect(
-            lambda x: self.status_bar.set_label_path(x, folder=False)
-        )
-        self.search_thread.sig_current_folder.connect(
-            lambda x: self.status_bar.set_label_path(x, folder=True)
-        )
-        self.search_thread.sig_file_match.connect(
-            self.result_browser.append_result
-        )
-        self.search_thread.sig_out_print.connect(
-            lambda x: sys.stdout.write(str(x) + "\n")
-        )
-        self.status_bar.reset()
-        self.result_browser.clear_title(
-            self.find_options.search_text.currentText())
-        self.search_thread.initialize(*options)
-        self.search_thread.start()
-        self.find_options.ok_button.setEnabled(False)
-        self.find_options.stop_button.setEnabled(True)
-        self.status_bar.show()
-
-    def stop_and_reset_thread(self, ignore_results=False):
-        """Stop current search thread and clean-up"""
-        if self.search_thread is not None:
-            if self.search_thread.isRunning():
-                if ignore_results:
-                    self.search_thread.sig_finished.disconnect(
-                        self.search_complete)
-                self.search_thread.stop()
-                self.search_thread.wait()
-            self.search_thread.setParent(None)
-            self.search_thread = None
-
-    def closing_widget(self):
-        """Perform actions before widget is closed"""
-        self.stop_and_reset_thread(ignore_results=True)
-
-    def search_complete(self, completed):
-        """Current search thread has finished"""
-        self.result_browser.set_sorting(ON)
-        self.find_options.ok_button.setEnabled(True)
-        self.find_options.stop_button.setEnabled(False)
-        self.status_bar.hide()
-        self.result_browser.expandAll()
-        if self.search_thread is None:
-            return
-        self.sig_finished.emit()
-        found = self.search_thread.get_results()
-        self.stop_and_reset_thread()
-        if found is not None:
-            results, pathlist, nb, error_flag = found
-            self.result_browser.show()
-
-
-def test():
-    """Run Find in Files widget test"""
-    from spyder.utils.qthelpers import qapplication
-    app = qapplication()
-    widget = FindInFilesWidget(None)
-    widget.resize(640, 480)
-    widget.show()
-    sys.exit(app.exec_())
-
-
-if __name__ == '__main__':
-    test()
+# -*- coding: utf-8 -*-
+#
+# Copyright © Spyder Project Contributors
+# Licensed under the terms of the MIT License
+# (see spyder/__init__.py for details)
+
+"""Find in files widget"""
+
+# pylint: disable=C0103
+# pylint: disable=R0903
+# pylint: disable=R0911
+# pylint: disable=R0201
+
+# Standard library imports
+from __future__ import with_statement, print_function
+import fnmatch
+import os
+import os.path as osp
+import re
+import sys
+import math
+import traceback
+
+# Third party imports
+from qtpy.compat import getexistingdirectory
+from qtpy.QtGui import QAbstractTextDocumentLayout, QTextDocument
+from qtpy.QtCore import QMutex, QMutexLocker, Qt, QThread, Signal, Slot, QSize
+from qtpy.QtWidgets import (QHBoxLayout, QLabel, QListWidget, QSizePolicy,
+                            QTreeWidgetItem, QVBoxLayout, QWidget,
+                            QStyledItemDelegate, QStyleOptionViewItem,
+                            QApplication, QStyle, QListWidgetItem)
+
+# Local imports
+from spyder.config.base import _
+from spyder.py3compat import getcwd, to_text_string
+from spyder.utils import icon_manager as ima
+from spyder.utils.encoding import is_text_file
+from spyder.widgets.comboboxes import PatternComboBox
+from spyder.widgets.onecolumntree import OneColumnTree
+from spyder.utils.qthelpers import create_toolbutton, get_icon
+
+from spyder.config.gui import get_font
+from spyder.widgets.waitingspinner import QWaitingSpinner
+
+
+ON = 'on'
+OFF = 'off'
+
+CWD = 0
+PROJECT = 1
+FILE_PATH = 2
+EXTERNAL_PATH = 4
+
+MAX_PATH_LENGTH = 60
+MAX_PATH_HISTORY = 15
+
+
+def truncate_path(text):
+    ellipsis = '...'
+    part_len = (MAX_PATH_LENGTH - len(ellipsis)) / 2.0
+    left_text = text[:int(math.ceil(part_len))]
+    right_text = text[-int(math.floor(part_len)):]
+    return left_text + ellipsis + right_text
+
+
+class SearchThread(QThread):
+    """Find in files search thread"""
+    sig_finished = Signal(bool)
+    sig_current_file = Signal(str)
+    sig_current_folder = Signal(str)
+    sig_file_match = Signal(tuple, int)
+    sig_out_print = Signal(object)
+
+    def __init__(self, parent):
+        QThread.__init__(self, parent)
+        self.mutex = QMutex()
+        self.stopped = None
+        self.results = None
+        self.pathlist = None
+        self.total_matches = None
+        self.error_flag = None
+        self.rootpath = None
+        self.python_path = None
+        self.hg_manifest = None
+        self.exclude = None
+        self.texts = None
+        self.text_re = None
+        self.completed = None
+        self.case_sensitive = True
+        self.get_pythonpath_callback = None
+        self.results = {}
+        self.total_matches = 0
+        self.is_file = False
+
+    def initialize(self, path, is_file, exclude,
+                   texts, text_re, case_sensitive):
+        self.rootpath = path
+        self.python_path = False
+        self.hg_manifest = False
+        self.exclude = re.compile(exclude)
+        self.texts = texts
+        self.text_re = text_re
+        self.is_file = is_file
+        self.stopped = False
+        self.completed = False
+        self.case_sensitive = case_sensitive
+
+    def run(self):
+        try:
+            self.filenames = []
+            if self.is_file:
+                self.find_string_in_file(self.rootpath)
+            else:
+                self.find_files_in_path(self.rootpath)
+        except Exception:
+            # Important note: we have to handle unexpected exceptions by
+            # ourselves because they won't be catched by the main thread
+            # (known QThread limitation/bug)
+            traceback.print_exc()
+            self.error_flag = _("Unexpected error: see internal console")
+        self.stop()
+        self.sig_finished.emit(self.completed)
+
+    def stop(self):
+        with QMutexLocker(self.mutex):
+            self.stopped = True
+
+    def find_files_in_path(self, path):
+        if self.pathlist is None:
+            self.pathlist = []
+        self.pathlist.append(path)
+        for path, dirs, files in os.walk(path):
+            with QMutexLocker(self.mutex):
+                if self.stopped:
+                    return False
+            try:
+                for d in dirs[:]:
+                    dirname = os.path.join(path, d)
+                    if re.search(self.exclude, dirname + os.sep):
+                        dirs.remove(d)
+                for f in files:
+                    filename = os.path.join(path, f)
+                    if re.search(self.exclude, filename):
+                        continue
+                    if is_text_file(filename):
+                        self.find_string_in_file(filename)
+            except re.error:
+                self.error_flag = _("invalid regular expression")
+                return False
+        return True
+
+    def find_string_in_file(self, fname):
+        self.error_flag = False
+        self.sig_current_file.emit(fname)
+        try:
+            for lineno, line in enumerate(open(fname, 'rb')):
+                for text, enc in self.texts:
+                    line_search = line
+                    if not self.case_sensitive:
+                        line_search = line_search.lower()
+                    if self.text_re:
+                        found = re.search(text, line_search)
+                        if found is not None:
+                            break
+                    else:
+                        found = line_search.find(text)
+                        if found > -1:
+                            break
+                try:
+                    line_dec = line.decode(enc)
+                except UnicodeDecodeError:
+                    line_dec = line
+                if not self.case_sensitive:
+                    line = line.lower()
+                if self.text_re:
+                    for match in re.finditer(text, line):
+                        self.total_matches += 1
+                        self.sig_file_match.emit((osp.abspath(fname),
+                                                  lineno + 1,
+                                                  match.start(),
+                                                  match.end(), line_dec),
+                                                 self.total_matches)
+                else:
+                    found = line.find(text)
+                    while found > -1:
+                        self.total_matches += 1
+                        self.sig_file_match.emit((osp.abspath(fname),
+                                                  lineno + 1,
+                                                  found,
+                                                  found + len(text), line_dec),
+                                                 self.total_matches)
+                        for text, enc in self.texts:
+                            found = line.find(text, found + 1)
+                            if found > -1:
+                                break
+        except IOError as xxx_todo_changeme:
+            (_errno, _strerror) = xxx_todo_changeme.args
+            self.error_flag = _("permission denied errors were encountered")
+        self.completed = True
+
+    def get_results(self):
+        return self.results, self.pathlist, self.total_matches, self.error_flag
+
+
+class ExternalPathItem(QListWidgetItem):
+    def __init__(self, parent, path):
+        self.path = path
+        QListWidgetItem.__init__(self, self.__repr__(), parent)
+
+    def __repr__(self):
+        if len(self.path) > MAX_PATH_LENGTH:
+            return truncate_path(self.path)
+        return self.path
+
+    def __str__(self):
+        return self.__repr__()
+
+    def __unicode__(self):
+        return self.__repr__()
+
+
+class FindOptions(QWidget):
+    """Find widget with options"""
+    REGEX_INVALID = "background-color:rgb(255, 175, 90);"
+    find = Signal()
+    stop = Signal()
+
+    def __init__(self, parent, search_text, search_text_regexp, search_path,
+                 exclude, exclude_idx, exclude_regexp,
+                 supported_encodings, in_python_path, more_options,
+                 case_sensitive, external_path_history):
+        QWidget.__init__(self, parent)
+
+        if search_path is None:
+            search_path = getcwd()
+
+        self.path = ''
+        self.project_path = None
+        self.file_path = None
+        self.external_path = None
+        self.external_path_history = external_path_history
+
+        if not isinstance(search_text, (list, tuple)):
+            search_text = [search_text]
+        if not isinstance(search_path, (list, tuple)):
+            search_path = [search_path]
+        if not isinstance(exclude, (list, tuple)):
+            exclude = [exclude]
+        if not isinstance(external_path_history, (list, tuple)):
+            external_path_history = [external_path_history]
+
+        self.supported_encodings = supported_encodings
+
+        # Layout 1
+        hlayout1 = QHBoxLayout()
+        self.search_text = PatternComboBox(self, search_text,
+                                           _("Search pattern"))
+        self.edit_regexp = create_toolbutton(self,
+                                             icon=ima.icon('advanced'),
+                                             tip=_('Regular expression'))
+        self.case_button = create_toolbutton(self,
+                                             icon=get_icon("upper_lower.png"),
+                                             tip=_("Case Sensitive"))
+        self.case_button.setCheckable(True)
+        self.case_button.setChecked(case_sensitive)
+        self.edit_regexp.setCheckable(True)
+        self.edit_regexp.setChecked(search_text_regexp)
+        self.more_widgets = ()
+        self.more_options = create_toolbutton(self,
+                                              toggled=self.toggle_more_options)
+        self.more_options.setCheckable(True)
+        self.more_options.setChecked(more_options)
+
+        self.ok_button = create_toolbutton(self, text=_("Search"),
+                                           icon=ima.icon('find'),
+                                           triggered=lambda: self.find.emit(),
+                                           tip=_("Start search"),
+                                           text_beside_icon=True)
+        self.ok_button.clicked.connect(self.update_combos)
+        self.stop_button = create_toolbutton(self, text=_("Stop"),
+                                             icon=ima.icon('editclear'),
+                                             triggered=lambda:
+                                             self.stop.emit(),
+                                             tip=_("Stop search"),
+                                             text_beside_icon=True)
+        self.stop_button.setEnabled(False)
+        for widget in [self.search_text, self.edit_regexp, self.case_button,
+                       self.ok_button, self.stop_button, self.more_options]:
+            hlayout1.addWidget(widget)
+
+        # Layout 2
+        hlayout2 = QHBoxLayout()
+        self.exclude_pattern = PatternComboBox(self, exclude,
+                                               _("Excluded filenames pattern"))
+        if exclude_idx is not None and exclude_idx >= 0 \
+           and exclude_idx < self.exclude_pattern.count():
+            self.exclude_pattern.setCurrentIndex(exclude_idx)
+        self.exclude_regexp = create_toolbutton(self,
+                                                icon=ima.icon('advanced'),
+                                                tip=_('Regular expression'))
+        self.exclude_regexp.setCheckable(True)
+        self.exclude_regexp.setChecked(exclude_regexp)
+        exclude_label = QLabel(_("Exclude:"))
+        exclude_label.setBuddy(self.exclude_pattern)
+        for widget in [exclude_label, self.exclude_pattern,
+                       self.exclude_regexp]:
+            hlayout2.addWidget(widget)
+
+        # Layout 3
+        hlayout3 = QHBoxLayout()
+
+        search_on_label = QLabel(_("Search in:"))
+        self.path_selection_combo = PatternComboBox(self, exclude,
+                                                    _('Search directory'))
+        self.path_selection_combo.setEditable(False)
+        self.path_selection_contents = QListWidget(self.path_selection_combo)
+        self.path_selection_contents.hide()
+        self.path_selection_combo.setModel(
+            self.path_selection_contents.model())
+
+        self.path_selection_contents.addItem(_("Current working directory"))
+        item = self.path_selection_contents.item(0)
+        item.setToolTip(_("Search in all files and "
+                          "directories present on the"
+                          "current Spyder path"))
+
+        self.path_selection_contents.addItem(_("Project"))
+        item = self.path_selection_contents.item(1)
+        item.setToolTip(_("Search in all files and "
+                          "directories present on the"
+                          "current project path "
+                          "(If opened)"))
+        item.setFlags(item.flags() & ~Qt.ItemIsEnabled)
+
+        self.path_selection_contents.addItem(_("File"))
+        item = self.path_selection_contents.item(2)
+        item.setToolTip(_("Search in current opened file"))
+
+        self.path_selection_contents.addItem(_("Select other directory"))
+        item = self.path_selection_contents.item(3)
+        item.setToolTip(_("Search in other folder present on the file system"))
+
+        self.path_selection_combo.insertSeparator(3)
+        self.path_selection_combo.insertSeparator(5)
+        for path in external_path_history:
+            item = ExternalPathItem(None, path)
+            self.path_selection_contents.addItem(item)
+
+        self.path_selection_combo.currentIndexChanged.connect(
+            self.path_selection_changed)
+
+        hlayout3.addWidget(search_on_label)
+        hlayout3.addWidget(self.path_selection_combo)
+
+        self.search_text.valid.connect(lambda valid: self.find.emit())
+        self.exclude_pattern.valid.connect(lambda valid: self.find.emit())
+
+        vlayout = QVBoxLayout()
+        vlayout.setContentsMargins(0, 0, 0, 0)
+        vlayout.addLayout(hlayout1)
+        vlayout.addLayout(hlayout2)
+        vlayout.addLayout(hlayout3)
+        self.more_widgets = (hlayout2,)
+        self.toggle_more_options(more_options)
+        self.setLayout(vlayout)
+
+        self.setSizePolicy(QSizePolicy.Expanding, QSizePolicy.Minimum)
+
+    @Slot(bool)
+    def toggle_more_options(self, state):
+        for layout in self.more_widgets:
+            for index in range(layout.count()):
+                if state and self.isVisible() or not state:
+                    layout.itemAt(index).widget().setVisible(state)
+        if state:
+            icon = ima.icon('options_less')
+            tip = _('Hide advanced options')
+        else:
+            icon = ima.icon('options_more')
+            tip = _('Show advanced options')
+        self.more_options.setIcon(icon)
+        self.more_options.setToolTip(tip)
+
+    @Slot()
+    def path_selection_changed(self):
+        idx = self.path_selection_combo.currentIndex()
+        if idx == EXTERNAL_PATH:
+            external_path = self.select_directory()
+            if len(external_path) > 0:
+                item = ExternalPathItem(None, external_path)
+                self.path_selection_contents.addItem(item)
+
+                total_items = (self.path_selection_combo.count() -
+                               MAX_PATH_HISTORY)
+                for i in range(6, total_items):
+                    self.path_selection_contents.takeItem(i)
+
+                self.path_selection_combo.setCurrentIndex(
+                    self.path_selection_combo.count() - 1)
+            else:
+                self.path_selection_combo.setCurrentIndex(CWD)
+        elif idx > EXTERNAL_PATH:
+            item = self.path_selection_contents.item(idx)
+            self.external_path = item.path
+
+    def update_combos(self):
+        self.search_text.lineEdit().returnPressed.emit()
+        self.exclude_pattern.lineEdit().returnPressed.emit()
+
+    def set_search_text(self, text):
+        if text:
+            self.search_text.add_text(text)
+            self.search_text.lineEdit().selectAll()
+        self.search_text.setFocus()
+
+    def get_options(self, all=False):
+        # Getting options
+        self.search_text.lineEdit().setStyleSheet("")
+        self.exclude_pattern.lineEdit().setStyleSheet("")
+
+        utext = to_text_string(self.search_text.currentText())
+        if not utext:
+            return
+        try:
+            texts = [(utext.encode('utf-8'), 'utf-8')]
+        except UnicodeEncodeError:
+            texts = []
+            for enc in self.supported_encodings:
+                try:
+                    texts.append((utext.encode(enc), enc))
+                except UnicodeDecodeError:
+                    pass
+        text_re = self.edit_regexp.isChecked()
+        exclude = to_text_string(self.exclude_pattern.currentText())
+        exclude_re = self.exclude_regexp.isChecked()
+        case_sensitive = self.case_button.isChecked()
+        python_path = False
+
+        if not case_sensitive:
+            texts = [(text[0].lower(), text[1]) for text in texts]
+
+        file_search = False
+        selection_idx = self.path_selection_combo.currentIndex()
+        if selection_idx == CWD:
+            path = self.path
+        elif selection_idx == PROJECT:
+            path = self.project_path
+        elif selection_idx == FILE_PATH:
+            path = self.file_path
+            file_search = True
+        else:
+            path = self.external_path
+
+        # Finding text occurrences
+        if not exclude_re:
+            exclude = fnmatch.translate(exclude)
+        else:
+            try:
+                exclude = re.compile(exclude)
+            except Exception:
+                exclude_edit = self.exclude_pattern.lineEdit()
+                exclude_edit.setStyleSheet(self.REGEX_INVALID)
+                return None
+
+        if text_re:
+            try:
+                texts = [(re.compile(x[0]), x[1]) for x in texts]
+            except Exception:
+                self.search_text.lineEdit().setStyleSheet(self.REGEX_INVALID)
+                return None
+
+        if all:
+            search_text = [to_text_string(self.search_text.itemText(index))
+                           for index in range(self.search_text.count())]
+            exclude = [to_text_string(self.exclude_pattern.itemText(index))
+                       for index in range(self.exclude_pattern.count())]
+            path_history = [to_text_string(
+                            self.path_selection_contents.item(index))
+                            for index in range(
+                                6, self.path_selection_combo.count())]
+            exclude_idx = self.exclude_pattern.currentIndex()
+            more_options = self.more_options.isChecked()
+            return (search_text, text_re, [],
+                    exclude, exclude_idx, exclude_re,
+                    python_path, more_options, case_sensitive, path_history)
+        else:
+            return (path, file_search, exclude, texts, text_re, case_sensitive)
+
+    @Slot()
+    def select_directory(self):
+        """Select directory"""
+        directory = getexistingdirectory(self, _("Select directory"),
+                                         self.path)
+        if directory:
+            directory = to_text_string(osp.abspath(to_text_string(directory)))
+        return directory
+
+    def set_directory(self, directory):
+        self.path = to_text_string(osp.abspath(to_text_string(directory)))
+
+    def set_project_path(self, path):
+        self.project_path = to_text_string(osp.abspath(to_text_string(path)))
+        item = self.path_selection_contents.item(PROJECT)
+        item.setFlags(item.flags() | Qt.ItemIsEnabled)
+
+    def disable_project_search(self):
+        item = self.path_selection_contents.item(PROJECT)
+        item.setFlags(item.flags() & ~Qt.ItemIsEnabled)
+        self.project_path = None
+
+    def set_file_path(self, path):
+        self.file_path = path
+
+    def keyPressEvent(self, event):
+        """Reimplemented to handle key events"""
+        ctrl = event.modifiers() & Qt.ControlModifier
+        shift = event.modifiers() & Qt.ShiftModifier
+        if event.key() in (Qt.Key_Enter, Qt.Key_Return):
+            self.find.emit()
+        elif event.key() == Qt.Key_F and ctrl and shift:
+            # Toggle find widgets
+            self.parent().toggle_visibility.emit(not self.isVisible())
+        else:
+            QWidget.keyPressEvent(self, event)
+
+
+class LineMatchItem(QTreeWidgetItem):
+    def __init__(self, parent, lineno, colno, match):
+        self.lineno = lineno
+        self.colno = colno
+        self.match = match
+        QTreeWidgetItem.__init__(self, parent, [self.__repr__()],
+                                 QTreeWidgetItem.Type)
+
+    def __repr__(self):
+        match = to_text_string(self.match).rstrip()
+        font = get_font()
+        _str = to_text_string("<b>{1}</b> ({2}): "
+                              "<span style='font-family:{0};"
+                              "font-size:75%;'>{3}</span>")
+        return _str.format(font.family(), self.lineno, self.colno, match)
+
+    def __unicode__(self):
+        return self.__repr__()
+
+    def __str__(self):
+        return self.__repr__()
+
+    def __lt__(self, x):
+        return self.lineno < x.lineno
+
+    def __ge__(self, x):
+        return self.lineno >= x.lineno
+
+
+class FileMatchItem(QTreeWidgetItem):
+    def __init__(self, parent, filename, sorting):
+
+        self.sorting = sorting
+        self.filename = osp.basename(filename)
+
+        title_format = to_text_string('<b>{0}</b><br>'
+                                      '<small><em>{1}</em>'
+                                      '</small>')
+        title = (title_format.format(osp.basename(filename),
+                                     osp.dirname(filename)))
+        QTreeWidgetItem.__init__(self, parent, [title], QTreeWidgetItem.Type)
+
+        self.setToolTip(0, filename)
+
+    def __lt__(self, x):
+        if self.sorting['status'] == ON:
+            return self.filename < x.filename
+        else:
+            return False
+
+    def __ge__(self, x):
+        if self.sorting['status'] == ON:
+            return self.filename >= x.filename
+        else:
+            return False
+
+
+class ItemDelegate(QStyledItemDelegate):
+    def __init__(self, parent):
+        QStyledItemDelegate.__init__(self, parent)
+
+    def paint(self, painter, option, index):
+        options = QStyleOptionViewItem(option)
+        self.initStyleOption(options, index)
+
+        style = (QApplication.style() if options.widget is None
+                 else options.widget.style())
+
+        doc = QTextDocument()
+        doc.setDocumentMargin(0)
+        doc.setHtml(options.text)
+
+        options.text = ""
+        style.drawControl(QStyle.CE_ItemViewItem, options, painter)
+
+        ctx = QAbstractTextDocumentLayout.PaintContext()
+
+        textRect = style.subElementRect(QStyle.SE_ItemViewItemText, options)
+        painter.save()
+
+        painter.translate(textRect.topLeft())
+        painter.setClipRect(textRect.translated(-textRect.topLeft()))
+        doc.documentLayout().draw(painter, ctx)
+        painter.restore()
+
+    def sizeHint(self, option, index):
+        options = QStyleOptionViewItem(option)
+        self.initStyleOption(options, index)
+
+        doc = QTextDocument()
+        doc.setHtml(options.text)
+        doc.setTextWidth(options.rect.width())
+
+        return QSize(doc.idealWidth(), doc.size().height())
+
+
+class ResultsBrowser(OneColumnTree):
+    def __init__(self, parent):
+        OneColumnTree.__init__(self, parent)
+        self.search_text = None
+        self.results = None
+        self.total_matches = None
+        self.error_flag = None
+        self.completed = None
+        self.sorting = {}
+        self.data = None
+        self.files = None
+        self.set_title('')
+        self.set_sorting(OFF)
+        self.setSortingEnabled(False)
+        self.root_items = None
+        self.sortByColumn(0, Qt.AscendingOrder)
+        self.setItemDelegate(ItemDelegate(self))
+        self.setUniformRowHeights(False)
+        self.header().sectionClicked.connect(self.sort_section)
+
+    def activated(self, item):
+        """Double-click event"""
+        itemdata = self.data.get(id(self.currentItem()))
+        if itemdata is not None:
+            filename, lineno, colno = itemdata
+            self.parent().edit_goto.emit(filename, lineno, self.search_text)
+
+    def set_sorting(self, flag):
+        """Enable result sorting after search is complete."""
+        self.sorting['status'] = flag
+        self.header().setSectionsClickable(flag == ON)
+
+    @Slot(int)
+    def sort_section(self, idx):
+        self.setSortingEnabled(True)
+
+    def clicked(self, item):
+        """Click event"""
+        self.activated(item)
+
+    def clear_title(self, search_text):
+        self.clear()
+        self.setSortingEnabled(False)
+        self.num_files = 0
+        self.data = {}
+        self.files = {}
+        self.set_sorting(OFF)
+        self.search_text = search_text
+        title = "'%s' - " % search_text
+        text = _('String not found')
+        self.set_title(title + text)
+
+    def truncate_result(self, line, start, end):
+        ellipsis = '...'
+        max_line_length = 80
+        max_num_char_fragment = 40
+
+        html_escape_table = {
+            "&": "&amp;",
+            '"': "&quot;",
+            "'": "&apos;",
+            ">": "&gt;",
+            "<": "&lt;",
+        }
+
+        def html_escape(text):
+            """Produce entities within text."""
+            return "".join(html_escape_table.get(c, c) for c in text)
+
+        line = to_text_string(line)
+        left, match, right = line[:start], line[start:end], line[end:]
+
+        if len(line) > max_line_length:
+            offset = (len(line) - len(match)) // 2
+
+            left = left.split(' ')
+            num_left_words = len(left)
+
+            if num_left_words == 1:
+                left = left[0]
+                if len(left) > max_num_char_fragment:
+                    left = ellipsis + left[-offset:]
+                left = [left]
+
+            right = right.split(' ')
+            num_right_words = len(right)
+
+            if num_right_words == 1:
+                right = right[0]
+                if len(right) > max_num_char_fragment:
+                    right = right[:offset] + ellipsis
+                right = [right]
+
+            left = left[-4:]
+            right = right[:4]
+
+            if len(left) < num_left_words:
+                left = [ellipsis] + left
+
+            if len(right) < num_right_words:
+                right = right + [ellipsis]
+
+            left = ' '.join(left)
+            right = ' '.join(right)
+
+            if len(left) > max_num_char_fragment:
+                left = ellipsis + left[-30:]
+
+            if len(right) > max_num_char_fragment:
+                right = right[:30] + ellipsis
+
+        line_match_format = to_text_string('{0}<b>{1}</b>{2}')
+        left = html_escape(left)
+        right = html_escape(right)
+        match = html_escape(match)
+        trunc_line = line_match_format.format(left, match, right)
+        return trunc_line
+
+    @Slot(tuple, int)
+    def append_result(self, results, num_matches):
+        """Real-time update of search results"""
+        filename, lineno, colno, match_end, line = results
+
+        if filename not in self.files:
+            file_item = FileMatchItem(self, filename, self.sorting)
+            file_item.setExpanded(True)
+            self.files[filename] = file_item
+            self.num_files += 1
+
+        search_text = self.search_text
+        title = "'%s' - " % search_text
+        nb_files = self.num_files
+        if nb_files == 0:
+            text = _('String not found')
+        else:
+            text_matches = _('matches in')
+            text_files = _('file')
+            if nb_files > 1:
+                text_files += 's'
+            text = "%d %s %d %s" % (num_matches, text_matches,
+                                    nb_files, text_files)
+        self.set_title(title + text)
+
+        file_item = self.files[filename]
+        line = self.truncate_result(line, colno, match_end)
+        item = LineMatchItem(file_item, lineno, colno, line)
+        self.data[id(item)] = (filename, lineno, colno)
+
+
+class FileProgressBar(QWidget):
+    """Simple progress spinner with a label"""
+
+    def __init__(self, parent):
+        QWidget.__init__(self, parent)
+
+        self.status_text = QLabel(self)
+        self.spinner = QWaitingSpinner(self, centerOnParent=False)
+        self.spinner.setNumberOfLines(12)
+        self.spinner.setInnerRadius(2)
+        self.spinner.start()
+        layout = QHBoxLayout()
+        layout.addWidget(self.spinner)
+        layout.addWidget(self.status_text)
+        self.setLayout(layout)
+
+    @Slot(str)
+    def set_label_path(self, path, folder=False):
+        text = truncate_path(path)
+        if not folder:
+            status_str = _(u' Scanning: {0}').format(text)
+        else:
+            status_str = _(u' Searching for files in folder: {0}').format(text)
+        self.status_text.setText(status_str)
+
+    def reset(self):
+        self.status_text.setText(_("  Searching for files..."))
+
+
+class FindInFilesWidget(QWidget):
+    """
+    Find in files widget
+    """
+    sig_finished = Signal()
+
+    def __init__(self, parent,
+                 search_text=r"# ?TODO|# ?FIXME|# ?XXX",
+                 search_text_regexp=True, search_path=None,
+                 exclude=r"\.pyc$|\.orig$|\.hg|\.svn", exclude_idx=None,
+                 exclude_regexp=True,
+                 supported_encodings=("utf-8", "iso-8859-1", "cp1252"),
+                 in_python_path=False, more_options=False,
+                 case_sensitive=True, external_path_history=[]):
+        QWidget.__init__(self, parent)
+
+        self.setWindowTitle(_('Find in files'))
+
+        self.search_thread = None
+        self.search_path = ''
+        self.get_pythonpath_callback = None
+
+        self.status_bar = FileProgressBar(self)
+        self.status_bar.hide()
+        self.find_options = FindOptions(self, search_text, search_text_regexp,
+                                        search_path,
+                                        exclude, exclude_idx, exclude_regexp,
+                                        supported_encodings, in_python_path,
+                                        more_options, case_sensitive,
+                                        external_path_history)
+        self.find_options.find.connect(self.find)
+        self.find_options.stop.connect(self.stop_and_reset_thread)
+
+        self.result_browser = ResultsBrowser(self)
+
+        hlayout = QHBoxLayout()
+        hlayout.addWidget(self.result_browser)
+
+        layout = QVBoxLayout()
+        left, _x, right, bottom = layout.getContentsMargins()
+        layout.setContentsMargins(left, 0, right, bottom)
+        layout.addWidget(self.find_options)
+        layout.addLayout(hlayout)
+        layout.addWidget(self.status_bar)
+        self.setLayout(layout)
+
+    def set_search_text(self, text):
+        """Set search pattern"""
+        self.find_options.set_search_text(text)
+
+    def find(self):
+        """Call the find function"""
+        options = self.find_options.get_options()
+        if options is None:
+            return
+        self.stop_and_reset_thread(ignore_results=True)
+        self.search_thread = SearchThread(self)
+        self.search_thread.get_pythonpath_callback = (
+            self.get_pythonpath_callback)
+        self.search_thread.sig_finished.connect(self.search_complete)
+        self.search_thread.sig_current_file.connect(
+            lambda x: self.status_bar.set_label_path(x, folder=False)
+        )
+        self.search_thread.sig_current_folder.connect(
+            lambda x: self.status_bar.set_label_path(x, folder=True)
+        )
+        self.search_thread.sig_file_match.connect(
+            self.result_browser.append_result
+        )
+        self.search_thread.sig_out_print.connect(
+            lambda x: sys.stdout.write(str(x) + "\n")
+        )
+        self.status_bar.reset()
+        self.result_browser.clear_title(
+            self.find_options.search_text.currentText())
+        self.search_thread.initialize(*options)
+        self.search_thread.start()
+        self.find_options.ok_button.setEnabled(False)
+        self.find_options.stop_button.setEnabled(True)
+        self.status_bar.show()
+
+    def stop_and_reset_thread(self, ignore_results=False):
+        """Stop current search thread and clean-up"""
+        if self.search_thread is not None:
+            if self.search_thread.isRunning():
+                if ignore_results:
+                    self.search_thread.sig_finished.disconnect(
+                        self.search_complete)
+                self.search_thread.stop()
+                self.search_thread.wait()
+            self.search_thread.setParent(None)
+            self.search_thread = None
+
+    def closing_widget(self):
+        """Perform actions before widget is closed"""
+        self.stop_and_reset_thread(ignore_results=True)
+
+    def search_complete(self, completed):
+        """Current search thread has finished"""
+        self.result_browser.set_sorting(ON)
+        self.find_options.ok_button.setEnabled(True)
+        self.find_options.stop_button.setEnabled(False)
+        self.status_bar.hide()
+        self.result_browser.expandAll()
+        if self.search_thread is None:
+            return
+        self.sig_finished.emit()
+        found = self.search_thread.get_results()
+        self.stop_and_reset_thread()
+        if found is not None:
+            results, pathlist, nb, error_flag = found
+            self.result_browser.show()
+
+
+def test():
+    """Run Find in Files widget test"""
+    from spyder.utils.qthelpers import qapplication
+    app = qapplication()
+    widget = FindInFilesWidget(None)
+    widget.resize(640, 480)
+    widget.show()
+    sys.exit(app.exec_())
+
+
+if __name__ == '__main__':
+    test()