--- conflicted
+++ resolved
@@ -16,14 +16,8 @@
                         QLinearGradient, QPen, QPalette, QResizeEvent,
                         QCursor)
 
-<<<<<<< HEAD
-from spyder.plugins.editor.api.decoration import TextDecoration
+from spyder.plugins.editor.api.decoration import TextDecoration, DRAW_ORDERS
 from spyder.plugins.editor.utils.folding import FoldScope
-=======
-from spyder.widgets.sourcecode.api.decoration import (TextDecoration,
-                                                      DRAW_ORDERS)
-from spyder.widgets.sourcecode.folding import FoldScope
->>>>>>> 5ef708a5
 from spyder.api.panel import Panel
 from spyder.plugins.editor.utils.editor import (TextBlockHelper, TextHelper,
                                                 DelayJobRunner, drift_color)
