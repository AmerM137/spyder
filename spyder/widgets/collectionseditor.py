--- conflicted
+++ resolved
@@ -1,1916 +1,1912 @@
-# -*- coding: utf-8 -*-
-# -----------------------------------------------------------------------------
-# Copyright © Spyder Project Contributors
-#
-# Licensed under the terms of the MIT License
-# (see spyder/__init__.py for details)
-# ----------------------------------------------------------------------------
-
-"""
-Collections (i.e. dictionary, list, set and tuple) editor widget and dialog.
-"""
-
-#TODO: Multiple selection: open as many editors (array/dict/...) as necessary,
-#      at the same time
-
-# pylint: disable=C0103
-# pylint: disable=R0903
-# pylint: disable=R0911
-# pylint: disable=R0201
-
-# Standard library imports
-from __future__ import print_function
-import datetime
-import re
-import sys
-import warnings
-
-# Third party imports
-from qtpy.compat import getsavefilename, to_qvariant
-from qtpy.QtCore import (
-    QAbstractTableModel, QItemSelectionModel, QModelIndex, Qt, Signal, Slot)
-from qtpy.QtGui import QColor, QKeySequence
-from qtpy.QtWidgets import (
-    QApplication, QHBoxLayout, QHeaderView, QInputDialog, QLineEdit, QMenu,
-    QMessageBox, QPushButton, QTableView, QVBoxLayout, QWidget)
-from spyder_kernels.utils.lazymodules import (
-    FakeObject, numpy as np, pandas as pd, PIL)
-from spyder_kernels.utils.misc import fix_reference_name
-from spyder_kernels.utils.nsview import (
-    display_to_value, get_human_readable_type, get_numeric_numpy_types,
-    get_numpy_type_string, get_object_attrs, get_size, get_type_string,
-    sort_against, try_to_eval, unsorted_unique, value_to_display
-)
-
-# Local imports
-from spyder.api.config.mixins import SpyderConfigurationAccessor
-from spyder.api.widgets.toolbars import SpyderToolbar
-from spyder.config.base import _, running_under_pytest
-from spyder.config.fonts import DEFAULT_SMALL_DELTA
-from spyder.config.gui import get_font
-from spyder.py3compat import (io, is_binary_string, PY3, to_text_string,
-                              is_type_text_string, NUMERIC_TYPES)
-from spyder.utils.icon_manager import ima
-from spyder.utils.misc import getcwd_or_home
-from spyder.utils.qthelpers import (
-    add_actions, create_action, MENU_SEPARATOR, mimedata2url)
-from spyder.utils.stringmatching import get_search_scores, get_search_regex
-from spyder.plugins.variableexplorer.widgets.collectionsdelegate import (
-    CollectionsDelegate)
-from spyder.plugins.variableexplorer.widgets.importwizard import ImportWizard
-from spyder.widgets.helperwidgets import CustomSortFilterProxy
-from spyder.plugins.variableexplorer.widgets.basedialog import BaseDialog
-from spyder.utils.palette import SpyderPalette
-from spyder.utils.stylesheet import PANES_TOOLBAR_STYLESHEET
-
-
-# Maximum length of a serialized variable to be set in the kernel
-MAX_SERIALIZED_LENGHT = 1e6
-
-LARGE_NROWS = 100
-ROWS_TO_LOAD = 50
-
-
-def natsort(s):
-    """
-    Natural sorting, e.g. test3 comes before test100.
-    Taken from https://stackoverflow.com/a/16090640/3110740
-    """
-    if not isinstance(s, (str, bytes)):
-        return s
-    x = [int(t) if t.isdigit() else t.lower() for t in re.split('([0-9]+)', s)]
-    return x
-
-
-class ProxyObject(object):
-    """Dictionary proxy to an unknown object."""
-
-    def __init__(self, obj):
-        """Constructor."""
-        self.__obj__ = obj
-
-    def __len__(self):
-        """Get len according to detected attributes."""
-        return len(get_object_attrs(self.__obj__))
-
-    def __getitem__(self, key):
-        """Get the attribute corresponding to the given key."""
-        # Catch NotImplementedError to fix spyder-ide/spyder#6284 in pandas
-        # MultiIndex due to NA checking not being supported on a multiindex.
-        # Catch AttributeError to fix spyder-ide/spyder#5642 in certain special
-        # classes like xml when this method is called on certain attributes.
-        # Catch TypeError to prevent fatal Python crash to desktop after
-        # modifying certain pandas objects. Fix spyder-ide/spyder#6727.
-        # Catch ValueError to allow viewing and editing of pandas offsets.
-        # Fix spyder-ide/spyder#6728-
-        try:
-            attribute_toreturn = getattr(self.__obj__, key)
-        except (NotImplementedError, AttributeError, TypeError, ValueError):
-            attribute_toreturn = None
-        return attribute_toreturn
-
-    def __setitem__(self, key, value):
-        """Set attribute corresponding to key with value."""
-        # Catch AttributeError to gracefully handle inability to set an
-        # attribute due to it not being writeable or set-table.
-        # Fix spyder-ide/spyder#6728.
-        # Also, catch NotImplementedError for safety.
-        try:
-            setattr(self.__obj__, key, value)
-        except (TypeError, AttributeError, NotImplementedError):
-            pass
-        except Exception as e:
-            if "cannot set values for" not in str(e):
-                raise
-
-
-class ReadOnlyCollectionsModel(QAbstractTableModel):
-    """CollectionsEditor Read-Only Table Model"""
-
-    sig_setting_data = Signal()
-
-    def __init__(self, parent, data, title="", names=False,
-                 minmax=False, remote=False):
-        QAbstractTableModel.__init__(self, parent)
-        if data is None:
-            data = {}
-        self._parent = parent
-        self.scores = []
-        self.names = names
-        self.minmax = minmax
-        self.remote = remote
-        self.header0 = None
-        self._data = None
-        self.total_rows = None
-        self.showndata = None
-        self.keys = None
-        self.title = to_text_string(title) # in case title is not a string
-        if self.title:
-            self.title = self.title + ' - '
-        self.sizes = []
-        self.types = []
-        self.set_data(data)
-
-    def get_data(self):
-        """Return model data"""
-        return self._data
-
-    def set_data(self, data, coll_filter=None):
-        """Set model data"""
-        self._data = data
-
-        if (coll_filter is not None and not self.remote and
-                isinstance(data, (tuple, list, dict, set))):
-            data = coll_filter(data)
-        self.showndata = data
-
-        self.header0 = _("Index")
-        if self.names:
-            self.header0 = _("Name")
-        if isinstance(data, tuple):
-            self.keys = list(range(len(data)))
-            self.title += _("Tuple")
-        elif isinstance(data, list):
-            self.keys = list(range(len(data)))
-            self.title += _("List")
-        elif isinstance(data, set):
-            self.keys = list(range(len(data)))
-            self.title += _("Set")
-            self._data = list(data)
-        elif isinstance(data, dict):
-            try:
-                self.keys = sorted(list(data.keys()), key=natsort)
-            except TypeError:
-                # This is necessary to display dictionaries with mixed
-                # types as keys.
-                # Fixes spyder-ide/spyder#13481
-                self.keys = list(data.keys())
-            self.title += _("Dictionary")
-            if not self.names:
-                self.header0 = _("Key")
-        else:
-            self.keys = get_object_attrs(data)
-            self._data = data = self.showndata = ProxyObject(data)
-            if not self.names:
-                self.header0 = _("Attribute")
-        if not isinstance(self._data, ProxyObject):
-            if len(self.keys) > 1:
-                elements = _("elements")
-            else:
-                elements = _("element")
-            self.title += (' (' + str(len(self.keys)) + ' ' + elements + ')')
-        else:
-            data_type = get_type_string(data)
-            self.title += data_type
-        self.total_rows = len(self.keys)
-        if self.total_rows > LARGE_NROWS:
-            self.rows_loaded = ROWS_TO_LOAD
-        else:
-            self.rows_loaded = self.total_rows
-        self.sig_setting_data.emit()
-        self.set_size_and_type()
-        if len(self.keys):
-            # Needed to update search scores when
-            # adding values to the namespace
-            self.update_search_letters()
-        self.reset()
-
-    def set_size_and_type(self, start=None, stop=None):
-        data = self._data
-
-        if start is None and stop is None:
-            start = 0
-            stop = self.rows_loaded
-            fetch_more = False
-        else:
-            fetch_more = True
-
-        # Ignore pandas warnings that certain attributes are deprecated
-        # and will be removed, since they will only be accessed if they exist.
-        with warnings.catch_warnings():
-            warnings.filterwarnings(
-                "ignore", message=(r"^\w+\.\w+ is deprecated and "
-                                   "will be removed in a future version"))
-            if self.remote:
-                sizes = [data[self.keys[index]]['size']
-                         for index in range(start, stop)]
-                types = [data[self.keys[index]]['type']
-                         for index in range(start, stop)]
-            else:
-                sizes = [get_size(data[self.keys[index]])
-                         for index in range(start, stop)]
-                types = [get_human_readable_type(data[self.keys[index]])
-                         for index in range(start, stop)]
-
-        if fetch_more:
-            self.sizes = self.sizes + sizes
-            self.types = self.types + types
-        else:
-            self.sizes = sizes
-            self.types = types
-
-    def load_all(self):
-        """Load all the data."""
-        self.fetchMore(number_to_fetch=self.total_rows)
-
-    def sort(self, column, order=Qt.AscendingOrder):
-        """Overriding sort method"""
-
-        def all_string(listlike):
-            return all([isinstance(x, str) for x in listlike])
-
-        reverse = (order == Qt.DescendingOrder)
-        sort_key = natsort if all_string(self.keys) else None
-
-        if column == 0:
-            self.sizes = sort_against(self.sizes, self.keys,
-                                      reverse=reverse,
-                                      sort_key=natsort)
-            self.types = sort_against(self.types, self.keys,
-                                      reverse=reverse,
-                                      sort_key=natsort)
-            try:
-                self.keys.sort(reverse=reverse, key=sort_key)
-            except:
-                pass
-        elif column == 1:
-            self.keys[:self.rows_loaded] = sort_against(self.keys,
-                                                        self.types,
-                                                        reverse=reverse)
-            self.sizes = sort_against(self.sizes, self.types, reverse=reverse)
-            try:
-                self.types.sort(reverse=reverse)
-            except:
-                pass
-        elif column == 2:
-            self.keys[:self.rows_loaded] = sort_against(self.keys,
-                                                        self.sizes,
-                                                        reverse=reverse)
-            self.types = sort_against(self.types, self.sizes, reverse=reverse)
-            try:
-                self.sizes.sort(reverse=reverse)
-            except:
-                pass
-        elif column in [3, 4]:
-            values = [self._data[key] for key in self.keys]
-            self.keys = sort_against(self.keys, values, reverse=reverse)
-            self.sizes = sort_against(self.sizes, values, reverse=reverse)
-            self.types = sort_against(self.types, values, reverse=reverse)
-        self.beginResetModel()
-        self.endResetModel()
-
-    def columnCount(self, qindex=QModelIndex()):
-        """Array column number"""
-        if self._parent.proxy_model:
-            return 5
-        else:
-            return 4
-
-    def rowCount(self, index=QModelIndex()):
-        """Array row number"""
-        if self.total_rows <= self.rows_loaded:
-            return self.total_rows
-        else:
-            return self.rows_loaded
-
-    def canFetchMore(self, index=QModelIndex()):
-        if self.total_rows > self.rows_loaded:
-            return True
-        else:
-            return False
-
-    def fetchMore(self, index=QModelIndex(), number_to_fetch=None):
-        # fetch more data
-        reminder = self.total_rows - self.rows_loaded
-        if reminder <= 0:
-            # Everything is loaded
-            return
-        if number_to_fetch is not None:
-            items_to_fetch = min(reminder, number_to_fetch)
-        else:
-            items_to_fetch = min(reminder, ROWS_TO_LOAD)
-        self.set_size_and_type(self.rows_loaded,
-                               self.rows_loaded + items_to_fetch)
-        self.beginInsertRows(QModelIndex(), self.rows_loaded,
-                             self.rows_loaded + items_to_fetch - 1)
-        self.rows_loaded += items_to_fetch
-        self.endInsertRows()
-
-    def get_index_from_key(self, key):
-        try:
-            return self.createIndex(self.keys.index(key), 0)
-        except (RuntimeError, ValueError):
-            return QModelIndex()
-
-    def get_key(self, index):
-        """Return current key"""
-        return self.keys[index.row()]
-
-    def get_value(self, index):
-        """Return current value"""
-        if index.column() == 0:
-            return self.keys[ index.row() ]
-        elif index.column() == 1:
-            return self.types[ index.row() ]
-        elif index.column() == 2:
-            return self.sizes[ index.row() ]
-        else:
-            return self._data[ self.keys[index.row()] ]
-
-    def get_bgcolor(self, index):
-        """Background color depending on value"""
-        if index.column() == 0:
-            color = QColor(Qt.lightGray)
-            color.setAlphaF(.05)
-        elif index.column() < 3:
-            color = QColor(Qt.lightGray)
-            color.setAlphaF(.2)
-        else:
-            color = QColor(Qt.lightGray)
-            color.setAlphaF(.3)
-        return color
-
-    def update_search_letters(self, text=""):
-        """Update search letters with text input in search box."""
-        self.letters = text
-        names = [str(key) for key in self.keys]
-        results = get_search_scores(text, names, template='<b>{0}</b>')
-        if results:
-            self.normal_text, _, self.scores = zip(*results)
-            self.reset()
-
-    def row_key(self, row_num):
-        """
-        Get row name based on model index.
-        Needed for the custom proxy model.
-        """
-        return self.keys[row_num]
-
-    def row_type(self, row_num):
-        """
-        Get row type based on model index.
-        Needed for the custom proxy model.
-        """
-        return self.types[row_num]
-
-    def data(self, index, role=Qt.DisplayRole):
-        """Cell content"""
-        if not index.isValid():
-            return to_qvariant()
-        value = self.get_value(index)
-        if index.column() == 4 and role == Qt.DisplayRole:
-            # TODO: Check the effect of not hiding the column
-            # Treating search scores as a table column simplifies the
-            # sorting once a score for a specific string in the finder
-            # has been defined. This column however should always remain
-            # hidden.
-            return to_qvariant(self.scores[index.row()])
-        if index.column() == 3 and self.remote:
-            value = value['view']
-        if index.column() == 3:
-            display = value_to_display(value, minmax=self.minmax)
-        else:
-            if is_type_text_string(value):
-                display = to_text_string(value, encoding="utf-8")
-            elif not isinstance(
-                value, NUMERIC_TYPES + get_numeric_numpy_types()
-            ):
-                display = to_text_string(value)
-            else:
-                display = value
-        if role == Qt.UserRole:
-            if isinstance(value, NUMERIC_TYPES + get_numeric_numpy_types()):
-                return to_qvariant(value)
-            else:
-                return to_qvariant(display)
-        elif role == Qt.DisplayRole:
-            return to_qvariant(display)
-        elif role == Qt.EditRole:
-            return to_qvariant(value_to_display(value))
-        elif role == Qt.TextAlignmentRole:
-            if index.column() == 3:
-                if len(display.splitlines()) < 3:
-                    return to_qvariant(int(Qt.AlignLeft|Qt.AlignVCenter))
-                else:
-                    return to_qvariant(int(Qt.AlignLeft|Qt.AlignTop))
-            else:
-                return to_qvariant(int(Qt.AlignLeft|Qt.AlignVCenter))
-        elif role == Qt.BackgroundColorRole:
-            return to_qvariant( self.get_bgcolor(index) )
-        elif role == Qt.FontRole:
-            return to_qvariant(get_font(font_size_delta=DEFAULT_SMALL_DELTA))
-        return to_qvariant()
-
-    def headerData(self, section, orientation, role=Qt.DisplayRole):
-        """Overriding method headerData"""
-        if role != Qt.DisplayRole:
-            return to_qvariant()
-        i_column = int(section)
-        if orientation == Qt.Horizontal:
-            headers = (self.header0, _("Type"), _("Size"), _("Value"),
-                       _("Score"))
-            return to_qvariant( headers[i_column] )
-        else:
-            return to_qvariant()
-
-    def flags(self, index):
-        """Overriding method flags"""
-        # This method was implemented in CollectionsModel only, but to enable
-        # tuple exploration (even without editing), this method was moved here
-        if not index.isValid():
-            return Qt.ItemIsEnabled
-        return Qt.ItemFlags(int(QAbstractTableModel.flags(self, index) |
-                                Qt.ItemIsEditable))
-
-    def reset(self):
-        self.beginResetModel()
-        self.endResetModel()
-
-
-class CollectionsModel(ReadOnlyCollectionsModel):
-    """Collections Table Model"""
-
-    def set_value(self, index, value):
-        """Set value"""
-        self._data[ self.keys[index.row()] ] = value
-        self.showndata[ self.keys[index.row()] ] = value
-        self.sizes[index.row()] = get_size(value)
-        self.types[index.row()] = get_human_readable_type(value)
-        self.sig_setting_data.emit()
-
-    def type_to_color(self, python_type, numpy_type):
-        """Get the color that corresponds to a Python type."""
-        # Color for unknown types
-        color = SpyderPalette.GROUP_12
-
-        if numpy_type != 'Unknown':
-            if numpy_type == 'Array':
-                color = SpyderPalette.GROUP_9
-            elif numpy_type == 'Scalar':
-                color = SpyderPalette.GROUP_2
-        elif python_type == 'bool':
-            color = SpyderPalette.GROUP_1
-        elif python_type in ['int', 'float', 'complex']:
-            color = SpyderPalette.GROUP_2
-        elif python_type in ['str', 'unicode']:
-            color = SpyderPalette.GROUP_3
-        elif 'datetime' in python_type:
-            color = SpyderPalette.GROUP_4
-        elif python_type == 'list':
-            color = SpyderPalette.GROUP_5
-        elif python_type == 'set':
-            color = SpyderPalette.GROUP_6
-        elif python_type == 'tuple':
-            color = SpyderPalette.GROUP_7
-        elif python_type == 'dict':
-            color = SpyderPalette.GROUP_8
-        elif python_type in ['MaskedArray', 'Matrix', 'NDArray']:
-            color = SpyderPalette.GROUP_9
-        elif (python_type in ['DataFrame', 'Series'] or
-                'Index' in python_type):
-            color = SpyderPalette.GROUP_10
-        elif python_type == 'PIL.Image.Image':
-            color = SpyderPalette.GROUP_11
-        else:
-            color = SpyderPalette.GROUP_12
-
-        return color
-
-    def get_bgcolor(self, index):
-        """Background color depending on value."""
-        value = self.get_value(index)
-        if index.column() < 3:
-            color = ReadOnlyCollectionsModel.get_bgcolor(self, index)
-        else:
-            if self.remote:
-                python_type = value['python_type']
-                numpy_type = value['numpy_type']
-            else:
-                python_type = get_type_string(value)
-                numpy_type = get_numpy_type_string(value)
-            color_name = self.type_to_color(python_type, numpy_type)
-            color = QColor(color_name)
-            color.setAlphaF(0.5)
-        return color
-
-    def setData(self, index, value, role=Qt.EditRole):
-        """Cell content change"""
-        if not index.isValid():
-            return False
-        if index.column() < 3:
-            return False
-        value = display_to_value(value, self.get_value(index),
-                                 ignore_errors=True)
-        self.set_value(index, value)
-        self.dataChanged.emit(index, index)
-        return True
-
-
-class BaseHeaderView(QHeaderView):
-    """
-    A header view for the BaseTableView that emits a signal when the width of
-    one of its sections is resized by the user.
-    """
-    sig_user_resized_section = Signal(int, int, int)
-
-    def __init__(self, parent=None):
-        super(BaseHeaderView, self).__init__(Qt.Horizontal, parent)
-        self._handle_section_is_pressed = False
-        self.sectionResized.connect(self.sectionResizeEvent)
-        # Needed to enable sorting by column
-        # See spyder-ide/spyder#9835
-        self.setSectionsClickable(True)
-
-    def mousePressEvent(self, e):
-        super(BaseHeaderView, self).mousePressEvent(e)
-        self._handle_section_is_pressed = (self.cursor().shape() ==
-                                           Qt.SplitHCursor)
-
-    def mouseReleaseEvent(self, e):
-        super(BaseHeaderView, self).mouseReleaseEvent(e)
-        self._handle_section_is_pressed = False
-
-    def sectionResizeEvent(self, logicalIndex, oldSize, newSize):
-        if self._handle_section_is_pressed:
-            self.sig_user_resized_section.emit(logicalIndex, oldSize, newSize)
-
-
-class BaseTableView(QTableView, SpyderConfigurationAccessor):
-    """Base collection editor table view"""
-    CONF_SECTION = 'variable_explorer'
-
-    sig_files_dropped = Signal(list)
-    redirect_stdio = Signal(bool)
-    sig_free_memory_requested = Signal()
-    sig_editor_creation_started = Signal()
-    sig_editor_shown = Signal()
-
-    def __init__(self, parent):
-        super().__init__(parent=parent)
-
-        self.array_filename = None
-        self.menu = None
-        self.menu_actions = []
-        self.empty_ws_menu = None
-        self.paste_action = None
-        self.copy_action = None
-        self.edit_action = None
-        self.plot_action = None
-        self.hist_action = None
-        self.imshow_action = None
-        self.save_array_action = None
-        self.insert_action = None
-        self.insert_action_above = None
-        self.insert_action_below = None
-        self.remove_action = None
-        self.minmax_action = None
-        self.rename_action = None
-        self.duplicate_action = None
-        self.view_action = None
-        self.delegate = None
-        self.proxy_model = None
-        self.source_model = None
-        self.setAcceptDrops(True)
-        self.automatic_column_width = True
-        self.setHorizontalHeader(BaseHeaderView(parent=self))
-        self.horizontalHeader().sig_user_resized_section.connect(
-            self.user_resize_columns)
-
-    def setup_table(self):
-        """Setup table"""
-        self.horizontalHeader().setStretchLastSection(True)
-        self.horizontalHeader().setSectionsMovable(True)
-        self.adjust_columns()
-        # Sorting columns
-        self.setSortingEnabled(True)
-        self.sortByColumn(0, Qt.AscendingOrder)
-        self.selectionModel().selectionChanged.connect(self.refresh_menu)
-
-    def setup_menu(self):
-        """Setup context menu"""
-        resize_action = create_action(self, _("Resize rows to contents"),
-                                      icon=ima.icon('collapse_row'),
-                                      triggered=self.resizeRowsToContents)
-        resize_columns_action = create_action(
-            self,
-            _("Resize columns to contents"),
-            icon=ima.icon('collapse_column'),
-            triggered=self.resize_column_contents)
-        self.paste_action = create_action(self, _("Paste"),
-                                          icon=ima.icon('editpaste'),
-                                          triggered=self.paste)
-        self.copy_action = create_action(self, _("Copy"),
-                                         icon=ima.icon('editcopy'),
-                                         triggered=self.copy)
-        self.edit_action = create_action(self, _("Edit"),
-                                         icon=ima.icon('edit'),
-                                         triggered=self.edit_item)
-        self.plot_action = create_action(self, _("Plot"),
-                                    icon=ima.icon('plot'),
-                                    triggered=lambda: self.plot_item('plot'))
-        self.plot_action.setVisible(False)
-        self.hist_action = create_action(self, _("Histogram"),
-                                    icon=ima.icon('hist'),
-                                    triggered=lambda: self.plot_item('hist'))
-        self.hist_action.setVisible(False)
-        self.imshow_action = create_action(self, _("Show image"),
-                                           icon=ima.icon('imshow'),
-                                           triggered=self.imshow_item)
-        self.imshow_action.setVisible(False)
-        self.save_array_action = create_action(self, _("Save array"),
-                                               icon=ima.icon('filesave'),
-                                               triggered=self.save_array)
-        self.save_array_action.setVisible(False)
-        self.insert_action = create_action(
-            self, _("Insert"),
-            icon=ima.icon('insert'),
-            triggered=lambda: self.insert_item(below=False)
-        )
-        self.insert_action_above = create_action(
-            self, _("Insert above"),
-            icon=ima.icon('insert_above'),
-            triggered=lambda: self.insert_item(below=False)
-        )
-        self.insert_action_below = create_action(
-            self, _("Insert below"),
-            icon=ima.icon('insert_below'),
-            triggered=lambda: self.insert_item(below=True)
-        )
-        self.remove_action = create_action(self, _("Remove"),
-                                           icon=ima.icon('editdelete'),
-                                           triggered=self.remove_item)
-        self.rename_action = create_action(self, _("Rename"),
-                                           icon=ima.icon('rename'),
-                                           triggered=self.rename_item)
-        self.duplicate_action = create_action(self, _("Duplicate"),
-                                              icon=ima.icon('edit_add'),
-                                              triggered=self.duplicate_item)
-        self.view_action = create_action(
-            self,
-            _("View with the Object Explorer"),
-            icon=ima.icon('outline_explorer'),
-            triggered=self.view_item)
-
-        menu = QMenu(self)
-        self.menu_actions = [
-            self.edit_action,
-            self.copy_action,
-            self.paste_action,
-            self.rename_action,
-            self.remove_action,
-            self.save_array_action,
-            MENU_SEPARATOR,
-            self.insert_action,
-            self.insert_action_above,
-            self.insert_action_below,
-            self.duplicate_action,
-            MENU_SEPARATOR,
-            self.view_action,
-            self.plot_action,
-            self.hist_action,
-            self.imshow_action,
-            MENU_SEPARATOR,
-            resize_action,
-            resize_columns_action
-        ]
-        add_actions(menu, self.menu_actions)
-
-        self.empty_ws_menu = QMenu(self)
-        add_actions(
-            self.empty_ws_menu,
-            [self.insert_action, self.paste_action]
-        )
-
-        return menu
-
-
-    # ------ Remote/local API -------------------------------------------------
-    def remove_values(self, keys):
-        """Remove values from data"""
-        raise NotImplementedError
-
-    def copy_value(self, orig_key, new_key):
-        """Copy value"""
-        raise NotImplementedError
-
-    def new_value(self, key, value):
-        """Create new value in data"""
-        raise NotImplementedError
-
-    def is_list(self, key):
-        """Return True if variable is a list, a set or a tuple"""
-        raise NotImplementedError
-
-    def get_len(self, key):
-        """Return sequence length"""
-        raise NotImplementedError
-
-    def is_array(self, key):
-        """Return True if variable is a numpy array"""
-        raise NotImplementedError
-
-    def is_image(self, key):
-        """Return True if variable is a PIL.Image image"""
-        raise NotImplementedError
-
-    def is_dict(self, key):
-        """Return True if variable is a dictionary"""
-        raise NotImplementedError
-
-    def get_array_shape(self, key):
-        """Return array's shape"""
-        raise NotImplementedError
-
-    def get_array_ndim(self, key):
-        """Return array's ndim"""
-        raise NotImplementedError
-
-    def oedit(self, key):
-        """Edit item"""
-        raise NotImplementedError
-
-    def plot(self, key, funcname):
-        """Plot item"""
-        raise NotImplementedError
-
-    def imshow(self, key):
-        """Show item's image"""
-        raise NotImplementedError
-
-    def show_image(self, key):
-        """Show image (item is a PIL image)"""
-        raise NotImplementedError
-    #--------------------------------------------------------------------------
-
-    def refresh_menu(self):
-        """Refresh context menu"""
-        index = self.currentIndex()
-        data = self.source_model.get_data()
-        is_list_instance = isinstance(data, list)
-        is_dict_instance = isinstance(data, dict)
-
-        def indexes_in_same_row():
-            indexes = self.selectedIndexes()
-            if len(indexes) > 1:
-                rows = [idx.row() for idx in indexes]
-                return len(set(rows)) == 1
-            else:
-                return True
-
-        # Enable/disable actions
-        condition_edit = (
-            (not isinstance(data, (tuple, set))) and
-            index.isValid() and
-            (len(self.selectedIndexes()) > 0) and
-            indexes_in_same_row() and
-            not self.readonly
-        )
-        self.edit_action.setEnabled(condition_edit)
-        self.insert_action_above.setEnabled(condition_edit)
-        self.insert_action_below.setEnabled(condition_edit)
-        self.duplicate_action.setEnabled(condition_edit)
-        self.rename_action.setEnabled(condition_edit)
-        self.plot_action.setEnabled(condition_edit)
-        self.hist_action.setEnabled(condition_edit)
-        self.imshow_action.setEnabled(condition_edit)
-        self.save_array_action.setEnabled(condition_edit)
-
-        condition_select = (
-            index.isValid() and
-            (len(self.selectedIndexes()) > 0)
-        )
-        self.view_action.setEnabled(
-            condition_select and indexes_in_same_row())
-        self.copy_action.setEnabled(condition_select)
-
-        condition_remove = (
-            (not isinstance(data, (tuple, set))) and
-            index.isValid() and
-            (len(self.selectedIndexes()) > 0) and
-            not self.readonly
-        )
-        self.remove_action.setEnabled(condition_remove)
-
-        self.insert_action.setEnabled(
-            is_dict_instance and not self.readonly)
-        self.paste_action.setEnabled(
-            is_dict_instance and not self.readonly)
-
-        # Hide/show actions
-        if index.isValid():
-            if self.proxy_model:
-                key = self.proxy_model.get_key(index)
-            else:
-                key = self.source_model.get_key(index)
-            is_list = self.is_list(key)
-            is_array = self.is_array(key) and self.get_len(key) != 0
-            condition_plot = (is_array and len(self.get_array_shape(key)) <= 2)
-            condition_hist = (is_array and self.get_array_ndim(key) == 1)
-            condition_imshow = condition_plot and self.get_array_ndim(key) == 2
-            condition_imshow = condition_imshow or self.is_image(key)
-        else:
-            is_array = condition_plot = condition_imshow = is_list \
-                     = condition_hist = False
-
-        self.plot_action.setVisible(condition_plot or is_list)
-        self.hist_action.setVisible(condition_hist or is_list)
-        self.insert_action.setVisible(is_dict_instance)
-        self.insert_action_above.setVisible(is_list_instance)
-        self.insert_action_below.setVisible(is_list_instance)
-        self.rename_action.setVisible(is_dict_instance)
-        self.paste_action.setVisible(is_dict_instance)
-        self.imshow_action.setVisible(condition_imshow)
-        self.save_array_action.setVisible(is_array)
-
-    def resize_column_contents(self):
-        """Resize columns to contents."""
-        self.automatic_column_width = True
-        self.adjust_columns()
-
-    def user_resize_columns(self, logical_index, old_size, new_size):
-        """Handle the user resize action."""
-        self.automatic_column_width = False
-
-    def adjust_columns(self):
-        """Resize two first columns to contents"""
-        if self.automatic_column_width:
-            for col in range(3):
-                self.resizeColumnToContents(col)
-
-    def set_data(self, data):
-        """Set table data"""
-        if data is not None:
-            self.source_model.set_data(data, self.dictfilter)
-            self.source_model.reset()
-            self.sortByColumn(0, Qt.AscendingOrder)
-
-    def mousePressEvent(self, event):
-        """Reimplement Qt method"""
-        if event.button() != Qt.LeftButton:
-            QTableView.mousePressEvent(self, event)
-            return
-        index_clicked = self.indexAt(event.pos())
-        if index_clicked.isValid():
-            if index_clicked == self.currentIndex() \
-               and index_clicked in self.selectedIndexes():
-                self.clearSelection()
-            else:
-                QTableView.mousePressEvent(self, event)
-        else:
-            self.clearSelection()
-            event.accept()
-
-    def mouseDoubleClickEvent(self, event):
-        """Reimplement Qt method"""
-        index_clicked = self.indexAt(event.pos())
-        if index_clicked.isValid():
-            row = index_clicked.row()
-            # TODO: Remove hard coded "Value" column number (3 here)
-            index_clicked = index_clicked.child(row, 3)
-            self.edit(index_clicked)
-        else:
-            event.accept()
-
-    def keyPressEvent(self, event):
-        """Reimplement Qt methods"""
-        if event.key() == Qt.Key_Delete:
-            self.remove_item()
-        elif event.key() == Qt.Key_F2:
-            self.rename_item()
-        elif event == QKeySequence.Copy:
-            self.copy()
-        elif event == QKeySequence.Paste:
-            self.paste()
-        else:
-            QTableView.keyPressEvent(self, event)
-
-    def contextMenuEvent(self, event):
-        """Reimplement Qt method"""
-        if self.source_model.showndata:
-            self.refresh_menu()
-            self.menu.popup(event.globalPos())
-            event.accept()
-        else:
-            self.empty_ws_menu.popup(event.globalPos())
-            event.accept()
-
-    def dragEnterEvent(self, event):
-        """Allow user to drag files"""
-        if mimedata2url(event.mimeData()):
-            event.accept()
-        else:
-            event.ignore()
-
-    def dragMoveEvent(self, event):
-        """Allow user to move files"""
-        if mimedata2url(event.mimeData()):
-            event.setDropAction(Qt.CopyAction)
-            event.accept()
-        else:
-            event.ignore()
-
-    def dropEvent(self, event):
-        """Allow user to drop supported files"""
-        urls = mimedata2url(event.mimeData())
-        if urls:
-            event.setDropAction(Qt.CopyAction)
-            event.accept()
-            self.sig_files_dropped.emit(urls)
-        else:
-            event.ignore()
-
-    def _deselect_index(self, index):
-        """
-        Deselect index after any operation that adds or removes rows to/from
-        the editor.
-
-        Notes
-        -----
-        * This avoids showing the wrong buttons in the editor's toolbar when
-          the operation is completed.
-        * Also, if we leave something selected, then the next operation won't
-          introduce the item in the expected row. That's why we need to force
-          users to select a row again after this.
-        """
-        self.selectionModel().select(index, QItemSelectionModel.Select)
-        self.selectionModel().select(index, QItemSelectionModel.Deselect)
-
-    @Slot()
-    def edit_item(self):
-        """Edit item"""
-        index = self.currentIndex()
-        if not index.isValid():
-            return
-        # TODO: Remove hard coded "Value" column number (3 here)
-        self.edit(index.child(index.row(), 3))
-
-    @Slot()
-    def remove_item(self, force=False):
-        """Remove item"""
-        current_index = self.currentIndex()
-        indexes = self.selectedIndexes()
-
-        if not indexes:
-            return
-
-        for index in indexes:
-            if not index.isValid():
-                return
-
-        if not force:
-            one = _("Do you want to remove the selected item?")
-            more = _("Do you want to remove all selected items?")
-            answer = QMessageBox.question(self, _("Remove"),
-                                          one if len(indexes) == 1 else more,
-                                          QMessageBox.Yes | QMessageBox.No)
-
-        if force or answer == QMessageBox.Yes:
-            if self.proxy_model:
-                idx_rows = unsorted_unique(
-                    [self.proxy_model.mapToSource(idx).row()
-                     for idx in indexes])
-            else:
-                idx_rows = unsorted_unique([idx.row() for idx in indexes])
-            keys = [self.source_model.keys[idx_row] for idx_row in idx_rows]
-            self.remove_values(keys)
-
-        # This avoids a segfault in our tests that doesn't happen when
-        # removing items manually.
-        if not running_under_pytest():
-            self._deselect_index(current_index)
-
-    def copy_item(self, erase_original=False, new_name=None):
-        """Copy item"""
-        current_index = self.currentIndex()
-        indexes = self.selectedIndexes()
-
-        if not indexes:
-            return
-
-        if self.proxy_model:
-            idx_rows = unsorted_unique(
-                [self.proxy_model.mapToSource(idx).row() for idx in indexes])
-        else:
-            idx_rows = unsorted_unique([idx.row() for idx in indexes])
-
-        if len(idx_rows) > 1 or not indexes[0].isValid():
-            return
-
-        orig_key = self.source_model.keys[idx_rows[0]]
-        if erase_original:
-            if not isinstance(orig_key, str):
-                QMessageBox.warning(
-                    self,
-                    _("Warning"),
-                    _("You can only rename keys that are strings")
-                )
-                return
-
-            title = _('Rename')
-            field_text = _('New variable name:')
-        else:
-            title = _('Duplicate')
-            field_text = _('Variable name:')
-
-        data = self.source_model.get_data()
-        if isinstance(data, (list, set)):
-            new_key, valid = len(data), True
-        elif new_name is not None:
-            new_key, valid = new_name, True
-        else:
-            new_key, valid = QInputDialog.getText(self, title, field_text,
-                                                  QLineEdit.Normal, orig_key)
-
-        if valid and to_text_string(new_key):
-            new_key = try_to_eval(to_text_string(new_key))
-            if new_key == orig_key:
-                return
-            self.copy_value(orig_key, new_key)
-            if erase_original:
-                self.remove_values([orig_key])
-
-        self._deselect_index(current_index)
-
-    @Slot()
-    def duplicate_item(self):
-        """Duplicate item"""
-        self.copy_item()
-
-    @Slot()
-    def rename_item(self, new_name=None):
-        """Rename item"""
-        self.copy_item(erase_original=True, new_name=new_name)
-
-    @Slot()
-    def insert_item(self, below=True):
-        """Insert item"""
-        index = self.currentIndex()
-        if not index.isValid():
-            row = self.source_model.rowCount()
-        else:
-            if self.proxy_model:
-                if below:
-                    row = self.proxy_model.mapToSource(index).row() + 1
-                else:
-                    row = self.proxy_model.mapToSource(index).row()
-            else:
-                if below:
-                    row = index.row() + 1
-                else:
-                    row = index.row()
-        data = self.source_model.get_data()
-
-        if isinstance(data, list):
-            key = row
-            data.insert(row, '')
-        elif isinstance(data, dict):
-            key, valid = QInputDialog.getText(self, _('Insert'), _('Key:'),
-                                              QLineEdit.Normal)
-            if valid and to_text_string(key):
-                key = try_to_eval(to_text_string(key))
-            else:
-                return
-        else:
-            return
-
-        value, valid = QInputDialog.getText(self, _('Insert'), _('Value:'),
-                                            QLineEdit.Normal)
-
-        if valid and to_text_string(value):
-            self.new_value(key, try_to_eval(to_text_string(value)))
-
-    @Slot()
-    def view_item(self):
-        """View item with the Object Explorer"""
-        index = self.currentIndex()
-        if not index.isValid():
-            return
-        # TODO: Remove hard coded "Value" column number (3 here)
-        index = index.child(index.row(), 3)
-        self.delegate.createEditor(self, None, index, object_explorer=True)
-
-    def __prepare_plot(self):
-        try:
-            import guiqwt.pyplot   #analysis:ignore
-            return True
-        except:
-            try:
-                if 'matplotlib' not in sys.modules:
-                    import matplotlib
-                return True
-            except Exception:
-                QMessageBox.warning(self, _("Import error"),
-                                    _("Please install <b>matplotlib</b>"
-                                      " or <b>guiqwt</b>."))
-
-    def plot_item(self, funcname):
-        """Plot item"""
-        index = self.currentIndex()
-        if self.__prepare_plot():
-            if self.proxy_model:
-                key = self.source_model.get_key(
-                    self.proxy_model.mapToSource(index))
-            else:
-                key = self.source_model.get_key(index)
-            try:
-                self.plot(key, funcname)
-            except (ValueError, TypeError) as error:
-                QMessageBox.critical(self, _( "Plot"),
-                                     _("<b>Unable to plot data.</b>"
-                                       "<br><br>Error message:<br>%s"
-                                       ) % str(error))
-
-    @Slot()
-    def imshow_item(self):
-        """Imshow item"""
-        index = self.currentIndex()
-        if self.__prepare_plot():
-            if self.proxy_model:
-                key = self.source_model.get_key(
-                    self.proxy_model.mapToSource(index))
-            else:
-                key = self.source_model.get_key(index)
-            try:
-                if self.is_image(key):
-                    self.show_image(key)
-                else:
-                    self.imshow(key)
-            except (ValueError, TypeError) as error:
-                QMessageBox.critical(self, _( "Plot"),
-                                     _("<b>Unable to show image.</b>"
-                                       "<br><br>Error message:<br>%s"
-                                       ) % str(error))
-
-    @Slot()
-    def save_array(self):
-        """Save array"""
-        title = _( "Save array")
-        if self.array_filename is None:
-            self.array_filename = getcwd_or_home()
-        self.redirect_stdio.emit(False)
-        filename, _selfilter = getsavefilename(self, title,
-                                               self.array_filename,
-                                               _("NumPy arrays")+" (*.npy)")
-        self.redirect_stdio.emit(True)
-        if filename:
-            self.array_filename = filename
-            data = self.delegate.get_value( self.currentIndex() )
-            try:
-                import numpy as np
-                np.save(self.array_filename, data)
-            except Exception as error:
-                QMessageBox.critical(self, title,
-                                     _("<b>Unable to save array</b>"
-                                       "<br><br>Error message:<br>%s"
-                                       ) % str(error))
-
-    @Slot()
-    def copy(self):
-        """Copy text to clipboard"""
-        clipboard = QApplication.clipboard()
-        clipl = []
-        for idx in self.selectedIndexes():
-            if not idx.isValid():
-                continue
-            obj = self.delegate.get_value(idx)
-            # Check if we are trying to copy a numpy array, and if so make sure
-            # to copy the whole thing in a tab separated format
-            if (isinstance(obj, (np.ndarray, np.ma.MaskedArray)) and
-                    np.ndarray is not FakeObject):
-                if PY3:
-                    output = io.BytesIO()
-                else:
-                    output = io.StringIO()
-                try:
-                    np.savetxt(output, obj, delimiter='\t')
-                except Exception:
-                    QMessageBox.warning(self, _("Warning"),
-                                        _("It was not possible to copy "
-                                          "this array"))
-                    return
-                obj = output.getvalue().decode('utf-8')
-                output.close()
-            elif (isinstance(obj, (pd.DataFrame, pd.Series)) and
-                    pd.DataFrame is not FakeObject):
-                output = io.StringIO()
-                try:
-                    obj.to_csv(output, sep='\t', index=True, header=True)
-                except Exception:
-                    QMessageBox.warning(self, _("Warning"),
-                                        _("It was not possible to copy "
-                                          "this dataframe"))
-                    return
-                if PY3:
-                    obj = output.getvalue()
-                else:
-                    obj = output.getvalue().decode('utf-8')
-                output.close()
-            elif is_binary_string(obj):
-                obj = to_text_string(obj, 'utf8')
-            else:
-                obj = to_text_string(obj)
-            clipl.append(obj)
-        clipboard.setText('\n'.join(clipl))
-
-    def import_from_string(self, text, title=None):
-        """Import data from string"""
-        data = self.source_model.get_data()
-        # Check if data is a dict
-        if not hasattr(data, "keys"):
-            return
-        editor = ImportWizard(
-            self, text, title=title, contents_title=_("Clipboard contents"),
-            varname=fix_reference_name("data", blacklist=list(data.keys())))
-        if editor.exec_():
-            var_name, clip_data = editor.get_data()
-            self.new_value(var_name, clip_data)
-
-    @Slot()
-    def paste(self):
-        """Import text/data/code from clipboard"""
-        clipboard = QApplication.clipboard()
-        cliptext = ''
-        if clipboard.mimeData().hasText():
-            cliptext = to_text_string(clipboard.text())
-        if cliptext.strip():
-            self.import_from_string(cliptext, title=_("Import from clipboard"))
-        else:
-            QMessageBox.warning(self, _( "Empty clipboard"),
-                                _("Nothing to be imported from clipboard."))
-
-
-class CollectionsEditorTableView(BaseTableView):
-    """CollectionsEditor table view"""
-    def __init__(self, parent, data, readonly=False, title="",
-                 names=False):
-        BaseTableView.__init__(self, parent)
-        self.dictfilter = None
-        self.readonly = readonly or isinstance(data, (tuple, set))
-        CollectionsModelClass = (ReadOnlyCollectionsModel if self.readonly
-                                 else CollectionsModel)
-        self.source_model = CollectionsModelClass(
-            self,
-            data,
-            title,
-            names=names,
-            minmax=self.get_conf('minmax')
-        )
-        self.model = self.source_model
-        self.setModel(self.source_model)
-        self.delegate = CollectionsDelegate(self)
-        self.setItemDelegate(self.delegate)
-
-        self.setup_table()
-        self.menu = self.setup_menu()
-        if isinstance(data, set):
-            self.horizontalHeader().hideSection(0)
-
-    #------ Remote/local API --------------------------------------------------
-    def remove_values(self, keys):
-        """Remove values from data"""
-        data = self.source_model.get_data()
-        for key in sorted(keys, reverse=True):
-            data.pop(key)
-        self.set_data(data)
-
-    def copy_value(self, orig_key, new_key):
-        """Copy value"""
-        data = self.source_model.get_data()
-        if isinstance(data, list):
-            data.append(data[orig_key])
-        if isinstance(data, set):
-            data.add(data[orig_key])
-        else:
-            data[new_key] = data[orig_key]
-        self.set_data(data)
-
-    def new_value(self, key, value):
-        """Create new value in data"""
-        index = self.currentIndex()
-        data = self.source_model.get_data()
-        data[key] = value
-        self.set_data(data)
-        self._deselect_index(index)
-
-    def is_list(self, key):
-        """Return True if variable is a list or a tuple"""
-        data = self.source_model.get_data()
-        return isinstance(data[key], (tuple, list))
-
-    def is_set(self, key):
-        """Return True if variable is a set"""
-        data = self.source_model.get_data()
-        return isinstance(data[key], set)
-
-    def get_len(self, key):
-        """Return sequence length"""
-        data = self.source_model.get_data()
-        return len(data[key])
-
-    def is_array(self, key):
-        """Return True if variable is a numpy array"""
-        data = self.source_model.get_data()
-        return isinstance(data[key], (np.ndarray, np.ma.MaskedArray))
-
-    def is_image(self, key):
-        """Return True if variable is a PIL.Image image"""
-        data = self.source_model.get_data()
-        return isinstance(data[key], PIL.Image.Image)
-
-    def is_dict(self, key):
-        """Return True if variable is a dictionary"""
-        data = self.source_model.get_data()
-        return isinstance(data[key], dict)
-
-    def get_array_shape(self, key):
-        """Return array's shape"""
-        data = self.source_model.get_data()
-        return data[key].shape
-
-    def get_array_ndim(self, key):
-        """Return array's ndim"""
-        data = self.source_model.get_data()
-        return data[key].ndim
-
-    def oedit(self, key):
-        """Edit item"""
-        data = self.source_model.get_data()
-        from spyder.plugins.variableexplorer.widgets.objecteditor import (
-                oedit)
-        oedit(data[key])
-
-    def plot(self, key, funcname):
-        """Plot item"""
-        data = self.source_model.get_data()
-        import spyder.pyplot as plt
-        plt.figure()
-        getattr(plt, funcname)(data[key])
-        plt.show()
-
-    def imshow(self, key):
-        """Show item's image"""
-        data = self.source_model.get_data()
-        import spyder.pyplot as plt
-        plt.figure()
-        plt.imshow(data[key])
-        plt.show()
-
-    def show_image(self, key):
-        """Show image (item is a PIL image)"""
-        data = self.source_model.get_data()
-        data[key].show()
-    #--------------------------------------------------------------------------
-
-    def set_filter(self, dictfilter=None):
-        """Set table dict filter"""
-        self.dictfilter = dictfilter
-
-
-class CollectionsEditorWidget(QWidget):
-    """Dictionary Editor Widget"""
-    def __init__(self, parent, data, readonly=False, title="", remote=False):
-        QWidget.__init__(self, parent)
-        if remote:
-            self.editor = RemoteCollectionsEditorTableView(self, data, readonly)
-        else:
-            self.editor = CollectionsEditorTableView(self, data, readonly,
-                                                     title)
-
-        toolbar = SpyderToolbar(parent=None, title='Editor toolbar')
-        toolbar.setStyleSheet(str(PANES_TOOLBAR_STYLESHEET))
-
-        for item in self.editor.menu_actions:
-            if item is not None:
-                toolbar.addAction(item)
-
-        # Update the toolbar actions state
-        self.editor.refresh_menu()
-        layout = QVBoxLayout()
-        layout.addWidget(toolbar)
-        layout.addWidget(self.editor)
-        self.setLayout(layout)
-
-    def set_data(self, data):
-        """Set DictEditor data"""
-        self.editor.set_data(data)
-
-    def get_title(self):
-        """Get model title"""
-        return self.editor.source_model.title
-
-
-class CollectionsEditor(BaseDialog):
-    """Collections Editor Dialog"""
-    def __init__(self, parent=None):
-        super().__init__(parent)
-
-        # Destroying the C++ object right after closing the dialog box,
-        # otherwise it may be garbage-collected in another QThread
-        # (e.g. the editor's analysis thread in Spyder), thus leading to
-        # a segmentation fault on UNIX or an application crash on Windows
-        self.setAttribute(Qt.WA_DeleteOnClose)
-
-        self.data_copy = None
-        self.widget = None
-        self.btn_save_and_close = None
-        self.btn_close = None
-
-    def setup(self, data, title='', readonly=False, remote=False,
-              icon=None, parent=None):
-        """Setup editor."""
-        if isinstance(data, (dict, set)):
-            # dictionary, set
-            self.data_copy = data.copy()
-            datalen = len(data)
-        elif isinstance(data, (tuple, list)):
-            # list, tuple
-            self.data_copy = data[:]
-            datalen = len(data)
-        else:
-            # unknown object
-            import copy
-            try:
-                self.data_copy = copy.deepcopy(data)
-            except NotImplementedError:
-                self.data_copy = copy.copy(data)
-            except (TypeError, AttributeError):
-                readonly = True
-                self.data_copy = data
-            datalen = len(get_object_attrs(data))
-
-        # If the copy has a different type, then do not allow editing, because
-        # this would change the type after saving; cf. spyder-ide/spyder#6936.
-        if type(self.data_copy) != type(data):
-            readonly = True
-
-        self.widget = CollectionsEditorWidget(self, self.data_copy,
-                                              title=title, readonly=readonly,
-                                              remote=remote)
-        self.widget.editor.source_model.sig_setting_data.connect(
-            self.save_and_close_enable)
-        layout = QVBoxLayout()
-        layout.addWidget(self.widget)
-        self.setLayout(layout)
-
-        # Buttons configuration
-        btn_layout = QHBoxLayout()
-        btn_layout.setContentsMargins(4, 4, 4, 4)
-        btn_layout.addStretch()
-
-        if not readonly:
-            self.btn_save_and_close = QPushButton(_('Save and Close'))
-            self.btn_save_and_close.setDisabled(True)
-            self.btn_save_and_close.clicked.connect(self.accept)
-            btn_layout.addWidget(self.btn_save_and_close)
-
-        self.btn_close = QPushButton(_('Close'))
-        self.btn_close.setAutoDefault(True)
-        self.btn_close.setDefault(True)
-        self.btn_close.clicked.connect(self.reject)
-        btn_layout.addWidget(self.btn_close)
-
-        layout.addLayout(btn_layout)
-
-        self.setWindowTitle(self.widget.get_title())
-        if icon is None:
-            self.setWindowIcon(ima.icon('dictedit'))
-
-        if sys.platform == 'darwin':
-            # See spyder-ide/spyder#9051
-            self.setWindowFlags(Qt.Tool)
-        else:
-            # Make the dialog act as a window
-            self.setWindowFlags(Qt.Window)
-
-    @Slot()
-    def save_and_close_enable(self):
-        """Handle the data change event to enable the save and close button."""
-        if self.btn_save_and_close:
-            self.btn_save_and_close.setEnabled(True)
-            self.btn_save_and_close.setAutoDefault(True)
-            self.btn_save_and_close.setDefault(True)
-
-    def get_value(self):
-        """Return modified copy of dictionary or list"""
-        # It is import to avoid accessing Qt C++ object as it has probably
-        # already been destroyed, due to the Qt.WA_DeleteOnClose attribute
-        return self.data_copy
-
-
-#==============================================================================
-# Remote versions of CollectionsDelegate and CollectionsEditorTableView
-#==============================================================================
-class RemoteCollectionsDelegate(CollectionsDelegate):
-    """CollectionsEditor Item Delegate"""
-    def __init__(self, parent=None):
-        CollectionsDelegate.__init__(self, parent)
-
-    def get_value(self, index):
-        if index.isValid():
-            source_index = index.model().mapToSource(index)
-            name = source_index.model().keys[source_index.row()]
-            return self.parent().get_value(name)
-
-    def set_value(self, index, value):
-        if index.isValid():
-            source_index = index.model().mapToSource(index)
-            name = source_index.model().keys[source_index.row()]
-            self.parent().new_value(name, value)
-
-
-class RemoteCollectionsEditorTableView(BaseTableView):
-    """DictEditor table view"""
-    def __init__(self, parent, data, shellwidget=None, remote_editing=False,
-                 create_menu=False):
-        BaseTableView.__init__(self, parent)
-
-        self.shellwidget = shellwidget
-        self.var_properties = {}
-        self.dictfilter = None
-        self.delegate = None
-        self.readonly = False
-
-        self.source_model = CollectionsModel(
-            self, data, names=True,
-            minmax=self.get_conf('minmax'),
-            remote=True)
-
-        self.horizontalHeader().sectionClicked.connect(
-            self.source_model.load_all)
-
-        self.proxy_model = CollectionsCustomSortFilterProxy(self)
-        self.model = self.proxy_model
-
-        self.proxy_model.setSourceModel(self.source_model)
-        self.proxy_model.setDynamicSortFilter(True)
-        self.proxy_model.setFilterKeyColumn(0)  # Col 0 for Name
-        self.proxy_model.setFilterCaseSensitivity(Qt.CaseInsensitive)
-        self.proxy_model.setSortRole(Qt.UserRole)
-        self.setModel(self.proxy_model)
-
-        self.hideColumn(4)  # Column 4 for Score
-
-        self.delegate = RemoteCollectionsDelegate(self)
-        self.delegate.sig_free_memory_requested.connect(
-            self.sig_free_memory_requested)
-        self.delegate.sig_editor_creation_started.connect(
-            self.sig_editor_creation_started)
-        self.delegate.sig_editor_shown.connect(self.sig_editor_shown)
-        self.setItemDelegate(self.delegate)
-
-        self.setup_table()
-
-        if create_menu:
-            self.menu = self.setup_menu()
-
-    # ------ Remote/local API -------------------------------------------------
-    def get_value(self, name):
-        """Get the value of a variable"""
-        value = self.shellwidget.get_value(name)
-        return value
-
-    def new_value(self, name, value):
-        """Create new value in data"""
-        try:
-            self.shellwidget.set_value(name, value)
-        except TypeError as e:
-            QMessageBox.critical(self, _("Error"),
-                                 "TypeError: %s" % to_text_string(e))
-        self.shellwidget.refresh_namespacebrowser()
-
-    def remove_values(self, names):
-        """Remove values from data"""
-        for name in names:
-            self.shellwidget.remove_value(name)
-        self.shellwidget.refresh_namespacebrowser()
-
-    def copy_value(self, orig_name, new_name):
-        """Copy value"""
-        self.shellwidget.copy_value(orig_name, new_name)
-        self.shellwidget.refresh_namespacebrowser()
-
-    def is_list(self, name):
-        """Return True if variable is a list, a tuple or a set"""
-        return self.var_properties[name]['is_list']
-
-    def is_dict(self, name):
-        """Return True if variable is a dictionary"""
-        return self.var_properties[name]['is_dict']
-
-    def get_len(self, name):
-        """Return sequence length"""
-        return self.var_properties[name]['len']
-
-    def is_array(self, name):
-        """Return True if variable is a NumPy array"""
-        return self.var_properties[name]['is_array']
-
-    def is_image(self, name):
-        """Return True if variable is a PIL.Image image"""
-        return self.var_properties[name]['is_image']
-
-    def is_data_frame(self, name):
-        """Return True if variable is a DataFrame"""
-        return self.var_properties[name]['is_data_frame']
-
-    def is_series(self, name):
-        """Return True if variable is a Series"""
-        return self.var_properties[name]['is_series']
-
-    def get_array_shape(self, name):
-        """Return array's shape"""
-        return self.var_properties[name]['array_shape']
-
-    def get_array_ndim(self, name):
-        """Return array's ndim"""
-        return self.var_properties[name]['array_ndim']
-
-    def plot(self, name, funcname):
-        """Plot item"""
-        sw = self.shellwidget
-        sw.execute("%%varexp --%s %s" % (funcname, name))
-
-    def imshow(self, name):
-        """Show item's image"""
-        sw = self.shellwidget
-        sw.execute("%%varexp --imshow %s" % name)
-
-    def show_image(self, name):
-        """Show image (item is a PIL image)"""
-        command = "%s.show()" % name
-        sw = self.shellwidget
-        sw.execute(command)
-
-    # ------ Other ------------------------------------------------------------
-    def setup_menu(self):
-        """Setup context menu."""
-        menu = BaseTableView.setup_menu(self)
-        return menu
-
-<<<<<<< HEAD
-    def do_find(self, text):
-=======
-    def refresh_menu(self):
-        if self.var_properties:
-            super().refresh_menu()
-
-    def set_regex(self, regex=None, reset=False):
->>>>>>> f679bffd
-        """Update the regex text for the variable finder."""
-        text = text.replace(' ', '').lower()
-
-        # Make sure everything is loaded
-        self.source_model.load_all()
-
-        self.proxy_model.set_filter(text)
-        self.source_model.update_search_letters(text)
-
-        if text:
-            # TODO: Use constants for column numbers
-            self.sortByColumn(4, Qt.DescendingOrder)  # Col 4 for index
-
-    def next_row(self):
-        """Move to next row from currently selected row."""
-        row = self.currentIndex().row()
-        rows = self.proxy_model.rowCount()
-        if row + 1 == rows:
-            row = -1
-        self.selectRow(row + 1)
-
-    def previous_row(self):
-        """Move to previous row from currently selected row."""
-        row = self.currentIndex().row()
-        rows = self.proxy_model.rowCount()
-        if row == 0:
-            row = rows
-        self.selectRow(row - 1)
-
-
-class CollectionsCustomSortFilterProxy(CustomSortFilterProxy):
-    """
-    Custom column filter based on regex and model data.
-
-    Reimplements 'filterAcceptsRow' to follow NamespaceBrowser model.
-    Reimplements 'set_filter' to allow sorting while filtering
-    """
-
-    def get_key(self, index):
-        """Return current key from source model."""
-        source_index = self.mapToSource(index)
-        return self.sourceModel().get_key(source_index)
-
-    def get_index_from_key(self, key):
-        """Return index using key from source model."""
-        source_index = self.sourceModel().get_index_from_key(key)
-        return self.mapFromSource(source_index)
-
-    def get_value(self, index):
-        """Return current value from source model."""
-        source_index = self.mapToSource(index)
-        return self.sourceModel().get_value(source_index)
-
-    def set_value(self, index, value):
-        """Set value in source model."""
-        try:
-            source_index = self.mapToSource(index)
-            self.sourceModel().set_value(source_index, value)
-        except AttributeError:
-            # Read-only models don't have set_value method
-            pass
-
-    def set_filter(self, text):
-        """Set regular expression for filter."""
-        self.pattern = get_search_regex(text)
-        self.invalidateFilter()
-
-    def filterAcceptsRow(self, row_num, parent):
-        """
-        Qt override.
-
-        Reimplemented from base class to allow the use of custom filtering
-        using to columns (name and type).
-        """
-        model = self.sourceModel()
-        name = to_text_string(model.row_key(row_num))
-        variable_type = to_text_string(model.row_type(row_num))
-        r_name = re.search(self.pattern, name)
-        r_type = re.search(self.pattern, variable_type)
-
-        if r_name is None and r_type is None:
-            return False
-        else:
-            return True
-
-    def lessThan(self, left, right):
-        """
-        Implements ordering in a natural way, as a human would sort.
-        This functions enables sorting of the main variable editor table,
-        which does not rely on 'self.sort()'.
-        """
-        leftData = self.sourceModel().data(left)
-        rightData = self.sourceModel().data(right)
-        try:
-            if isinstance(leftData, str) and isinstance(rightData, str):
-                return natsort(leftData) < natsort(rightData)
-            else:
-                return leftData < rightData
-        except TypeError:
-            # This is needed so all the elements that cannot be compared such
-            # as dataframes and numpy arrays are grouped together in the
-            # variable explorer. For more info see spyder-ide/spyder#14527
-            return True
-
-
-# =============================================================================
-# Tests
-# =============================================================================
-def get_test_data():
-    """Create test data."""
-    image = PIL.Image.fromarray(np.random.randint(256, size=(100, 100)),
-                                mode='P')
-    testdict = {'d': 1, 'a': np.random.rand(10, 10), 'b': [1, 2]}
-    testdate = datetime.date(1945, 5, 8)
-    test_timedelta = datetime.timedelta(days=-1, minutes=42, seconds=13)
-
-    try:
-        import pandas as pd
-    except (ModuleNotFoundError, ImportError):
-        test_df = None
-        test_timestamp = test_pd_td = test_dtindex = test_series = None
-    else:
-        test_timestamp = pd.Timestamp("1945-05-08T23:01:00.12345")
-        test_pd_td = pd.Timedelta(days=2193, hours=12)
-        test_dtindex = pd.date_range(start="1939-09-01T",
-                                     end="1939-10-06",
-                                     freq="12H")
-        test_series = pd.Series({"series_name": [0, 1, 2, 3, 4, 5]})
-        test_df = pd.DataFrame({"string_col": ["a", "b", "c", "d"],
-                                "int_col": [0, 1, 2, 3],
-                                "float_col": [1.1, 2.2, 3.3, 4.4],
-                                "bool_col": [True, False, False, True]})
-
-    class Foobar(object):
-
-        def __init__(self):
-            self.text = "toto"
-            self.testdict = testdict
-            self.testdate = testdate
-
-    foobar = Foobar()
-    return {'object': foobar,
-            'module': np,
-            'str': 'kjkj kj k j j kj k jkj',
-            'unicode': to_text_string('éù', 'utf-8'),
-            'list': [1, 3, [sorted, 5, 6], 'kjkj', None],
-            'set': {1, 2, 1, 3, None, 'A', 'B', 'C', True, False},
-            'tuple': ([1, testdate, testdict, test_timedelta], 'kjkj', None),
-            'dict': testdict,
-            'float': 1.2233,
-            'int': 223,
-            'bool': True,
-            'array': np.random.rand(10, 10).astype(np.int64),
-            'masked_array': np.ma.array([[1, 0], [1, 0]],
-                                        mask=[[True, False], [False, False]]),
-            '1D-array': np.linspace(-10, 10).astype(np.float16),
-            '3D-array': np.random.randint(2, size=(5, 5, 5)).astype(np.bool_),
-            'empty_array': np.array([]),
-            'image': image,
-            'date': testdate,
-            'datetime': datetime.datetime(1945, 5, 8, 23, 1, 0, int(1.5e5)),
-            'timedelta': test_timedelta,
-            'complex': 2+1j,
-            'complex64': np.complex64(2+1j),
-            'complex128': np.complex128(9j),
-            'int8_scalar': np.int8(8),
-            'int16_scalar': np.int16(16),
-            'int32_scalar': np.int32(32),
-            'int64_scalar': np.int64(64),
-            'float16_scalar': np.float16(16),
-            'float32_scalar': np.float32(32),
-            'float64_scalar': np.float64(64),
-            'bool_scalar': np.bool(8),
-            'bool__scalar': np.bool_(8),
-            'timestamp': test_timestamp,
-            'timedelta_pd': test_pd_td,
-            'datetimeindex': test_dtindex,
-            'series': test_series,
-            'ddataframe': test_df,
-            'None': None,
-            'unsupported1': np.arccos,
-            'unsupported2': np.cast,
-            # Test for spyder-ide/spyder#3518.
-            'big_struct_array': np.zeros(1000, dtype=[('ID', 'f8'),
-                                                      ('param1', 'f8', 5000)]),
-            }
-
-
-def editor_test():
-    """Test Collections editor."""
-    dialog = CollectionsEditor()
-    dialog.setup(get_test_data())
-    dialog.show()
-
-
-def remote_editor_test():
-    """Test remote collections editor."""
-    from spyder.config.manager import CONF
-    from spyder_kernels.utils.nsview import (make_remote_view,
-                                             REMOTE_SETTINGS)
-
-    settings = {}
-    for name in REMOTE_SETTINGS:
-        settings[name] = CONF.get('variable_explorer', name)
-
-    remote = make_remote_view(get_test_data(), settings)
-    dialog = CollectionsEditor()
-    dialog.setup(remote, remote=True)
-    dialog.show()
-
-
-if __name__ == "__main__":
-    from spyder.utils.qthelpers import qapplication
-
-    app = qapplication()  # analysis:ignore
-    editor_test()
-    remote_editor_test()
-    app.exec_()
+# -*- coding: utf-8 -*-
+# -----------------------------------------------------------------------------
+# Copyright © Spyder Project Contributors
+#
+# Licensed under the terms of the MIT License
+# (see spyder/__init__.py for details)
+# ----------------------------------------------------------------------------
+
+"""
+Collections (i.e. dictionary, list, set and tuple) editor widget and dialog.
+"""
+
+#TODO: Multiple selection: open as many editors (array/dict/...) as necessary,
+#      at the same time
+
+# pylint: disable=C0103
+# pylint: disable=R0903
+# pylint: disable=R0911
+# pylint: disable=R0201
+
+# Standard library imports
+from __future__ import print_function
+import datetime
+import re
+import sys
+import warnings
+
+# Third party imports
+from qtpy.compat import getsavefilename, to_qvariant
+from qtpy.QtCore import (
+    QAbstractTableModel, QItemSelectionModel, QModelIndex, Qt, Signal, Slot)
+from qtpy.QtGui import QColor, QKeySequence
+from qtpy.QtWidgets import (
+    QApplication, QHBoxLayout, QHeaderView, QInputDialog, QLineEdit, QMenu,
+    QMessageBox, QPushButton, QTableView, QVBoxLayout, QWidget)
+from spyder_kernels.utils.lazymodules import (
+    FakeObject, numpy as np, pandas as pd, PIL)
+from spyder_kernels.utils.misc import fix_reference_name
+from spyder_kernels.utils.nsview import (
+    display_to_value, get_human_readable_type, get_numeric_numpy_types,
+    get_numpy_type_string, get_object_attrs, get_size, get_type_string,
+    sort_against, try_to_eval, unsorted_unique, value_to_display
+)
+
+# Local imports
+from spyder.api.config.mixins import SpyderConfigurationAccessor
+from spyder.api.widgets.toolbars import SpyderToolbar
+from spyder.config.base import _, running_under_pytest
+from spyder.config.fonts import DEFAULT_SMALL_DELTA
+from spyder.config.gui import get_font
+from spyder.py3compat import (io, is_binary_string, PY3, to_text_string,
+                              is_type_text_string, NUMERIC_TYPES)
+from spyder.utils.icon_manager import ima
+from spyder.utils.misc import getcwd_or_home
+from spyder.utils.qthelpers import (
+    add_actions, create_action, MENU_SEPARATOR, mimedata2url)
+from spyder.utils.stringmatching import get_search_scores, get_search_regex
+from spyder.plugins.variableexplorer.widgets.collectionsdelegate import (
+    CollectionsDelegate)
+from spyder.plugins.variableexplorer.widgets.importwizard import ImportWizard
+from spyder.widgets.helperwidgets import CustomSortFilterProxy
+from spyder.plugins.variableexplorer.widgets.basedialog import BaseDialog
+from spyder.utils.palette import SpyderPalette
+from spyder.utils.stylesheet import PANES_TOOLBAR_STYLESHEET
+
+
+# Maximum length of a serialized variable to be set in the kernel
+MAX_SERIALIZED_LENGHT = 1e6
+
+LARGE_NROWS = 100
+ROWS_TO_LOAD = 50
+
+
+def natsort(s):
+    """
+    Natural sorting, e.g. test3 comes before test100.
+    Taken from https://stackoverflow.com/a/16090640/3110740
+    """
+    if not isinstance(s, (str, bytes)):
+        return s
+    x = [int(t) if t.isdigit() else t.lower() for t in re.split('([0-9]+)', s)]
+    return x
+
+
+class ProxyObject(object):
+    """Dictionary proxy to an unknown object."""
+
+    def __init__(self, obj):
+        """Constructor."""
+        self.__obj__ = obj
+
+    def __len__(self):
+        """Get len according to detected attributes."""
+        return len(get_object_attrs(self.__obj__))
+
+    def __getitem__(self, key):
+        """Get the attribute corresponding to the given key."""
+        # Catch NotImplementedError to fix spyder-ide/spyder#6284 in pandas
+        # MultiIndex due to NA checking not being supported on a multiindex.
+        # Catch AttributeError to fix spyder-ide/spyder#5642 in certain special
+        # classes like xml when this method is called on certain attributes.
+        # Catch TypeError to prevent fatal Python crash to desktop after
+        # modifying certain pandas objects. Fix spyder-ide/spyder#6727.
+        # Catch ValueError to allow viewing and editing of pandas offsets.
+        # Fix spyder-ide/spyder#6728-
+        try:
+            attribute_toreturn = getattr(self.__obj__, key)
+        except (NotImplementedError, AttributeError, TypeError, ValueError):
+            attribute_toreturn = None
+        return attribute_toreturn
+
+    def __setitem__(self, key, value):
+        """Set attribute corresponding to key with value."""
+        # Catch AttributeError to gracefully handle inability to set an
+        # attribute due to it not being writeable or set-table.
+        # Fix spyder-ide/spyder#6728.
+        # Also, catch NotImplementedError for safety.
+        try:
+            setattr(self.__obj__, key, value)
+        except (TypeError, AttributeError, NotImplementedError):
+            pass
+        except Exception as e:
+            if "cannot set values for" not in str(e):
+                raise
+
+
+class ReadOnlyCollectionsModel(QAbstractTableModel):
+    """CollectionsEditor Read-Only Table Model"""
+
+    sig_setting_data = Signal()
+
+    def __init__(self, parent, data, title="", names=False,
+                 minmax=False, remote=False):
+        QAbstractTableModel.__init__(self, parent)
+        if data is None:
+            data = {}
+        self._parent = parent
+        self.scores = []
+        self.names = names
+        self.minmax = minmax
+        self.remote = remote
+        self.header0 = None
+        self._data = None
+        self.total_rows = None
+        self.showndata = None
+        self.keys = None
+        self.title = to_text_string(title) # in case title is not a string
+        if self.title:
+            self.title = self.title + ' - '
+        self.sizes = []
+        self.types = []
+        self.set_data(data)
+
+    def get_data(self):
+        """Return model data"""
+        return self._data
+
+    def set_data(self, data, coll_filter=None):
+        """Set model data"""
+        self._data = data
+
+        if (coll_filter is not None and not self.remote and
+                isinstance(data, (tuple, list, dict, set))):
+            data = coll_filter(data)
+        self.showndata = data
+
+        self.header0 = _("Index")
+        if self.names:
+            self.header0 = _("Name")
+        if isinstance(data, tuple):
+            self.keys = list(range(len(data)))
+            self.title += _("Tuple")
+        elif isinstance(data, list):
+            self.keys = list(range(len(data)))
+            self.title += _("List")
+        elif isinstance(data, set):
+            self.keys = list(range(len(data)))
+            self.title += _("Set")
+            self._data = list(data)
+        elif isinstance(data, dict):
+            try:
+                self.keys = sorted(list(data.keys()), key=natsort)
+            except TypeError:
+                # This is necessary to display dictionaries with mixed
+                # types as keys.
+                # Fixes spyder-ide/spyder#13481
+                self.keys = list(data.keys())
+            self.title += _("Dictionary")
+            if not self.names:
+                self.header0 = _("Key")
+        else:
+            self.keys = get_object_attrs(data)
+            self._data = data = self.showndata = ProxyObject(data)
+            if not self.names:
+                self.header0 = _("Attribute")
+        if not isinstance(self._data, ProxyObject):
+            if len(self.keys) > 1:
+                elements = _("elements")
+            else:
+                elements = _("element")
+            self.title += (' (' + str(len(self.keys)) + ' ' + elements + ')')
+        else:
+            data_type = get_type_string(data)
+            self.title += data_type
+        self.total_rows = len(self.keys)
+        if self.total_rows > LARGE_NROWS:
+            self.rows_loaded = ROWS_TO_LOAD
+        else:
+            self.rows_loaded = self.total_rows
+        self.sig_setting_data.emit()
+        self.set_size_and_type()
+        if len(self.keys):
+            # Needed to update search scores when
+            # adding values to the namespace
+            self.update_search_letters()
+        self.reset()
+
+    def set_size_and_type(self, start=None, stop=None):
+        data = self._data
+
+        if start is None and stop is None:
+            start = 0
+            stop = self.rows_loaded
+            fetch_more = False
+        else:
+            fetch_more = True
+
+        # Ignore pandas warnings that certain attributes are deprecated
+        # and will be removed, since they will only be accessed if they exist.
+        with warnings.catch_warnings():
+            warnings.filterwarnings(
+                "ignore", message=(r"^\w+\.\w+ is deprecated and "
+                                   "will be removed in a future version"))
+            if self.remote:
+                sizes = [data[self.keys[index]]['size']
+                         for index in range(start, stop)]
+                types = [data[self.keys[index]]['type']
+                         for index in range(start, stop)]
+            else:
+                sizes = [get_size(data[self.keys[index]])
+                         for index in range(start, stop)]
+                types = [get_human_readable_type(data[self.keys[index]])
+                         for index in range(start, stop)]
+
+        if fetch_more:
+            self.sizes = self.sizes + sizes
+            self.types = self.types + types
+        else:
+            self.sizes = sizes
+            self.types = types
+
+    def load_all(self):
+        """Load all the data."""
+        self.fetchMore(number_to_fetch=self.total_rows)
+
+    def sort(self, column, order=Qt.AscendingOrder):
+        """Overriding sort method"""
+
+        def all_string(listlike):
+            return all([isinstance(x, str) for x in listlike])
+
+        reverse = (order == Qt.DescendingOrder)
+        sort_key = natsort if all_string(self.keys) else None
+
+        if column == 0:
+            self.sizes = sort_against(self.sizes, self.keys,
+                                      reverse=reverse,
+                                      sort_key=natsort)
+            self.types = sort_against(self.types, self.keys,
+                                      reverse=reverse,
+                                      sort_key=natsort)
+            try:
+                self.keys.sort(reverse=reverse, key=sort_key)
+            except:
+                pass
+        elif column == 1:
+            self.keys[:self.rows_loaded] = sort_against(self.keys,
+                                                        self.types,
+                                                        reverse=reverse)
+            self.sizes = sort_against(self.sizes, self.types, reverse=reverse)
+            try:
+                self.types.sort(reverse=reverse)
+            except:
+                pass
+        elif column == 2:
+            self.keys[:self.rows_loaded] = sort_against(self.keys,
+                                                        self.sizes,
+                                                        reverse=reverse)
+            self.types = sort_against(self.types, self.sizes, reverse=reverse)
+            try:
+                self.sizes.sort(reverse=reverse)
+            except:
+                pass
+        elif column in [3, 4]:
+            values = [self._data[key] for key in self.keys]
+            self.keys = sort_against(self.keys, values, reverse=reverse)
+            self.sizes = sort_against(self.sizes, values, reverse=reverse)
+            self.types = sort_against(self.types, values, reverse=reverse)
+        self.beginResetModel()
+        self.endResetModel()
+
+    def columnCount(self, qindex=QModelIndex()):
+        """Array column number"""
+        if self._parent.proxy_model:
+            return 5
+        else:
+            return 4
+
+    def rowCount(self, index=QModelIndex()):
+        """Array row number"""
+        if self.total_rows <= self.rows_loaded:
+            return self.total_rows
+        else:
+            return self.rows_loaded
+
+    def canFetchMore(self, index=QModelIndex()):
+        if self.total_rows > self.rows_loaded:
+            return True
+        else:
+            return False
+
+    def fetchMore(self, index=QModelIndex(), number_to_fetch=None):
+        # fetch more data
+        reminder = self.total_rows - self.rows_loaded
+        if reminder <= 0:
+            # Everything is loaded
+            return
+        if number_to_fetch is not None:
+            items_to_fetch = min(reminder, number_to_fetch)
+        else:
+            items_to_fetch = min(reminder, ROWS_TO_LOAD)
+        self.set_size_and_type(self.rows_loaded,
+                               self.rows_loaded + items_to_fetch)
+        self.beginInsertRows(QModelIndex(), self.rows_loaded,
+                             self.rows_loaded + items_to_fetch - 1)
+        self.rows_loaded += items_to_fetch
+        self.endInsertRows()
+
+    def get_index_from_key(self, key):
+        try:
+            return self.createIndex(self.keys.index(key), 0)
+        except (RuntimeError, ValueError):
+            return QModelIndex()
+
+    def get_key(self, index):
+        """Return current key"""
+        return self.keys[index.row()]
+
+    def get_value(self, index):
+        """Return current value"""
+        if index.column() == 0:
+            return self.keys[ index.row() ]
+        elif index.column() == 1:
+            return self.types[ index.row() ]
+        elif index.column() == 2:
+            return self.sizes[ index.row() ]
+        else:
+            return self._data[ self.keys[index.row()] ]
+
+    def get_bgcolor(self, index):
+        """Background color depending on value"""
+        if index.column() == 0:
+            color = QColor(Qt.lightGray)
+            color.setAlphaF(.05)
+        elif index.column() < 3:
+            color = QColor(Qt.lightGray)
+            color.setAlphaF(.2)
+        else:
+            color = QColor(Qt.lightGray)
+            color.setAlphaF(.3)
+        return color
+
+    def update_search_letters(self, text=""):
+        """Update search letters with text input in search box."""
+        self.letters = text
+        names = [str(key) for key in self.keys]
+        results = get_search_scores(text, names, template='<b>{0}</b>')
+        if results:
+            self.normal_text, _, self.scores = zip(*results)
+            self.reset()
+
+    def row_key(self, row_num):
+        """
+        Get row name based on model index.
+        Needed for the custom proxy model.
+        """
+        return self.keys[row_num]
+
+    def row_type(self, row_num):
+        """
+        Get row type based on model index.
+        Needed for the custom proxy model.
+        """
+        return self.types[row_num]
+
+    def data(self, index, role=Qt.DisplayRole):
+        """Cell content"""
+        if not index.isValid():
+            return to_qvariant()
+        value = self.get_value(index)
+        if index.column() == 4 and role == Qt.DisplayRole:
+            # TODO: Check the effect of not hiding the column
+            # Treating search scores as a table column simplifies the
+            # sorting once a score for a specific string in the finder
+            # has been defined. This column however should always remain
+            # hidden.
+            return to_qvariant(self.scores[index.row()])
+        if index.column() == 3 and self.remote:
+            value = value['view']
+        if index.column() == 3:
+            display = value_to_display(value, minmax=self.minmax)
+        else:
+            if is_type_text_string(value):
+                display = to_text_string(value, encoding="utf-8")
+            elif not isinstance(
+                value, NUMERIC_TYPES + get_numeric_numpy_types()
+            ):
+                display = to_text_string(value)
+            else:
+                display = value
+        if role == Qt.UserRole:
+            if isinstance(value, NUMERIC_TYPES + get_numeric_numpy_types()):
+                return to_qvariant(value)
+            else:
+                return to_qvariant(display)
+        elif role == Qt.DisplayRole:
+            return to_qvariant(display)
+        elif role == Qt.EditRole:
+            return to_qvariant(value_to_display(value))
+        elif role == Qt.TextAlignmentRole:
+            if index.column() == 3:
+                if len(display.splitlines()) < 3:
+                    return to_qvariant(int(Qt.AlignLeft|Qt.AlignVCenter))
+                else:
+                    return to_qvariant(int(Qt.AlignLeft|Qt.AlignTop))
+            else:
+                return to_qvariant(int(Qt.AlignLeft|Qt.AlignVCenter))
+        elif role == Qt.BackgroundColorRole:
+            return to_qvariant( self.get_bgcolor(index) )
+        elif role == Qt.FontRole:
+            return to_qvariant(get_font(font_size_delta=DEFAULT_SMALL_DELTA))
+        return to_qvariant()
+
+    def headerData(self, section, orientation, role=Qt.DisplayRole):
+        """Overriding method headerData"""
+        if role != Qt.DisplayRole:
+            return to_qvariant()
+        i_column = int(section)
+        if orientation == Qt.Horizontal:
+            headers = (self.header0, _("Type"), _("Size"), _("Value"),
+                       _("Score"))
+            return to_qvariant( headers[i_column] )
+        else:
+            return to_qvariant()
+
+    def flags(self, index):
+        """Overriding method flags"""
+        # This method was implemented in CollectionsModel only, but to enable
+        # tuple exploration (even without editing), this method was moved here
+        if not index.isValid():
+            return Qt.ItemIsEnabled
+        return Qt.ItemFlags(int(QAbstractTableModel.flags(self, index) |
+                                Qt.ItemIsEditable))
+
+    def reset(self):
+        self.beginResetModel()
+        self.endResetModel()
+
+
+class CollectionsModel(ReadOnlyCollectionsModel):
+    """Collections Table Model"""
+
+    def set_value(self, index, value):
+        """Set value"""
+        self._data[ self.keys[index.row()] ] = value
+        self.showndata[ self.keys[index.row()] ] = value
+        self.sizes[index.row()] = get_size(value)
+        self.types[index.row()] = get_human_readable_type(value)
+        self.sig_setting_data.emit()
+
+    def type_to_color(self, python_type, numpy_type):
+        """Get the color that corresponds to a Python type."""
+        # Color for unknown types
+        color = SpyderPalette.GROUP_12
+
+        if numpy_type != 'Unknown':
+            if numpy_type == 'Array':
+                color = SpyderPalette.GROUP_9
+            elif numpy_type == 'Scalar':
+                color = SpyderPalette.GROUP_2
+        elif python_type == 'bool':
+            color = SpyderPalette.GROUP_1
+        elif python_type in ['int', 'float', 'complex']:
+            color = SpyderPalette.GROUP_2
+        elif python_type in ['str', 'unicode']:
+            color = SpyderPalette.GROUP_3
+        elif 'datetime' in python_type:
+            color = SpyderPalette.GROUP_4
+        elif python_type == 'list':
+            color = SpyderPalette.GROUP_5
+        elif python_type == 'set':
+            color = SpyderPalette.GROUP_6
+        elif python_type == 'tuple':
+            color = SpyderPalette.GROUP_7
+        elif python_type == 'dict':
+            color = SpyderPalette.GROUP_8
+        elif python_type in ['MaskedArray', 'Matrix', 'NDArray']:
+            color = SpyderPalette.GROUP_9
+        elif (python_type in ['DataFrame', 'Series'] or
+                'Index' in python_type):
+            color = SpyderPalette.GROUP_10
+        elif python_type == 'PIL.Image.Image':
+            color = SpyderPalette.GROUP_11
+        else:
+            color = SpyderPalette.GROUP_12
+
+        return color
+
+    def get_bgcolor(self, index):
+        """Background color depending on value."""
+        value = self.get_value(index)
+        if index.column() < 3:
+            color = ReadOnlyCollectionsModel.get_bgcolor(self, index)
+        else:
+            if self.remote:
+                python_type = value['python_type']
+                numpy_type = value['numpy_type']
+            else:
+                python_type = get_type_string(value)
+                numpy_type = get_numpy_type_string(value)
+            color_name = self.type_to_color(python_type, numpy_type)
+            color = QColor(color_name)
+            color.setAlphaF(0.5)
+        return color
+
+    def setData(self, index, value, role=Qt.EditRole):
+        """Cell content change"""
+        if not index.isValid():
+            return False
+        if index.column() < 3:
+            return False
+        value = display_to_value(value, self.get_value(index),
+                                 ignore_errors=True)
+        self.set_value(index, value)
+        self.dataChanged.emit(index, index)
+        return True
+
+
+class BaseHeaderView(QHeaderView):
+    """
+    A header view for the BaseTableView that emits a signal when the width of
+    one of its sections is resized by the user.
+    """
+    sig_user_resized_section = Signal(int, int, int)
+
+    def __init__(self, parent=None):
+        super(BaseHeaderView, self).__init__(Qt.Horizontal, parent)
+        self._handle_section_is_pressed = False
+        self.sectionResized.connect(self.sectionResizeEvent)
+        # Needed to enable sorting by column
+        # See spyder-ide/spyder#9835
+        self.setSectionsClickable(True)
+
+    def mousePressEvent(self, e):
+        super(BaseHeaderView, self).mousePressEvent(e)
+        self._handle_section_is_pressed = (self.cursor().shape() ==
+                                           Qt.SplitHCursor)
+
+    def mouseReleaseEvent(self, e):
+        super(BaseHeaderView, self).mouseReleaseEvent(e)
+        self._handle_section_is_pressed = False
+
+    def sectionResizeEvent(self, logicalIndex, oldSize, newSize):
+        if self._handle_section_is_pressed:
+            self.sig_user_resized_section.emit(logicalIndex, oldSize, newSize)
+
+
+class BaseTableView(QTableView, SpyderConfigurationAccessor):
+    """Base collection editor table view"""
+    CONF_SECTION = 'variable_explorer'
+
+    sig_files_dropped = Signal(list)
+    redirect_stdio = Signal(bool)
+    sig_free_memory_requested = Signal()
+    sig_editor_creation_started = Signal()
+    sig_editor_shown = Signal()
+
+    def __init__(self, parent):
+        super().__init__(parent=parent)
+
+        self.array_filename = None
+        self.menu = None
+        self.menu_actions = []
+        self.empty_ws_menu = None
+        self.paste_action = None
+        self.copy_action = None
+        self.edit_action = None
+        self.plot_action = None
+        self.hist_action = None
+        self.imshow_action = None
+        self.save_array_action = None
+        self.insert_action = None
+        self.insert_action_above = None
+        self.insert_action_below = None
+        self.remove_action = None
+        self.minmax_action = None
+        self.rename_action = None
+        self.duplicate_action = None
+        self.view_action = None
+        self.delegate = None
+        self.proxy_model = None
+        self.source_model = None
+        self.setAcceptDrops(True)
+        self.automatic_column_width = True
+        self.setHorizontalHeader(BaseHeaderView(parent=self))
+        self.horizontalHeader().sig_user_resized_section.connect(
+            self.user_resize_columns)
+
+    def setup_table(self):
+        """Setup table"""
+        self.horizontalHeader().setStretchLastSection(True)
+        self.horizontalHeader().setSectionsMovable(True)
+        self.adjust_columns()
+        # Sorting columns
+        self.setSortingEnabled(True)
+        self.sortByColumn(0, Qt.AscendingOrder)
+        self.selectionModel().selectionChanged.connect(self.refresh_menu)
+
+    def setup_menu(self):
+        """Setup context menu"""
+        resize_action = create_action(self, _("Resize rows to contents"),
+                                      icon=ima.icon('collapse_row'),
+                                      triggered=self.resizeRowsToContents)
+        resize_columns_action = create_action(
+            self,
+            _("Resize columns to contents"),
+            icon=ima.icon('collapse_column'),
+            triggered=self.resize_column_contents)
+        self.paste_action = create_action(self, _("Paste"),
+                                          icon=ima.icon('editpaste'),
+                                          triggered=self.paste)
+        self.copy_action = create_action(self, _("Copy"),
+                                         icon=ima.icon('editcopy'),
+                                         triggered=self.copy)
+        self.edit_action = create_action(self, _("Edit"),
+                                         icon=ima.icon('edit'),
+                                         triggered=self.edit_item)
+        self.plot_action = create_action(self, _("Plot"),
+                                    icon=ima.icon('plot'),
+                                    triggered=lambda: self.plot_item('plot'))
+        self.plot_action.setVisible(False)
+        self.hist_action = create_action(self, _("Histogram"),
+                                    icon=ima.icon('hist'),
+                                    triggered=lambda: self.plot_item('hist'))
+        self.hist_action.setVisible(False)
+        self.imshow_action = create_action(self, _("Show image"),
+                                           icon=ima.icon('imshow'),
+                                           triggered=self.imshow_item)
+        self.imshow_action.setVisible(False)
+        self.save_array_action = create_action(self, _("Save array"),
+                                               icon=ima.icon('filesave'),
+                                               triggered=self.save_array)
+        self.save_array_action.setVisible(False)
+        self.insert_action = create_action(
+            self, _("Insert"),
+            icon=ima.icon('insert'),
+            triggered=lambda: self.insert_item(below=False)
+        )
+        self.insert_action_above = create_action(
+            self, _("Insert above"),
+            icon=ima.icon('insert_above'),
+            triggered=lambda: self.insert_item(below=False)
+        )
+        self.insert_action_below = create_action(
+            self, _("Insert below"),
+            icon=ima.icon('insert_below'),
+            triggered=lambda: self.insert_item(below=True)
+        )
+        self.remove_action = create_action(self, _("Remove"),
+                                           icon=ima.icon('editdelete'),
+                                           triggered=self.remove_item)
+        self.rename_action = create_action(self, _("Rename"),
+                                           icon=ima.icon('rename'),
+                                           triggered=self.rename_item)
+        self.duplicate_action = create_action(self, _("Duplicate"),
+                                              icon=ima.icon('edit_add'),
+                                              triggered=self.duplicate_item)
+        self.view_action = create_action(
+            self,
+            _("View with the Object Explorer"),
+            icon=ima.icon('outline_explorer'),
+            triggered=self.view_item)
+
+        menu = QMenu(self)
+        self.menu_actions = [
+            self.edit_action,
+            self.copy_action,
+            self.paste_action,
+            self.rename_action,
+            self.remove_action,
+            self.save_array_action,
+            MENU_SEPARATOR,
+            self.insert_action,
+            self.insert_action_above,
+            self.insert_action_below,
+            self.duplicate_action,
+            MENU_SEPARATOR,
+            self.view_action,
+            self.plot_action,
+            self.hist_action,
+            self.imshow_action,
+            MENU_SEPARATOR,
+            resize_action,
+            resize_columns_action
+        ]
+        add_actions(menu, self.menu_actions)
+
+        self.empty_ws_menu = QMenu(self)
+        add_actions(
+            self.empty_ws_menu,
+            [self.insert_action, self.paste_action]
+        )
+
+        return menu
+
+
+    # ------ Remote/local API -------------------------------------------------
+    def remove_values(self, keys):
+        """Remove values from data"""
+        raise NotImplementedError
+
+    def copy_value(self, orig_key, new_key):
+        """Copy value"""
+        raise NotImplementedError
+
+    def new_value(self, key, value):
+        """Create new value in data"""
+        raise NotImplementedError
+
+    def is_list(self, key):
+        """Return True if variable is a list, a set or a tuple"""
+        raise NotImplementedError
+
+    def get_len(self, key):
+        """Return sequence length"""
+        raise NotImplementedError
+
+    def is_array(self, key):
+        """Return True if variable is a numpy array"""
+        raise NotImplementedError
+
+    def is_image(self, key):
+        """Return True if variable is a PIL.Image image"""
+        raise NotImplementedError
+
+    def is_dict(self, key):
+        """Return True if variable is a dictionary"""
+        raise NotImplementedError
+
+    def get_array_shape(self, key):
+        """Return array's shape"""
+        raise NotImplementedError
+
+    def get_array_ndim(self, key):
+        """Return array's ndim"""
+        raise NotImplementedError
+
+    def oedit(self, key):
+        """Edit item"""
+        raise NotImplementedError
+
+    def plot(self, key, funcname):
+        """Plot item"""
+        raise NotImplementedError
+
+    def imshow(self, key):
+        """Show item's image"""
+        raise NotImplementedError
+
+    def show_image(self, key):
+        """Show image (item is a PIL image)"""
+        raise NotImplementedError
+    #--------------------------------------------------------------------------
+
+    def refresh_menu(self):
+        """Refresh context menu"""
+        index = self.currentIndex()
+        data = self.source_model.get_data()
+        is_list_instance = isinstance(data, list)
+        is_dict_instance = isinstance(data, dict)
+
+        def indexes_in_same_row():
+            indexes = self.selectedIndexes()
+            if len(indexes) > 1:
+                rows = [idx.row() for idx in indexes]
+                return len(set(rows)) == 1
+            else:
+                return True
+
+        # Enable/disable actions
+        condition_edit = (
+            (not isinstance(data, (tuple, set))) and
+            index.isValid() and
+            (len(self.selectedIndexes()) > 0) and
+            indexes_in_same_row() and
+            not self.readonly
+        )
+        self.edit_action.setEnabled(condition_edit)
+        self.insert_action_above.setEnabled(condition_edit)
+        self.insert_action_below.setEnabled(condition_edit)
+        self.duplicate_action.setEnabled(condition_edit)
+        self.rename_action.setEnabled(condition_edit)
+        self.plot_action.setEnabled(condition_edit)
+        self.hist_action.setEnabled(condition_edit)
+        self.imshow_action.setEnabled(condition_edit)
+        self.save_array_action.setEnabled(condition_edit)
+
+        condition_select = (
+            index.isValid() and
+            (len(self.selectedIndexes()) > 0)
+        )
+        self.view_action.setEnabled(
+            condition_select and indexes_in_same_row())
+        self.copy_action.setEnabled(condition_select)
+
+        condition_remove = (
+            (not isinstance(data, (tuple, set))) and
+            index.isValid() and
+            (len(self.selectedIndexes()) > 0) and
+            not self.readonly
+        )
+        self.remove_action.setEnabled(condition_remove)
+
+        self.insert_action.setEnabled(
+            is_dict_instance and not self.readonly)
+        self.paste_action.setEnabled(
+            is_dict_instance and not self.readonly)
+
+        # Hide/show actions
+        if index.isValid():
+            if self.proxy_model:
+                key = self.proxy_model.get_key(index)
+            else:
+                key = self.source_model.get_key(index)
+            is_list = self.is_list(key)
+            is_array = self.is_array(key) and self.get_len(key) != 0
+            condition_plot = (is_array and len(self.get_array_shape(key)) <= 2)
+            condition_hist = (is_array and self.get_array_ndim(key) == 1)
+            condition_imshow = condition_plot and self.get_array_ndim(key) == 2
+            condition_imshow = condition_imshow or self.is_image(key)
+        else:
+            is_array = condition_plot = condition_imshow = is_list \
+                     = condition_hist = False
+
+        self.plot_action.setVisible(condition_plot or is_list)
+        self.hist_action.setVisible(condition_hist or is_list)
+        self.insert_action.setVisible(is_dict_instance)
+        self.insert_action_above.setVisible(is_list_instance)
+        self.insert_action_below.setVisible(is_list_instance)
+        self.rename_action.setVisible(is_dict_instance)
+        self.paste_action.setVisible(is_dict_instance)
+        self.imshow_action.setVisible(condition_imshow)
+        self.save_array_action.setVisible(is_array)
+
+    def resize_column_contents(self):
+        """Resize columns to contents."""
+        self.automatic_column_width = True
+        self.adjust_columns()
+
+    def user_resize_columns(self, logical_index, old_size, new_size):
+        """Handle the user resize action."""
+        self.automatic_column_width = False
+
+    def adjust_columns(self):
+        """Resize two first columns to contents"""
+        if self.automatic_column_width:
+            for col in range(3):
+                self.resizeColumnToContents(col)
+
+    def set_data(self, data):
+        """Set table data"""
+        if data is not None:
+            self.source_model.set_data(data, self.dictfilter)
+            self.source_model.reset()
+            self.sortByColumn(0, Qt.AscendingOrder)
+
+    def mousePressEvent(self, event):
+        """Reimplement Qt method"""
+        if event.button() != Qt.LeftButton:
+            QTableView.mousePressEvent(self, event)
+            return
+        index_clicked = self.indexAt(event.pos())
+        if index_clicked.isValid():
+            if index_clicked == self.currentIndex() \
+               and index_clicked in self.selectedIndexes():
+                self.clearSelection()
+            else:
+                QTableView.mousePressEvent(self, event)
+        else:
+            self.clearSelection()
+            event.accept()
+
+    def mouseDoubleClickEvent(self, event):
+        """Reimplement Qt method"""
+        index_clicked = self.indexAt(event.pos())
+        if index_clicked.isValid():
+            row = index_clicked.row()
+            # TODO: Remove hard coded "Value" column number (3 here)
+            index_clicked = index_clicked.child(row, 3)
+            self.edit(index_clicked)
+        else:
+            event.accept()
+
+    def keyPressEvent(self, event):
+        """Reimplement Qt methods"""
+        if event.key() == Qt.Key_Delete:
+            self.remove_item()
+        elif event.key() == Qt.Key_F2:
+            self.rename_item()
+        elif event == QKeySequence.Copy:
+            self.copy()
+        elif event == QKeySequence.Paste:
+            self.paste()
+        else:
+            QTableView.keyPressEvent(self, event)
+
+    def contextMenuEvent(self, event):
+        """Reimplement Qt method"""
+        if self.source_model.showndata:
+            self.refresh_menu()
+            self.menu.popup(event.globalPos())
+            event.accept()
+        else:
+            self.empty_ws_menu.popup(event.globalPos())
+            event.accept()
+
+    def dragEnterEvent(self, event):
+        """Allow user to drag files"""
+        if mimedata2url(event.mimeData()):
+            event.accept()
+        else:
+            event.ignore()
+
+    def dragMoveEvent(self, event):
+        """Allow user to move files"""
+        if mimedata2url(event.mimeData()):
+            event.setDropAction(Qt.CopyAction)
+            event.accept()
+        else:
+            event.ignore()
+
+    def dropEvent(self, event):
+        """Allow user to drop supported files"""
+        urls = mimedata2url(event.mimeData())
+        if urls:
+            event.setDropAction(Qt.CopyAction)
+            event.accept()
+            self.sig_files_dropped.emit(urls)
+        else:
+            event.ignore()
+
+    def _deselect_index(self, index):
+        """
+        Deselect index after any operation that adds or removes rows to/from
+        the editor.
+
+        Notes
+        -----
+        * This avoids showing the wrong buttons in the editor's toolbar when
+          the operation is completed.
+        * Also, if we leave something selected, then the next operation won't
+          introduce the item in the expected row. That's why we need to force
+          users to select a row again after this.
+        """
+        self.selectionModel().select(index, QItemSelectionModel.Select)
+        self.selectionModel().select(index, QItemSelectionModel.Deselect)
+
+    @Slot()
+    def edit_item(self):
+        """Edit item"""
+        index = self.currentIndex()
+        if not index.isValid():
+            return
+        # TODO: Remove hard coded "Value" column number (3 here)
+        self.edit(index.child(index.row(), 3))
+
+    @Slot()
+    def remove_item(self, force=False):
+        """Remove item"""
+        current_index = self.currentIndex()
+        indexes = self.selectedIndexes()
+
+        if not indexes:
+            return
+
+        for index in indexes:
+            if not index.isValid():
+                return
+
+        if not force:
+            one = _("Do you want to remove the selected item?")
+            more = _("Do you want to remove all selected items?")
+            answer = QMessageBox.question(self, _("Remove"),
+                                          one if len(indexes) == 1 else more,
+                                          QMessageBox.Yes | QMessageBox.No)
+
+        if force or answer == QMessageBox.Yes:
+            if self.proxy_model:
+                idx_rows = unsorted_unique(
+                    [self.proxy_model.mapToSource(idx).row()
+                     for idx in indexes])
+            else:
+                idx_rows = unsorted_unique([idx.row() for idx in indexes])
+            keys = [self.source_model.keys[idx_row] for idx_row in idx_rows]
+            self.remove_values(keys)
+
+        # This avoids a segfault in our tests that doesn't happen when
+        # removing items manually.
+        if not running_under_pytest():
+            self._deselect_index(current_index)
+
+    def copy_item(self, erase_original=False, new_name=None):
+        """Copy item"""
+        current_index = self.currentIndex()
+        indexes = self.selectedIndexes()
+
+        if not indexes:
+            return
+
+        if self.proxy_model:
+            idx_rows = unsorted_unique(
+                [self.proxy_model.mapToSource(idx).row() for idx in indexes])
+        else:
+            idx_rows = unsorted_unique([idx.row() for idx in indexes])
+
+        if len(idx_rows) > 1 or not indexes[0].isValid():
+            return
+
+        orig_key = self.source_model.keys[idx_rows[0]]
+        if erase_original:
+            if not isinstance(orig_key, str):
+                QMessageBox.warning(
+                    self,
+                    _("Warning"),
+                    _("You can only rename keys that are strings")
+                )
+                return
+
+            title = _('Rename')
+            field_text = _('New variable name:')
+        else:
+            title = _('Duplicate')
+            field_text = _('Variable name:')
+
+        data = self.source_model.get_data()
+        if isinstance(data, (list, set)):
+            new_key, valid = len(data), True
+        elif new_name is not None:
+            new_key, valid = new_name, True
+        else:
+            new_key, valid = QInputDialog.getText(self, title, field_text,
+                                                  QLineEdit.Normal, orig_key)
+
+        if valid and to_text_string(new_key):
+            new_key = try_to_eval(to_text_string(new_key))
+            if new_key == orig_key:
+                return
+            self.copy_value(orig_key, new_key)
+            if erase_original:
+                self.remove_values([orig_key])
+
+        self._deselect_index(current_index)
+
+    @Slot()
+    def duplicate_item(self):
+        """Duplicate item"""
+        self.copy_item()
+
+    @Slot()
+    def rename_item(self, new_name=None):
+        """Rename item"""
+        self.copy_item(erase_original=True, new_name=new_name)
+
+    @Slot()
+    def insert_item(self, below=True):
+        """Insert item"""
+        index = self.currentIndex()
+        if not index.isValid():
+            row = self.source_model.rowCount()
+        else:
+            if self.proxy_model:
+                if below:
+                    row = self.proxy_model.mapToSource(index).row() + 1
+                else:
+                    row = self.proxy_model.mapToSource(index).row()
+            else:
+                if below:
+                    row = index.row() + 1
+                else:
+                    row = index.row()
+        data = self.source_model.get_data()
+
+        if isinstance(data, list):
+            key = row
+            data.insert(row, '')
+        elif isinstance(data, dict):
+            key, valid = QInputDialog.getText(self, _('Insert'), _('Key:'),
+                                              QLineEdit.Normal)
+            if valid and to_text_string(key):
+                key = try_to_eval(to_text_string(key))
+            else:
+                return
+        else:
+            return
+
+        value, valid = QInputDialog.getText(self, _('Insert'), _('Value:'),
+                                            QLineEdit.Normal)
+
+        if valid and to_text_string(value):
+            self.new_value(key, try_to_eval(to_text_string(value)))
+
+    @Slot()
+    def view_item(self):
+        """View item with the Object Explorer"""
+        index = self.currentIndex()
+        if not index.isValid():
+            return
+        # TODO: Remove hard coded "Value" column number (3 here)
+        index = index.child(index.row(), 3)
+        self.delegate.createEditor(self, None, index, object_explorer=True)
+
+    def __prepare_plot(self):
+        try:
+            import guiqwt.pyplot   #analysis:ignore
+            return True
+        except:
+            try:
+                if 'matplotlib' not in sys.modules:
+                    import matplotlib
+                return True
+            except Exception:
+                QMessageBox.warning(self, _("Import error"),
+                                    _("Please install <b>matplotlib</b>"
+                                      " or <b>guiqwt</b>."))
+
+    def plot_item(self, funcname):
+        """Plot item"""
+        index = self.currentIndex()
+        if self.__prepare_plot():
+            if self.proxy_model:
+                key = self.source_model.get_key(
+                    self.proxy_model.mapToSource(index))
+            else:
+                key = self.source_model.get_key(index)
+            try:
+                self.plot(key, funcname)
+            except (ValueError, TypeError) as error:
+                QMessageBox.critical(self, _( "Plot"),
+                                     _("<b>Unable to plot data.</b>"
+                                       "<br><br>Error message:<br>%s"
+                                       ) % str(error))
+
+    @Slot()
+    def imshow_item(self):
+        """Imshow item"""
+        index = self.currentIndex()
+        if self.__prepare_plot():
+            if self.proxy_model:
+                key = self.source_model.get_key(
+                    self.proxy_model.mapToSource(index))
+            else:
+                key = self.source_model.get_key(index)
+            try:
+                if self.is_image(key):
+                    self.show_image(key)
+                else:
+                    self.imshow(key)
+            except (ValueError, TypeError) as error:
+                QMessageBox.critical(self, _( "Plot"),
+                                     _("<b>Unable to show image.</b>"
+                                       "<br><br>Error message:<br>%s"
+                                       ) % str(error))
+
+    @Slot()
+    def save_array(self):
+        """Save array"""
+        title = _( "Save array")
+        if self.array_filename is None:
+            self.array_filename = getcwd_or_home()
+        self.redirect_stdio.emit(False)
+        filename, _selfilter = getsavefilename(self, title,
+                                               self.array_filename,
+                                               _("NumPy arrays")+" (*.npy)")
+        self.redirect_stdio.emit(True)
+        if filename:
+            self.array_filename = filename
+            data = self.delegate.get_value( self.currentIndex() )
+            try:
+                import numpy as np
+                np.save(self.array_filename, data)
+            except Exception as error:
+                QMessageBox.critical(self, title,
+                                     _("<b>Unable to save array</b>"
+                                       "<br><br>Error message:<br>%s"
+                                       ) % str(error))
+
+    @Slot()
+    def copy(self):
+        """Copy text to clipboard"""
+        clipboard = QApplication.clipboard()
+        clipl = []
+        for idx in self.selectedIndexes():
+            if not idx.isValid():
+                continue
+            obj = self.delegate.get_value(idx)
+            # Check if we are trying to copy a numpy array, and if so make sure
+            # to copy the whole thing in a tab separated format
+            if (isinstance(obj, (np.ndarray, np.ma.MaskedArray)) and
+                    np.ndarray is not FakeObject):
+                if PY3:
+                    output = io.BytesIO()
+                else:
+                    output = io.StringIO()
+                try:
+                    np.savetxt(output, obj, delimiter='\t')
+                except Exception:
+                    QMessageBox.warning(self, _("Warning"),
+                                        _("It was not possible to copy "
+                                          "this array"))
+                    return
+                obj = output.getvalue().decode('utf-8')
+                output.close()
+            elif (isinstance(obj, (pd.DataFrame, pd.Series)) and
+                    pd.DataFrame is not FakeObject):
+                output = io.StringIO()
+                try:
+                    obj.to_csv(output, sep='\t', index=True, header=True)
+                except Exception:
+                    QMessageBox.warning(self, _("Warning"),
+                                        _("It was not possible to copy "
+                                          "this dataframe"))
+                    return
+                if PY3:
+                    obj = output.getvalue()
+                else:
+                    obj = output.getvalue().decode('utf-8')
+                output.close()
+            elif is_binary_string(obj):
+                obj = to_text_string(obj, 'utf8')
+            else:
+                obj = to_text_string(obj)
+            clipl.append(obj)
+        clipboard.setText('\n'.join(clipl))
+
+    def import_from_string(self, text, title=None):
+        """Import data from string"""
+        data = self.source_model.get_data()
+        # Check if data is a dict
+        if not hasattr(data, "keys"):
+            return
+        editor = ImportWizard(
+            self, text, title=title, contents_title=_("Clipboard contents"),
+            varname=fix_reference_name("data", blacklist=list(data.keys())))
+        if editor.exec_():
+            var_name, clip_data = editor.get_data()
+            self.new_value(var_name, clip_data)
+
+    @Slot()
+    def paste(self):
+        """Import text/data/code from clipboard"""
+        clipboard = QApplication.clipboard()
+        cliptext = ''
+        if clipboard.mimeData().hasText():
+            cliptext = to_text_string(clipboard.text())
+        if cliptext.strip():
+            self.import_from_string(cliptext, title=_("Import from clipboard"))
+        else:
+            QMessageBox.warning(self, _( "Empty clipboard"),
+                                _("Nothing to be imported from clipboard."))
+
+
+class CollectionsEditorTableView(BaseTableView):
+    """CollectionsEditor table view"""
+    def __init__(self, parent, data, readonly=False, title="",
+                 names=False):
+        BaseTableView.__init__(self, parent)
+        self.dictfilter = None
+        self.readonly = readonly or isinstance(data, (tuple, set))
+        CollectionsModelClass = (ReadOnlyCollectionsModel if self.readonly
+                                 else CollectionsModel)
+        self.source_model = CollectionsModelClass(
+            self,
+            data,
+            title,
+            names=names,
+            minmax=self.get_conf('minmax')
+        )
+        self.model = self.source_model
+        self.setModel(self.source_model)
+        self.delegate = CollectionsDelegate(self)
+        self.setItemDelegate(self.delegate)
+
+        self.setup_table()
+        self.menu = self.setup_menu()
+        if isinstance(data, set):
+            self.horizontalHeader().hideSection(0)
+
+    #------ Remote/local API --------------------------------------------------
+    def remove_values(self, keys):
+        """Remove values from data"""
+        data = self.source_model.get_data()
+        for key in sorted(keys, reverse=True):
+            data.pop(key)
+        self.set_data(data)
+
+    def copy_value(self, orig_key, new_key):
+        """Copy value"""
+        data = self.source_model.get_data()
+        if isinstance(data, list):
+            data.append(data[orig_key])
+        if isinstance(data, set):
+            data.add(data[orig_key])
+        else:
+            data[new_key] = data[orig_key]
+        self.set_data(data)
+
+    def new_value(self, key, value):
+        """Create new value in data"""
+        index = self.currentIndex()
+        data = self.source_model.get_data()
+        data[key] = value
+        self.set_data(data)
+        self._deselect_index(index)
+
+    def is_list(self, key):
+        """Return True if variable is a list or a tuple"""
+        data = self.source_model.get_data()
+        return isinstance(data[key], (tuple, list))
+
+    def is_set(self, key):
+        """Return True if variable is a set"""
+        data = self.source_model.get_data()
+        return isinstance(data[key], set)
+
+    def get_len(self, key):
+        """Return sequence length"""
+        data = self.source_model.get_data()
+        return len(data[key])
+
+    def is_array(self, key):
+        """Return True if variable is a numpy array"""
+        data = self.source_model.get_data()
+        return isinstance(data[key], (np.ndarray, np.ma.MaskedArray))
+
+    def is_image(self, key):
+        """Return True if variable is a PIL.Image image"""
+        data = self.source_model.get_data()
+        return isinstance(data[key], PIL.Image.Image)
+
+    def is_dict(self, key):
+        """Return True if variable is a dictionary"""
+        data = self.source_model.get_data()
+        return isinstance(data[key], dict)
+
+    def get_array_shape(self, key):
+        """Return array's shape"""
+        data = self.source_model.get_data()
+        return data[key].shape
+
+    def get_array_ndim(self, key):
+        """Return array's ndim"""
+        data = self.source_model.get_data()
+        return data[key].ndim
+
+    def oedit(self, key):
+        """Edit item"""
+        data = self.source_model.get_data()
+        from spyder.plugins.variableexplorer.widgets.objecteditor import (
+                oedit)
+        oedit(data[key])
+
+    def plot(self, key, funcname):
+        """Plot item"""
+        data = self.source_model.get_data()
+        import spyder.pyplot as plt
+        plt.figure()
+        getattr(plt, funcname)(data[key])
+        plt.show()
+
+    def imshow(self, key):
+        """Show item's image"""
+        data = self.source_model.get_data()
+        import spyder.pyplot as plt
+        plt.figure()
+        plt.imshow(data[key])
+        plt.show()
+
+    def show_image(self, key):
+        """Show image (item is a PIL image)"""
+        data = self.source_model.get_data()
+        data[key].show()
+    #--------------------------------------------------------------------------
+
+    def set_filter(self, dictfilter=None):
+        """Set table dict filter"""
+        self.dictfilter = dictfilter
+
+
+class CollectionsEditorWidget(QWidget):
+    """Dictionary Editor Widget"""
+    def __init__(self, parent, data, readonly=False, title="", remote=False):
+        QWidget.__init__(self, parent)
+        if remote:
+            self.editor = RemoteCollectionsEditorTableView(self, data, readonly)
+        else:
+            self.editor = CollectionsEditorTableView(self, data, readonly,
+                                                     title)
+
+        toolbar = SpyderToolbar(parent=None, title='Editor toolbar')
+        toolbar.setStyleSheet(str(PANES_TOOLBAR_STYLESHEET))
+
+        for item in self.editor.menu_actions:
+            if item is not None:
+                toolbar.addAction(item)
+
+        # Update the toolbar actions state
+        self.editor.refresh_menu()
+        layout = QVBoxLayout()
+        layout.addWidget(toolbar)
+        layout.addWidget(self.editor)
+        self.setLayout(layout)
+
+    def set_data(self, data):
+        """Set DictEditor data"""
+        self.editor.set_data(data)
+
+    def get_title(self):
+        """Get model title"""
+        return self.editor.source_model.title
+
+
+class CollectionsEditor(BaseDialog):
+    """Collections Editor Dialog"""
+    def __init__(self, parent=None):
+        super().__init__(parent)
+
+        # Destroying the C++ object right after closing the dialog box,
+        # otherwise it may be garbage-collected in another QThread
+        # (e.g. the editor's analysis thread in Spyder), thus leading to
+        # a segmentation fault on UNIX or an application crash on Windows
+        self.setAttribute(Qt.WA_DeleteOnClose)
+
+        self.data_copy = None
+        self.widget = None
+        self.btn_save_and_close = None
+        self.btn_close = None
+
+    def setup(self, data, title='', readonly=False, remote=False,
+              icon=None, parent=None):
+        """Setup editor."""
+        if isinstance(data, (dict, set)):
+            # dictionary, set
+            self.data_copy = data.copy()
+            datalen = len(data)
+        elif isinstance(data, (tuple, list)):
+            # list, tuple
+            self.data_copy = data[:]
+            datalen = len(data)
+        else:
+            # unknown object
+            import copy
+            try:
+                self.data_copy = copy.deepcopy(data)
+            except NotImplementedError:
+                self.data_copy = copy.copy(data)
+            except (TypeError, AttributeError):
+                readonly = True
+                self.data_copy = data
+            datalen = len(get_object_attrs(data))
+
+        # If the copy has a different type, then do not allow editing, because
+        # this would change the type after saving; cf. spyder-ide/spyder#6936.
+        if type(self.data_copy) != type(data):
+            readonly = True
+
+        self.widget = CollectionsEditorWidget(self, self.data_copy,
+                                              title=title, readonly=readonly,
+                                              remote=remote)
+        self.widget.editor.source_model.sig_setting_data.connect(
+            self.save_and_close_enable)
+        layout = QVBoxLayout()
+        layout.addWidget(self.widget)
+        self.setLayout(layout)
+
+        # Buttons configuration
+        btn_layout = QHBoxLayout()
+        btn_layout.setContentsMargins(4, 4, 4, 4)
+        btn_layout.addStretch()
+
+        if not readonly:
+            self.btn_save_and_close = QPushButton(_('Save and Close'))
+            self.btn_save_and_close.setDisabled(True)
+            self.btn_save_and_close.clicked.connect(self.accept)
+            btn_layout.addWidget(self.btn_save_and_close)
+
+        self.btn_close = QPushButton(_('Close'))
+        self.btn_close.setAutoDefault(True)
+        self.btn_close.setDefault(True)
+        self.btn_close.clicked.connect(self.reject)
+        btn_layout.addWidget(self.btn_close)
+
+        layout.addLayout(btn_layout)
+
+        self.setWindowTitle(self.widget.get_title())
+        if icon is None:
+            self.setWindowIcon(ima.icon('dictedit'))
+
+        if sys.platform == 'darwin':
+            # See spyder-ide/spyder#9051
+            self.setWindowFlags(Qt.Tool)
+        else:
+            # Make the dialog act as a window
+            self.setWindowFlags(Qt.Window)
+
+    @Slot()
+    def save_and_close_enable(self):
+        """Handle the data change event to enable the save and close button."""
+        if self.btn_save_and_close:
+            self.btn_save_and_close.setEnabled(True)
+            self.btn_save_and_close.setAutoDefault(True)
+            self.btn_save_and_close.setDefault(True)
+
+    def get_value(self):
+        """Return modified copy of dictionary or list"""
+        # It is import to avoid accessing Qt C++ object as it has probably
+        # already been destroyed, due to the Qt.WA_DeleteOnClose attribute
+        return self.data_copy
+
+
+#==============================================================================
+# Remote versions of CollectionsDelegate and CollectionsEditorTableView
+#==============================================================================
+class RemoteCollectionsDelegate(CollectionsDelegate):
+    """CollectionsEditor Item Delegate"""
+    def __init__(self, parent=None):
+        CollectionsDelegate.__init__(self, parent)
+
+    def get_value(self, index):
+        if index.isValid():
+            source_index = index.model().mapToSource(index)
+            name = source_index.model().keys[source_index.row()]
+            return self.parent().get_value(name)
+
+    def set_value(self, index, value):
+        if index.isValid():
+            source_index = index.model().mapToSource(index)
+            name = source_index.model().keys[source_index.row()]
+            self.parent().new_value(name, value)
+
+
+class RemoteCollectionsEditorTableView(BaseTableView):
+    """DictEditor table view"""
+    def __init__(self, parent, data, shellwidget=None, remote_editing=False,
+                 create_menu=False):
+        BaseTableView.__init__(self, parent)
+
+        self.shellwidget = shellwidget
+        self.var_properties = {}
+        self.dictfilter = None
+        self.delegate = None
+        self.readonly = False
+
+        self.source_model = CollectionsModel(
+            self, data, names=True,
+            minmax=self.get_conf('minmax'),
+            remote=True)
+
+        self.horizontalHeader().sectionClicked.connect(
+            self.source_model.load_all)
+
+        self.proxy_model = CollectionsCustomSortFilterProxy(self)
+        self.model = self.proxy_model
+
+        self.proxy_model.setSourceModel(self.source_model)
+        self.proxy_model.setDynamicSortFilter(True)
+        self.proxy_model.setFilterKeyColumn(0)  # Col 0 for Name
+        self.proxy_model.setFilterCaseSensitivity(Qt.CaseInsensitive)
+        self.proxy_model.setSortRole(Qt.UserRole)
+        self.setModel(self.proxy_model)
+
+        self.hideColumn(4)  # Column 4 for Score
+
+        self.delegate = RemoteCollectionsDelegate(self)
+        self.delegate.sig_free_memory_requested.connect(
+            self.sig_free_memory_requested)
+        self.delegate.sig_editor_creation_started.connect(
+            self.sig_editor_creation_started)
+        self.delegate.sig_editor_shown.connect(self.sig_editor_shown)
+        self.setItemDelegate(self.delegate)
+
+        self.setup_table()
+
+        if create_menu:
+            self.menu = self.setup_menu()
+
+    # ------ Remote/local API -------------------------------------------------
+    def get_value(self, name):
+        """Get the value of a variable"""
+        value = self.shellwidget.get_value(name)
+        return value
+
+    def new_value(self, name, value):
+        """Create new value in data"""
+        try:
+            self.shellwidget.set_value(name, value)
+        except TypeError as e:
+            QMessageBox.critical(self, _("Error"),
+                                 "TypeError: %s" % to_text_string(e))
+        self.shellwidget.refresh_namespacebrowser()
+
+    def remove_values(self, names):
+        """Remove values from data"""
+        for name in names:
+            self.shellwidget.remove_value(name)
+        self.shellwidget.refresh_namespacebrowser()
+
+    def copy_value(self, orig_name, new_name):
+        """Copy value"""
+        self.shellwidget.copy_value(orig_name, new_name)
+        self.shellwidget.refresh_namespacebrowser()
+
+    def is_list(self, name):
+        """Return True if variable is a list, a tuple or a set"""
+        return self.var_properties[name]['is_list']
+
+    def is_dict(self, name):
+        """Return True if variable is a dictionary"""
+        return self.var_properties[name]['is_dict']
+
+    def get_len(self, name):
+        """Return sequence length"""
+        return self.var_properties[name]['len']
+
+    def is_array(self, name):
+        """Return True if variable is a NumPy array"""
+        return self.var_properties[name]['is_array']
+
+    def is_image(self, name):
+        """Return True if variable is a PIL.Image image"""
+        return self.var_properties[name]['is_image']
+
+    def is_data_frame(self, name):
+        """Return True if variable is a DataFrame"""
+        return self.var_properties[name]['is_data_frame']
+
+    def is_series(self, name):
+        """Return True if variable is a Series"""
+        return self.var_properties[name]['is_series']
+
+    def get_array_shape(self, name):
+        """Return array's shape"""
+        return self.var_properties[name]['array_shape']
+
+    def get_array_ndim(self, name):
+        """Return array's ndim"""
+        return self.var_properties[name]['array_ndim']
+
+    def plot(self, name, funcname):
+        """Plot item"""
+        sw = self.shellwidget
+        sw.execute("%%varexp --%s %s" % (funcname, name))
+
+    def imshow(self, name):
+        """Show item's image"""
+        sw = self.shellwidget
+        sw.execute("%%varexp --imshow %s" % name)
+
+    def show_image(self, name):
+        """Show image (item is a PIL image)"""
+        command = "%s.show()" % name
+        sw = self.shellwidget
+        sw.execute(command)
+
+    # ------ Other ------------------------------------------------------------
+    def setup_menu(self):
+        """Setup context menu."""
+        menu = BaseTableView.setup_menu(self)
+        return menu
+
+    def refresh_menu(self):
+        if self.var_properties:
+            super().refresh_menu()
+
+    def do_find(self, text):
+        """Update the regex text for the variable finder."""
+        text = text.replace(' ', '').lower()
+
+        # Make sure everything is loaded
+        self.source_model.load_all()
+
+        self.proxy_model.set_filter(text)
+        self.source_model.update_search_letters(text)
+
+        if text:
+            # TODO: Use constants for column numbers
+            self.sortByColumn(4, Qt.DescendingOrder)  # Col 4 for index
+
+    def next_row(self):
+        """Move to next row from currently selected row."""
+        row = self.currentIndex().row()
+        rows = self.proxy_model.rowCount()
+        if row + 1 == rows:
+            row = -1
+        self.selectRow(row + 1)
+
+    def previous_row(self):
+        """Move to previous row from currently selected row."""
+        row = self.currentIndex().row()
+        rows = self.proxy_model.rowCount()
+        if row == 0:
+            row = rows
+        self.selectRow(row - 1)
+
+
+class CollectionsCustomSortFilterProxy(CustomSortFilterProxy):
+    """
+    Custom column filter based on regex and model data.
+
+    Reimplements 'filterAcceptsRow' to follow NamespaceBrowser model.
+    Reimplements 'set_filter' to allow sorting while filtering
+    """
+
+    def get_key(self, index):
+        """Return current key from source model."""
+        source_index = self.mapToSource(index)
+        return self.sourceModel().get_key(source_index)
+
+    def get_index_from_key(self, key):
+        """Return index using key from source model."""
+        source_index = self.sourceModel().get_index_from_key(key)
+        return self.mapFromSource(source_index)
+
+    def get_value(self, index):
+        """Return current value from source model."""
+        source_index = self.mapToSource(index)
+        return self.sourceModel().get_value(source_index)
+
+    def set_value(self, index, value):
+        """Set value in source model."""
+        try:
+            source_index = self.mapToSource(index)
+            self.sourceModel().set_value(source_index, value)
+        except AttributeError:
+            # Read-only models don't have set_value method
+            pass
+
+    def set_filter(self, text):
+        """Set regular expression for filter."""
+        self.pattern = get_search_regex(text)
+        self.invalidateFilter()
+
+    def filterAcceptsRow(self, row_num, parent):
+        """
+        Qt override.
+
+        Reimplemented from base class to allow the use of custom filtering
+        using to columns (name and type).
+        """
+        model = self.sourceModel()
+        name = to_text_string(model.row_key(row_num))
+        variable_type = to_text_string(model.row_type(row_num))
+        r_name = re.search(self.pattern, name)
+        r_type = re.search(self.pattern, variable_type)
+
+        if r_name is None and r_type is None:
+            return False
+        else:
+            return True
+
+    def lessThan(self, left, right):
+        """
+        Implements ordering in a natural way, as a human would sort.
+        This functions enables sorting of the main variable editor table,
+        which does not rely on 'self.sort()'.
+        """
+        leftData = self.sourceModel().data(left)
+        rightData = self.sourceModel().data(right)
+        try:
+            if isinstance(leftData, str) and isinstance(rightData, str):
+                return natsort(leftData) < natsort(rightData)
+            else:
+                return leftData < rightData
+        except TypeError:
+            # This is needed so all the elements that cannot be compared such
+            # as dataframes and numpy arrays are grouped together in the
+            # variable explorer. For more info see spyder-ide/spyder#14527
+            return True
+
+
+# =============================================================================
+# Tests
+# =============================================================================
+def get_test_data():
+    """Create test data."""
+    image = PIL.Image.fromarray(np.random.randint(256, size=(100, 100)),
+                                mode='P')
+    testdict = {'d': 1, 'a': np.random.rand(10, 10), 'b': [1, 2]}
+    testdate = datetime.date(1945, 5, 8)
+    test_timedelta = datetime.timedelta(days=-1, minutes=42, seconds=13)
+
+    try:
+        import pandas as pd
+    except (ModuleNotFoundError, ImportError):
+        test_df = None
+        test_timestamp = test_pd_td = test_dtindex = test_series = None
+    else:
+        test_timestamp = pd.Timestamp("1945-05-08T23:01:00.12345")
+        test_pd_td = pd.Timedelta(days=2193, hours=12)
+        test_dtindex = pd.date_range(start="1939-09-01T",
+                                     end="1939-10-06",
+                                     freq="12H")
+        test_series = pd.Series({"series_name": [0, 1, 2, 3, 4, 5]})
+        test_df = pd.DataFrame({"string_col": ["a", "b", "c", "d"],
+                                "int_col": [0, 1, 2, 3],
+                                "float_col": [1.1, 2.2, 3.3, 4.4],
+                                "bool_col": [True, False, False, True]})
+
+    class Foobar(object):
+
+        def __init__(self):
+            self.text = "toto"
+            self.testdict = testdict
+            self.testdate = testdate
+
+    foobar = Foobar()
+    return {'object': foobar,
+            'module': np,
+            'str': 'kjkj kj k j j kj k jkj',
+            'unicode': to_text_string('éù', 'utf-8'),
+            'list': [1, 3, [sorted, 5, 6], 'kjkj', None],
+            'set': {1, 2, 1, 3, None, 'A', 'B', 'C', True, False},
+            'tuple': ([1, testdate, testdict, test_timedelta], 'kjkj', None),
+            'dict': testdict,
+            'float': 1.2233,
+            'int': 223,
+            'bool': True,
+            'array': np.random.rand(10, 10).astype(np.int64),
+            'masked_array': np.ma.array([[1, 0], [1, 0]],
+                                        mask=[[True, False], [False, False]]),
+            '1D-array': np.linspace(-10, 10).astype(np.float16),
+            '3D-array': np.random.randint(2, size=(5, 5, 5)).astype(np.bool_),
+            'empty_array': np.array([]),
+            'image': image,
+            'date': testdate,
+            'datetime': datetime.datetime(1945, 5, 8, 23, 1, 0, int(1.5e5)),
+            'timedelta': test_timedelta,
+            'complex': 2+1j,
+            'complex64': np.complex64(2+1j),
+            'complex128': np.complex128(9j),
+            'int8_scalar': np.int8(8),
+            'int16_scalar': np.int16(16),
+            'int32_scalar': np.int32(32),
+            'int64_scalar': np.int64(64),
+            'float16_scalar': np.float16(16),
+            'float32_scalar': np.float32(32),
+            'float64_scalar': np.float64(64),
+            'bool_scalar': np.bool(8),
+            'bool__scalar': np.bool_(8),
+            'timestamp': test_timestamp,
+            'timedelta_pd': test_pd_td,
+            'datetimeindex': test_dtindex,
+            'series': test_series,
+            'ddataframe': test_df,
+            'None': None,
+            'unsupported1': np.arccos,
+            'unsupported2': np.cast,
+            # Test for spyder-ide/spyder#3518.
+            'big_struct_array': np.zeros(1000, dtype=[('ID', 'f8'),
+                                                      ('param1', 'f8', 5000)]),
+            }
+
+
+def editor_test():
+    """Test Collections editor."""
+    dialog = CollectionsEditor()
+    dialog.setup(get_test_data())
+    dialog.show()
+
+
+def remote_editor_test():
+    """Test remote collections editor."""
+    from spyder.config.manager import CONF
+    from spyder_kernels.utils.nsview import (make_remote_view,
+                                             REMOTE_SETTINGS)
+
+    settings = {}
+    for name in REMOTE_SETTINGS:
+        settings[name] = CONF.get('variable_explorer', name)
+
+    remote = make_remote_view(get_test_data(), settings)
+    dialog = CollectionsEditor()
+    dialog.setup(remote, remote=True)
+    dialog.show()
+
+
+if __name__ == "__main__":
+    from spyder.utils.qthelpers import qapplication
+
+    app = qapplication()  # analysis:ignore
+    editor_test()
+    remote_editor_test()
+    app.exec_()