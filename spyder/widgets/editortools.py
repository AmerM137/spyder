# -*- coding: utf-8 -*-
#
# Copyright © Spyder Project Contributors
# Licensed under the terms of the MIT License
# (see spyder/__init__.py for details)

"""Editor tools: outline explorer, etc."""

# Standard library imports
from __future__ import print_function
import os.path as osp
import re

# Third party imports
from qtpy.compat import from_qvariant
from qtpy.QtCore import QSize, Qt, Signal, Slot
from qtpy.QtWidgets import QHBoxLayout, QTreeWidgetItem, QVBoxLayout, QWidget

# Local imports
from spyder.config.base import _, STDOUT
from spyder.py3compat import to_text_string
from spyder.utils import icon_manager as ima
from spyder.utils.qthelpers import (create_action, create_toolbutton,
                                    set_item_user_text, create_plugin_layout)
from spyder.widgets.onecolumntree import OneColumnTree


#===============================================================================
# Class browser
#===============================================================================
class PythonCFM(object):
    """
    Collection of helpers to match functions and classes
    for Python language
    This has to be reimplemented for other languages for the outline explorer 
    to be supported (not implemented yet: outline explorer won't be populated
    unless the current script is a Python script)
    """
    def __get_name(self, statmt, text):
        match = re.match(r'[\ ]*%s ([a-zA-Z0-9_]*)[\ ]*[\(|\:]' % statmt, text)
        if match is not None:
            return match.group(1)
        
    def get_function_name(self, text):
        return self.__get_name('def', text)
    
    def get_class_name(self, text):
        return self.__get_name('class', text)


class FileRootItem(QTreeWidgetItem):
    def __init__(self, path, treewidget):
        QTreeWidgetItem.__init__(self, treewidget, QTreeWidgetItem.Type)
        self.path = path
        self.setIcon(0, ima.icon('python'))
        self.setToolTip(0, path)
        set_item_user_text(self, path)
        
    def set_path(self, path, fullpath):
        self.path = path
        self.set_text(fullpath)
        
    def set_text(self, fullpath):
        self.setText(0, self.path if fullpath else osp.basename(self.path))
        
class TreeItem(QTreeWidgetItem):
    """Class browser item base class"""
    def __init__(self, name, line, parent, preceding):
        if preceding is None:
            QTreeWidgetItem.__init__(self, parent, QTreeWidgetItem.Type)
        else:
            if preceding is not parent:
                # Preceding must be either the same as item's parent
                # or have the same parent as item
                while preceding.parent() is not parent:
                    preceding = preceding.parent()
                    if preceding is None:
                        break
            if preceding is None:
                QTreeWidgetItem.__init__(self, parent, QTreeWidgetItem.Type)
            else:
                QTreeWidgetItem.__init__(self, parent, preceding,
                                         QTreeWidgetItem.Type)
        self.setText(0, name)
        parent_text = from_qvariant(parent.data(0, Qt.UserRole),
                                    to_text_string)
        set_item_user_text(self, parent_text+'/'+name)
        self.line = line
        
    def set_icon(self, icon):
        self.setIcon(0, icon)
        
    def setup(self):
        self.setToolTip(0, _("Line %s") % str(self.line))

class ClassItem(TreeItem):
    def setup(self):
        self.set_icon(ima.icon('class'))
        self.setToolTip(0, _("Class defined at line %s") % str(self.line))

class FunctionItem(TreeItem):
    def is_method(self):
        return isinstance(self.parent(), ClassItem)
    
    def setup(self):
        if self.is_method():
            self.setToolTip(0, _("Method defined at line %s") % str(self.line))
            name = to_text_string(self.text(0))
            if name.startswith('__'):
                self.set_icon(ima.icon('private2'))
            elif name.startswith('_'):
                self.set_icon(ima.icon('private1'))
            else:
                self.set_icon(ima.icon('method'))
        else:
            self.set_icon(ima.icon('function'))
            self.setToolTip(0, _("Function defined at line %s"
                                 ) % str(self.line))

class CommentItem(TreeItem):
    def __init__(self, name, line, parent, preceding):
        name = name.lstrip("# ")
        TreeItem.__init__(self, name, line, parent, preceding)

    def setup(self):
        self.set_icon(ima.icon('blockcomment'))
        font = self.font(0)
        font.setItalic(True)
        self.setFont(0, font)
        self.setToolTip(0, _("Line %s") % str(self.line))

class CellItem(TreeItem):
    def __init__(self, name, line, parent, preceding):
        name = name.lstrip("#% ")
        if name.startswith("<codecell>"):
            name = name[10:].lstrip()
        elif name.startswith("In["):
            name = name[2:]
            if name.endswith("]:"):
                name = name[:-1]
            name = name.strip()
        TreeItem.__init__(self, name, line, parent, preceding)

    def setup(self):
        self.set_icon(ima.icon('cell'))
        font = self.font(0)
        font.setItalic(True)
        self.setFont(0, font)
        self.setToolTip(0, _("Cell starts at line %s") % str(self.line))

def get_item_children(item):
    children = [item.child(index) for index in range(item.childCount())]
    for child in children[:]:
        others = get_item_children(child)
        if others is not None:
            children += others
    return sorted(children, key=lambda child: child.line)

def item_at_line(root_item, line):
    previous_item = root_item
    for item in get_item_children(root_item):
        if item.line > line:
            return previous_item
        previous_item = item


def remove_from_tree_cache(tree_cache, line=None, item=None):
    if line is None:
        for line, (_it, _level, _debug) in list(tree_cache.items()):
            if _it is item:
                break
    item, _level, debug = tree_cache.pop(line)
    try:
        for child in [item.child(_i) for _i in range(item.childCount())]:
            remove_from_tree_cache(tree_cache, item=child)
        item.parent().removeChild(item)
    except RuntimeError:
        # Item has already been deleted
        #XXX: remove this debug-related fragment of code
        print("unable to remove tree item: ", debug, file=STDOUT)


class OutlineExplorerTreeWidget(OneColumnTree):
    def __init__(self, parent, show_fullpath=False, fullpath_sorting=True,
                 show_all_files=True, show_comments=True):
        self.show_fullpath = show_fullpath
        self.fullpath_sorting = fullpath_sorting
        self.show_all_files = show_all_files
        self.show_comments = show_comments
        OneColumnTree.__init__(self, parent)
        self.freeze = False # Freezing widget to avoid any unwanted update
        self.editor_items = {}
        self.editor_tree_cache = {}
        self.editor_ids = {}
        self.current_editor = None
        title = _("Outline")
        self.set_title(title)
        self.setWindowTitle(title)
        self.setUniformRowHeights(True)

    def get_actions_from_items(self, items):
        """Reimplemented OneColumnTree method"""
        fromcursor_act = create_action(self, text=_('Go to cursor position'),
                        icon=ima.icon('fromcursor'),
                        triggered=self.go_to_cursor_position)
        fullpath_act = create_action(self, text=_( 'Show absolute path'),
                        toggled=self.toggle_fullpath_mode)
        fullpath_act.setChecked(self.show_fullpath)
        allfiles_act = create_action(self, text=_( 'Show all files'),
                        toggled=self.toggle_show_all_files)
        allfiles_act.setChecked(self.show_all_files)
        comment_act = create_action(self, text=_('Show special comments'),
                        toggled=self.toggle_show_comments)
        comment_act.setChecked(self.show_comments)
        actions = [fullpath_act, allfiles_act, comment_act, fromcursor_act]
        return actions

    @Slot(bool)
    def toggle_fullpath_mode(self, state):
        self.show_fullpath = state
        self.setTextElideMode(Qt.ElideMiddle if state else Qt.ElideRight)
        for index in range(self.topLevelItemCount()):
            self.topLevelItem(index).set_text(fullpath=self.show_fullpath)
            
    def __hide_or_show_root_items(self, item):
        """
        show_all_files option is disabled: hide all root items except *item*
        show_all_files option is enabled: do nothing
        """
        for _it in self.get_top_level_items():
            _it.setHidden(_it is not item and not self.show_all_files)

    @Slot(bool)
    def toggle_show_all_files(self, state):
        self.show_all_files = state
        if self.current_editor is not None:
            editor_id = self.editor_ids[self.current_editor]
            item = self.editor_items[editor_id]
            self.__hide_or_show_root_items(item)

    @Slot(bool)
    def toggle_show_comments(self, state):
        self.show_comments = state
        self.update_all()
            
    def set_fullpath_sorting(self, state):
        self.fullpath_sorting = state
        self.__sort_toplevel_items()

    @Slot()
    def go_to_cursor_position(self):
        if self.current_editor is not None:
            line = self.current_editor.get_cursor_line_number()
            editor_id = self.editor_ids[self.current_editor]
            root_item = self.editor_items[editor_id]
            item = item_at_line(root_item, line)
            self.setCurrentItem(item)
            self.scrollToItem(item)
                
    def clear(self):
        """Reimplemented Qt method"""
        self.set_title('')
        OneColumnTree.clear(self)
        
    def set_current_editor(self, editor, fname, update):
        """Bind editor instance"""
        editor_id = editor.get_document_id()
        if editor_id in list(self.editor_ids.values()):
            item = self.editor_items[editor_id]
            if not self.freeze:
                self.scrollToItem(item)
                self.root_item_selected(item)
                self.__hide_or_show_root_items(item)
            if update:
                self.save_expanded_state()
                tree_cache = self.editor_tree_cache[editor_id]
                self.populate_branch(editor, item, tree_cache)
                self.restore_expanded_state()
        else:
    #        import time
    #        t0 = time.time()
            root_item = FileRootItem(fname, self)
            root_item.set_text(fullpath=self.show_fullpath)
            tree_cache = self.populate_branch(editor, root_item)
            self.__sort_toplevel_items()
            self.__hide_or_show_root_items(root_item)
            self.root_item_selected(root_item)
    #        print >>STDOUT, "Elapsed time: %d ms" % round((time.time()-t0)*1000)
            self.editor_items[editor_id] = root_item
            self.editor_tree_cache[editor_id] = tree_cache
            self.resizeColumnToContents(0)
        if editor not in self.editor_ids:
            self.editor_ids[editor] = editor_id
        self.current_editor = editor
        
    def file_renamed(self, editor, new_filename):
        """File was renamed, updating outline explorer tree"""
        editor_id = editor.get_document_id()
        if editor_id in list(self.editor_ids.values()):
            root_item = self.editor_items[editor_id]
            root_item.set_path(new_filename, fullpath=self.show_fullpath)
            self.__sort_toplevel_items()
        
    def update_all(self):
        self.save_expanded_state()
        for editor, editor_id in list(self.editor_ids.items()):
            item = self.editor_items[editor_id]
            tree_cache = self.editor_tree_cache[editor_id]
            self.populate_branch(editor, item, tree_cache)
        self.restore_expanded_state()
        
    def remove_editor(self, editor):
        if editor in self.editor_ids:
            if self.current_editor is editor:
                self.current_editor = None
            editor_id = self.editor_ids.pop(editor)
            if editor_id not in list(self.editor_ids.values()):
                root_item = self.editor_items.pop(editor_id)
                self.editor_tree_cache.pop(editor_id)
                try:
                    self.takeTopLevelItem(self.indexOfTopLevelItem(root_item))
                except RuntimeError:
                    # item has already been removed
                    pass
        
    def __sort_toplevel_items(self):
        if self.fullpath_sorting:
            sort_func = lambda item: osp.dirname(item.path.lower())
        else:
            sort_func = lambda item: osp.basename(item.path.lower())
        self.sort_top_level_items(key=sort_func)
            
    def populate_branch(self, editor, root_item, tree_cache=None):
        """
        Generates an outline of the editor's content and stores the result
        in a cache.
        """
        if tree_cache is None:
            tree_cache = {}
        
        # Removing cached items for which line is > total line nb
        for _l in list(tree_cache.keys()):
            if _l >= editor.get_line_count():
                # Checking if key is still in tree cache in case one of its 
                # ancestors was deleted in the meantime (deleting all children):
                if _l in tree_cache:
                    remove_from_tree_cache(tree_cache, line=_l)
                    
        ancestors = [(root_item, 0)]
        previous_item = None
        previous_level = None
        
        oe_data = editor.highlighter.get_outlineexplorer_data()
        editor.has_cell_separators = oe_data.get('found_cell_separators', False)
        for block_nb in range(editor.get_line_count()):
            line_nb = block_nb+1
            data = oe_data.get(block_nb)
            level = None if data is None else data.fold_level
            citem, clevel, _d = tree_cache.get(line_nb, (None, None, ""))
            
            # Skip iteration if line is not the first line of a foldable block
            if level is None:
                if citem is not None:
                    remove_from_tree_cache(tree_cache, line=line_nb)
                continue
            
            # Searching for class/function statements
            not_class_nor_function = data.is_not_class_nor_function()
            if not not_class_nor_function:
                class_name = data.get_class_name()
                if class_name is None:
                    func_name = data.get_function_name()
                    if func_name is None:
                        if citem is not None:
                            remove_from_tree_cache(tree_cache, line=line_nb)
                        continue

            # Skip iteration for if/else/try/for/etc foldable blocks.
            if not_class_nor_function and not data.is_comment():
                if citem is not None:
                    remove_from_tree_cache(tree_cache, line=line_nb)
                continue

            if previous_level is not None:
                if level == previous_level:
                    pass
                elif level > previous_level+4: # Invalid indentation
                    continue
                elif level > previous_level:
                    ancestors.append((previous_item, previous_level))
                else:
                    while len(ancestors) > 1 and level <= previous_level:
                        ancestors.pop(-1)
                        _item, previous_level = ancestors[-1]
            parent, _level = ancestors[-1]
            
            if citem is not None:
                cname = to_text_string(citem.text(0))
                
            preceding = root_item if previous_item is None else previous_item
            if not_class_nor_function and data.is_comment():
                if not self.show_comments:
                    if citem is not None:
                        remove_from_tree_cache(tree_cache, line=line_nb)
                    continue
                if citem is not None:
                    if data.text == cname and level == clevel:
                        previous_level = clevel
                        previous_item = citem
                        continue
                    else:
                        remove_from_tree_cache(tree_cache, line=line_nb)
                if data.def_type == data.CELL:
                    item = CellItem(data.text, line_nb, parent, preceding)
                else:
                    item = CommentItem(data.text, line_nb, parent, preceding)
            elif class_name is not None:
                if citem is not None:
                    if class_name == cname and level == clevel:
                        previous_level = clevel
                        previous_item = citem
                        continue
                    else:
                        remove_from_tree_cache(tree_cache, line=line_nb)
                item = ClassItem(class_name, line_nb, parent, preceding)
            else:
                if citem is not None:
                    if func_name == cname and level == clevel:
                        previous_level = clevel
                        previous_item = citem
                        continue
                    else:
                        remove_from_tree_cache(tree_cache, line=line_nb)
                item = FunctionItem(func_name, line_nb, parent, preceding)
                
            item.setup()
            debug = "%s -- %s/%s" % (str(item.line).rjust(6),
                                     to_text_string(item.parent().text(0)),
                                     to_text_string(item.text(0)))
            tree_cache[line_nb] = (item, level, debug)
            previous_level = level
            previous_item = item
            
        return tree_cache

    def root_item_selected(self, item):
        """Root item has been selected: expanding it and collapsing others"""
        for index in range(self.topLevelItemCount()):
            root_item = self.topLevelItem(index)
            if root_item is item:
                self.expandItem(root_item)
            else:
                self.collapseItem(root_item)
                
    def restore(self):
        """Reimplemented OneColumnTree method"""
        if self.current_editor is not None:
            self.collapseAll()
            editor_id = self.editor_ids[self.current_editor]
            self.root_item_selected(self.editor_items[editor_id])

    def get_root_item(self, item):
        root_item = item
        while isinstance(root_item.parent(), QTreeWidgetItem):
            root_item = root_item.parent()
        return root_item
                
    def activated(self, item):
        """Double-click event"""
        line = 0
        if isinstance(item, TreeItem):
            line = item.line
        root_item = self.get_root_item(item)
        self.freeze = True
        if line:
            self.parent().edit_goto.emit(root_item.path, line, item.text(0))
        else:
            self.parent().edit.emit(root_item.path)
        self.freeze = False
        parent = self.current_editor.parent()
        for editor_id, i_item in list(self.editor_items.items()):
            if i_item is root_item:
                for editor, _id in list(self.editor_ids.items()):
                    if _id == editor_id and editor.parent() is parent:
                        self.current_editor = editor
                        break
                break

    def clicked(self, item):
        """Click event"""
        if isinstance(item, FileRootItem):
            self.root_item_selected(item)
        self.activated(item)


class OutlineExplorerWidget(QWidget):
    """Class browser"""
    edit_goto = Signal(str, int, str)
    edit = Signal(str)
    is_visible = Signal()
    
    def __init__(self, parent=None, show_fullpath=True, fullpath_sorting=True,
                 show_all_files=True, show_comments=True, options_button=None):
        QWidget.__init__(self, parent)

        self.treewidget = OutlineExplorerTreeWidget(self,
                                            show_fullpath=show_fullpath,
                                            fullpath_sorting=fullpath_sorting,
                                            show_all_files=show_all_files,
                                            show_comments=show_comments)

        self.visibility_action = create_action(self,
                                           _("Show/hide outline explorer"),
                                           icon='outline_explorer_vis.png',
                                           toggled=self.toggle_visibility)
        self.visibility_action.setChecked(True)
        
        btn_layout = QHBoxLayout()
        for btn in self.setup_buttons():
            btn.setAutoRaise(True)
            btn.setIconSize(QSize(16, 16))
            btn_layout.addWidget(btn)
        if options_button:
            btn_layout.addStretch()
            btn_layout.addWidget(options_button, Qt.AlignRight)

        layout = create_plugin_layout(btn_layout, self.treewidget)
        self.setLayout(layout)

    @Slot(bool)
    def toggle_visibility(self, state):
        self.setVisible(state)
        current_editor = self.treewidget.current_editor
        if current_editor is not None:
            current_editor.clearFocus()
            current_editor.setFocus()
            if state:
<<<<<<< HEAD
                self.is_visible.emit()
        
=======
                self.outlineexplorer_is_visible.emit()

>>>>>>> d85dcbd1
    def setup_buttons(self):
        """Setup the buttons of the outline explorer widget toolbar."""
        fromcursor_btn = create_toolbutton(
                             self, icon=ima.icon('fromcursor'),
                             tip=_('Go to cursor position'),
                             triggered=self.treewidget.go_to_cursor_position)

        buttons = [fromcursor_btn]
        for action in [self.treewidget.collapse_all_action,
                       self.treewidget.expand_all_action,
                       self.treewidget.restore_action,
                       self.treewidget.collapse_selection_action,
                       self.treewidget.expand_selection_action]:
            buttons.append(create_toolbutton(self))
            buttons[-1].setDefaultAction(action)
        return buttons

    def set_current_editor(self, editor, fname, update, clear):
        if clear:
            self.remove_editor(editor)
        if editor.highlighter is not None:
            self.treewidget.set_current_editor(editor, fname, update)
        
    def remove_editor(self, editor):
        self.treewidget.remove_editor(editor)
        
    def get_options(self):
        """
        Return outline explorer options
        except for fullpath sorting option which is more global
        """
        return dict(show_fullpath=self.treewidget.show_fullpath,
                    show_all_files=self.treewidget.show_all_files,
                    show_comments=self.treewidget.show_comments,
                    expanded_state=self.treewidget.get_expanded_state(),
                    scrollbar_position=self.treewidget.get_scrollbar_position(),
                    visibility=self.isVisible())
    
    def update(self):
        self.treewidget.update_all()

    def set_fullpath_sorting(self, state):
        self.treewidget.set_fullpath_sorting(state)

    def file_renamed(self, editor, new_filename):
        self.treewidget.file_renamed(editor, new_filename)
<|MERGE_RESOLUTION|>--- conflicted
+++ resolved
@@ -1,590 +1,585 @@
-# -*- coding: utf-8 -*-
-#
-# Copyright © Spyder Project Contributors
-# Licensed under the terms of the MIT License
-# (see spyder/__init__.py for details)
-
-"""Editor tools: outline explorer, etc."""
-
-# Standard library imports
-from __future__ import print_function
-import os.path as osp
-import re
-
-# Third party imports
-from qtpy.compat import from_qvariant
-from qtpy.QtCore import QSize, Qt, Signal, Slot
-from qtpy.QtWidgets import QHBoxLayout, QTreeWidgetItem, QVBoxLayout, QWidget
-
-# Local imports
-from spyder.config.base import _, STDOUT
-from spyder.py3compat import to_text_string
-from spyder.utils import icon_manager as ima
-from spyder.utils.qthelpers import (create_action, create_toolbutton,
-                                    set_item_user_text, create_plugin_layout)
-from spyder.widgets.onecolumntree import OneColumnTree
-
-
-#===============================================================================
-# Class browser
-#===============================================================================
-class PythonCFM(object):
-    """
-    Collection of helpers to match functions and classes
-    for Python language
-    This has to be reimplemented for other languages for the outline explorer 
-    to be supported (not implemented yet: outline explorer won't be populated
-    unless the current script is a Python script)
-    """
-    def __get_name(self, statmt, text):
-        match = re.match(r'[\ ]*%s ([a-zA-Z0-9_]*)[\ ]*[\(|\:]' % statmt, text)
-        if match is not None:
-            return match.group(1)
-        
-    def get_function_name(self, text):
-        return self.__get_name('def', text)
-    
-    def get_class_name(self, text):
-        return self.__get_name('class', text)
-
-
-class FileRootItem(QTreeWidgetItem):
-    def __init__(self, path, treewidget):
-        QTreeWidgetItem.__init__(self, treewidget, QTreeWidgetItem.Type)
-        self.path = path
-        self.setIcon(0, ima.icon('python'))
-        self.setToolTip(0, path)
-        set_item_user_text(self, path)
-        
-    def set_path(self, path, fullpath):
-        self.path = path
-        self.set_text(fullpath)
-        
-    def set_text(self, fullpath):
-        self.setText(0, self.path if fullpath else osp.basename(self.path))
-        
-class TreeItem(QTreeWidgetItem):
-    """Class browser item base class"""
-    def __init__(self, name, line, parent, preceding):
-        if preceding is None:
-            QTreeWidgetItem.__init__(self, parent, QTreeWidgetItem.Type)
-        else:
-            if preceding is not parent:
-                # Preceding must be either the same as item's parent
-                # or have the same parent as item
-                while preceding.parent() is not parent:
-                    preceding = preceding.parent()
-                    if preceding is None:
-                        break
-            if preceding is None:
-                QTreeWidgetItem.__init__(self, parent, QTreeWidgetItem.Type)
-            else:
-                QTreeWidgetItem.__init__(self, parent, preceding,
-                                         QTreeWidgetItem.Type)
-        self.setText(0, name)
-        parent_text = from_qvariant(parent.data(0, Qt.UserRole),
-                                    to_text_string)
-        set_item_user_text(self, parent_text+'/'+name)
-        self.line = line
-        
-    def set_icon(self, icon):
-        self.setIcon(0, icon)
-        
-    def setup(self):
-        self.setToolTip(0, _("Line %s") % str(self.line))
-
-class ClassItem(TreeItem):
-    def setup(self):
-        self.set_icon(ima.icon('class'))
-        self.setToolTip(0, _("Class defined at line %s") % str(self.line))
-
-class FunctionItem(TreeItem):
-    def is_method(self):
-        return isinstance(self.parent(), ClassItem)
-    
-    def setup(self):
-        if self.is_method():
-            self.setToolTip(0, _("Method defined at line %s") % str(self.line))
-            name = to_text_string(self.text(0))
-            if name.startswith('__'):
-                self.set_icon(ima.icon('private2'))
-            elif name.startswith('_'):
-                self.set_icon(ima.icon('private1'))
-            else:
-                self.set_icon(ima.icon('method'))
-        else:
-            self.set_icon(ima.icon('function'))
-            self.setToolTip(0, _("Function defined at line %s"
-                                 ) % str(self.line))
-
-class CommentItem(TreeItem):
-    def __init__(self, name, line, parent, preceding):
-        name = name.lstrip("# ")
-        TreeItem.__init__(self, name, line, parent, preceding)
-
-    def setup(self):
-        self.set_icon(ima.icon('blockcomment'))
-        font = self.font(0)
-        font.setItalic(True)
-        self.setFont(0, font)
-        self.setToolTip(0, _("Line %s") % str(self.line))
-
-class CellItem(TreeItem):
-    def __init__(self, name, line, parent, preceding):
-        name = name.lstrip("#% ")
-        if name.startswith("<codecell>"):
-            name = name[10:].lstrip()
-        elif name.startswith("In["):
-            name = name[2:]
-            if name.endswith("]:"):
-                name = name[:-1]
-            name = name.strip()
-        TreeItem.__init__(self, name, line, parent, preceding)
-
-    def setup(self):
-        self.set_icon(ima.icon('cell'))
-        font = self.font(0)
-        font.setItalic(True)
-        self.setFont(0, font)
-        self.setToolTip(0, _("Cell starts at line %s") % str(self.line))
-
-def get_item_children(item):
-    children = [item.child(index) for index in range(item.childCount())]
-    for child in children[:]:
-        others = get_item_children(child)
-        if others is not None:
-            children += others
-    return sorted(children, key=lambda child: child.line)
-
-def item_at_line(root_item, line):
-    previous_item = root_item
-    for item in get_item_children(root_item):
-        if item.line > line:
-            return previous_item
-        previous_item = item
-
-
-def remove_from_tree_cache(tree_cache, line=None, item=None):
-    if line is None:
-        for line, (_it, _level, _debug) in list(tree_cache.items()):
-            if _it is item:
-                break
-    item, _level, debug = tree_cache.pop(line)
-    try:
-        for child in [item.child(_i) for _i in range(item.childCount())]:
-            remove_from_tree_cache(tree_cache, item=child)
-        item.parent().removeChild(item)
-    except RuntimeError:
-        # Item has already been deleted
-        #XXX: remove this debug-related fragment of code
-        print("unable to remove tree item: ", debug, file=STDOUT)
-
-
-class OutlineExplorerTreeWidget(OneColumnTree):
-    def __init__(self, parent, show_fullpath=False, fullpath_sorting=True,
-                 show_all_files=True, show_comments=True):
-        self.show_fullpath = show_fullpath
-        self.fullpath_sorting = fullpath_sorting
-        self.show_all_files = show_all_files
-        self.show_comments = show_comments
-        OneColumnTree.__init__(self, parent)
-        self.freeze = False # Freezing widget to avoid any unwanted update
-        self.editor_items = {}
-        self.editor_tree_cache = {}
-        self.editor_ids = {}
-        self.current_editor = None
-        title = _("Outline")
-        self.set_title(title)
-        self.setWindowTitle(title)
-        self.setUniformRowHeights(True)
-
-    def get_actions_from_items(self, items):
-        """Reimplemented OneColumnTree method"""
-        fromcursor_act = create_action(self, text=_('Go to cursor position'),
-                        icon=ima.icon('fromcursor'),
-                        triggered=self.go_to_cursor_position)
-        fullpath_act = create_action(self, text=_( 'Show absolute path'),
-                        toggled=self.toggle_fullpath_mode)
-        fullpath_act.setChecked(self.show_fullpath)
-        allfiles_act = create_action(self, text=_( 'Show all files'),
-                        toggled=self.toggle_show_all_files)
-        allfiles_act.setChecked(self.show_all_files)
-        comment_act = create_action(self, text=_('Show special comments'),
-                        toggled=self.toggle_show_comments)
-        comment_act.setChecked(self.show_comments)
-        actions = [fullpath_act, allfiles_act, comment_act, fromcursor_act]
-        return actions
-
-    @Slot(bool)
-    def toggle_fullpath_mode(self, state):
-        self.show_fullpath = state
-        self.setTextElideMode(Qt.ElideMiddle if state else Qt.ElideRight)
-        for index in range(self.topLevelItemCount()):
-            self.topLevelItem(index).set_text(fullpath=self.show_fullpath)
-            
-    def __hide_or_show_root_items(self, item):
-        """
-        show_all_files option is disabled: hide all root items except *item*
-        show_all_files option is enabled: do nothing
-        """
-        for _it in self.get_top_level_items():
-            _it.setHidden(_it is not item and not self.show_all_files)
-
-    @Slot(bool)
-    def toggle_show_all_files(self, state):
-        self.show_all_files = state
-        if self.current_editor is not None:
-            editor_id = self.editor_ids[self.current_editor]
-            item = self.editor_items[editor_id]
-            self.__hide_or_show_root_items(item)
-
-    @Slot(bool)
-    def toggle_show_comments(self, state):
-        self.show_comments = state
-        self.update_all()
-            
-    def set_fullpath_sorting(self, state):
-        self.fullpath_sorting = state
-        self.__sort_toplevel_items()
-
-    @Slot()
-    def go_to_cursor_position(self):
-        if self.current_editor is not None:
-            line = self.current_editor.get_cursor_line_number()
-            editor_id = self.editor_ids[self.current_editor]
-            root_item = self.editor_items[editor_id]
-            item = item_at_line(root_item, line)
-            self.setCurrentItem(item)
-            self.scrollToItem(item)
-                
-    def clear(self):
-        """Reimplemented Qt method"""
-        self.set_title('')
-        OneColumnTree.clear(self)
-        
-    def set_current_editor(self, editor, fname, update):
-        """Bind editor instance"""
-        editor_id = editor.get_document_id()
-        if editor_id in list(self.editor_ids.values()):
-            item = self.editor_items[editor_id]
-            if not self.freeze:
-                self.scrollToItem(item)
-                self.root_item_selected(item)
-                self.__hide_or_show_root_items(item)
-            if update:
-                self.save_expanded_state()
-                tree_cache = self.editor_tree_cache[editor_id]
-                self.populate_branch(editor, item, tree_cache)
-                self.restore_expanded_state()
-        else:
-    #        import time
-    #        t0 = time.time()
-            root_item = FileRootItem(fname, self)
-            root_item.set_text(fullpath=self.show_fullpath)
-            tree_cache = self.populate_branch(editor, root_item)
-            self.__sort_toplevel_items()
-            self.__hide_or_show_root_items(root_item)
-            self.root_item_selected(root_item)
-    #        print >>STDOUT, "Elapsed time: %d ms" % round((time.time()-t0)*1000)
-            self.editor_items[editor_id] = root_item
-            self.editor_tree_cache[editor_id] = tree_cache
-            self.resizeColumnToContents(0)
-        if editor not in self.editor_ids:
-            self.editor_ids[editor] = editor_id
-        self.current_editor = editor
-        
-    def file_renamed(self, editor, new_filename):
-        """File was renamed, updating outline explorer tree"""
-        editor_id = editor.get_document_id()
-        if editor_id in list(self.editor_ids.values()):
-            root_item = self.editor_items[editor_id]
-            root_item.set_path(new_filename, fullpath=self.show_fullpath)
-            self.__sort_toplevel_items()
-        
-    def update_all(self):
-        self.save_expanded_state()
-        for editor, editor_id in list(self.editor_ids.items()):
-            item = self.editor_items[editor_id]
-            tree_cache = self.editor_tree_cache[editor_id]
-            self.populate_branch(editor, item, tree_cache)
-        self.restore_expanded_state()
-        
-    def remove_editor(self, editor):
-        if editor in self.editor_ids:
-            if self.current_editor is editor:
-                self.current_editor = None
-            editor_id = self.editor_ids.pop(editor)
-            if editor_id not in list(self.editor_ids.values()):
-                root_item = self.editor_items.pop(editor_id)
-                self.editor_tree_cache.pop(editor_id)
-                try:
-                    self.takeTopLevelItem(self.indexOfTopLevelItem(root_item))
-                except RuntimeError:
-                    # item has already been removed
-                    pass
-        
-    def __sort_toplevel_items(self):
-        if self.fullpath_sorting:
-            sort_func = lambda item: osp.dirname(item.path.lower())
-        else:
-            sort_func = lambda item: osp.basename(item.path.lower())
-        self.sort_top_level_items(key=sort_func)
-            
-    def populate_branch(self, editor, root_item, tree_cache=None):
-        """
-        Generates an outline of the editor's content and stores the result
-        in a cache.
-        """
-        if tree_cache is None:
-            tree_cache = {}
-        
-        # Removing cached items for which line is > total line nb
-        for _l in list(tree_cache.keys()):
-            if _l >= editor.get_line_count():
-                # Checking if key is still in tree cache in case one of its 
-                # ancestors was deleted in the meantime (deleting all children):
-                if _l in tree_cache:
-                    remove_from_tree_cache(tree_cache, line=_l)
-                    
-        ancestors = [(root_item, 0)]
-        previous_item = None
-        previous_level = None
-        
-        oe_data = editor.highlighter.get_outlineexplorer_data()
-        editor.has_cell_separators = oe_data.get('found_cell_separators', False)
-        for block_nb in range(editor.get_line_count()):
-            line_nb = block_nb+1
-            data = oe_data.get(block_nb)
-            level = None if data is None else data.fold_level
-            citem, clevel, _d = tree_cache.get(line_nb, (None, None, ""))
-            
-            # Skip iteration if line is not the first line of a foldable block
-            if level is None:
-                if citem is not None:
-                    remove_from_tree_cache(tree_cache, line=line_nb)
-                continue
-            
-            # Searching for class/function statements
-            not_class_nor_function = data.is_not_class_nor_function()
-            if not not_class_nor_function:
-                class_name = data.get_class_name()
-                if class_name is None:
-                    func_name = data.get_function_name()
-                    if func_name is None:
-                        if citem is not None:
-                            remove_from_tree_cache(tree_cache, line=line_nb)
-                        continue
-
-            # Skip iteration for if/else/try/for/etc foldable blocks.
-            if not_class_nor_function and not data.is_comment():
-                if citem is not None:
-                    remove_from_tree_cache(tree_cache, line=line_nb)
-                continue
-
-            if previous_level is not None:
-                if level == previous_level:
-                    pass
-                elif level > previous_level+4: # Invalid indentation
-                    continue
-                elif level > previous_level:
-                    ancestors.append((previous_item, previous_level))
-                else:
-                    while len(ancestors) > 1 and level <= previous_level:
-                        ancestors.pop(-1)
-                        _item, previous_level = ancestors[-1]
-            parent, _level = ancestors[-1]
-            
-            if citem is not None:
-                cname = to_text_string(citem.text(0))
-                
-            preceding = root_item if previous_item is None else previous_item
-            if not_class_nor_function and data.is_comment():
-                if not self.show_comments:
-                    if citem is not None:
-                        remove_from_tree_cache(tree_cache, line=line_nb)
-                    continue
-                if citem is not None:
-                    if data.text == cname and level == clevel:
-                        previous_level = clevel
-                        previous_item = citem
-                        continue
-                    else:
-                        remove_from_tree_cache(tree_cache, line=line_nb)
-                if data.def_type == data.CELL:
-                    item = CellItem(data.text, line_nb, parent, preceding)
-                else:
-                    item = CommentItem(data.text, line_nb, parent, preceding)
-            elif class_name is not None:
-                if citem is not None:
-                    if class_name == cname and level == clevel:
-                        previous_level = clevel
-                        previous_item = citem
-                        continue
-                    else:
-                        remove_from_tree_cache(tree_cache, line=line_nb)
-                item = ClassItem(class_name, line_nb, parent, preceding)
-            else:
-                if citem is not None:
-                    if func_name == cname and level == clevel:
-                        previous_level = clevel
-                        previous_item = citem
-                        continue
-                    else:
-                        remove_from_tree_cache(tree_cache, line=line_nb)
-                item = FunctionItem(func_name, line_nb, parent, preceding)
-                
-            item.setup()
-            debug = "%s -- %s/%s" % (str(item.line).rjust(6),
-                                     to_text_string(item.parent().text(0)),
-                                     to_text_string(item.text(0)))
-            tree_cache[line_nb] = (item, level, debug)
-            previous_level = level
-            previous_item = item
-            
-        return tree_cache
-
-    def root_item_selected(self, item):
-        """Root item has been selected: expanding it and collapsing others"""
-        for index in range(self.topLevelItemCount()):
-            root_item = self.topLevelItem(index)
-            if root_item is item:
-                self.expandItem(root_item)
-            else:
-                self.collapseItem(root_item)
-                
-    def restore(self):
-        """Reimplemented OneColumnTree method"""
-        if self.current_editor is not None:
-            self.collapseAll()
-            editor_id = self.editor_ids[self.current_editor]
-            self.root_item_selected(self.editor_items[editor_id])
-
-    def get_root_item(self, item):
-        root_item = item
-        while isinstance(root_item.parent(), QTreeWidgetItem):
-            root_item = root_item.parent()
-        return root_item
-                
-    def activated(self, item):
-        """Double-click event"""
-        line = 0
-        if isinstance(item, TreeItem):
-            line = item.line
-        root_item = self.get_root_item(item)
-        self.freeze = True
-        if line:
-            self.parent().edit_goto.emit(root_item.path, line, item.text(0))
-        else:
-            self.parent().edit.emit(root_item.path)
-        self.freeze = False
-        parent = self.current_editor.parent()
-        for editor_id, i_item in list(self.editor_items.items()):
-            if i_item is root_item:
-                for editor, _id in list(self.editor_ids.items()):
-                    if _id == editor_id and editor.parent() is parent:
-                        self.current_editor = editor
-                        break
-                break
-
-    def clicked(self, item):
-        """Click event"""
-        if isinstance(item, FileRootItem):
-            self.root_item_selected(item)
-        self.activated(item)
-
-
-class OutlineExplorerWidget(QWidget):
-    """Class browser"""
-    edit_goto = Signal(str, int, str)
-    edit = Signal(str)
-    is_visible = Signal()
-    
-    def __init__(self, parent=None, show_fullpath=True, fullpath_sorting=True,
-                 show_all_files=True, show_comments=True, options_button=None):
-        QWidget.__init__(self, parent)
-
-        self.treewidget = OutlineExplorerTreeWidget(self,
-                                            show_fullpath=show_fullpath,
-                                            fullpath_sorting=fullpath_sorting,
-                                            show_all_files=show_all_files,
-                                            show_comments=show_comments)
-
-        self.visibility_action = create_action(self,
-                                           _("Show/hide outline explorer"),
-                                           icon='outline_explorer_vis.png',
-                                           toggled=self.toggle_visibility)
-        self.visibility_action.setChecked(True)
-        
-        btn_layout = QHBoxLayout()
-        for btn in self.setup_buttons():
-            btn.setAutoRaise(True)
-            btn.setIconSize(QSize(16, 16))
-            btn_layout.addWidget(btn)
-        if options_button:
-            btn_layout.addStretch()
-            btn_layout.addWidget(options_button, Qt.AlignRight)
-
-        layout = create_plugin_layout(btn_layout, self.treewidget)
-        self.setLayout(layout)
-
-    @Slot(bool)
-    def toggle_visibility(self, state):
-        self.setVisible(state)
-        current_editor = self.treewidget.current_editor
-        if current_editor is not None:
-            current_editor.clearFocus()
-            current_editor.setFocus()
-            if state:
-<<<<<<< HEAD
-                self.is_visible.emit()
-        
-=======
-                self.outlineexplorer_is_visible.emit()
-
->>>>>>> d85dcbd1
-    def setup_buttons(self):
-        """Setup the buttons of the outline explorer widget toolbar."""
-        fromcursor_btn = create_toolbutton(
-                             self, icon=ima.icon('fromcursor'),
-                             tip=_('Go to cursor position'),
-                             triggered=self.treewidget.go_to_cursor_position)
-
-        buttons = [fromcursor_btn]
-        for action in [self.treewidget.collapse_all_action,
-                       self.treewidget.expand_all_action,
-                       self.treewidget.restore_action,
-                       self.treewidget.collapse_selection_action,
-                       self.treewidget.expand_selection_action]:
-            buttons.append(create_toolbutton(self))
-            buttons[-1].setDefaultAction(action)
-        return buttons
-
-    def set_current_editor(self, editor, fname, update, clear):
-        if clear:
-            self.remove_editor(editor)
-        if editor.highlighter is not None:
-            self.treewidget.set_current_editor(editor, fname, update)
-        
-    def remove_editor(self, editor):
-        self.treewidget.remove_editor(editor)
-        
-    def get_options(self):
-        """
-        Return outline explorer options
-        except for fullpath sorting option which is more global
-        """
-        return dict(show_fullpath=self.treewidget.show_fullpath,
-                    show_all_files=self.treewidget.show_all_files,
-                    show_comments=self.treewidget.show_comments,
-                    expanded_state=self.treewidget.get_expanded_state(),
-                    scrollbar_position=self.treewidget.get_scrollbar_position(),
-                    visibility=self.isVisible())
-    
-    def update(self):
-        self.treewidget.update_all()
-
-    def set_fullpath_sorting(self, state):
-        self.treewidget.set_fullpath_sorting(state)
-
-    def file_renamed(self, editor, new_filename):
-        self.treewidget.file_renamed(editor, new_filename)
+# -*- coding: utf-8 -*-
+#
+# Copyright © Spyder Project Contributors
+# Licensed under the terms of the MIT License
+# (see spyder/__init__.py for details)
+
+"""Editor tools: outline explorer, etc."""
+
+# Standard library imports
+from __future__ import print_function
+import os.path as osp
+import re
+
+# Third party imports
+from qtpy.compat import from_qvariant
+from qtpy.QtCore import QSize, Qt, Signal, Slot
+from qtpy.QtWidgets import QHBoxLayout, QTreeWidgetItem, QVBoxLayout, QWidget
+
+# Local imports
+from spyder.config.base import _, STDOUT
+from spyder.py3compat import to_text_string
+from spyder.utils import icon_manager as ima
+from spyder.utils.qthelpers import (create_action, create_toolbutton,
+                                    set_item_user_text, create_plugin_layout)
+from spyder.widgets.onecolumntree import OneColumnTree
+
+
+#===============================================================================
+# Class browser
+#===============================================================================
+class PythonCFM(object):
+    """
+    Collection of helpers to match functions and classes
+    for Python language
+    This has to be reimplemented for other languages for the outline explorer 
+    to be supported (not implemented yet: outline explorer won't be populated
+    unless the current script is a Python script)
+    """
+    def __get_name(self, statmt, text):
+        match = re.match(r'[\ ]*%s ([a-zA-Z0-9_]*)[\ ]*[\(|\:]' % statmt, text)
+        if match is not None:
+            return match.group(1)
+        
+    def get_function_name(self, text):
+        return self.__get_name('def', text)
+    
+    def get_class_name(self, text):
+        return self.__get_name('class', text)
+
+
+class FileRootItem(QTreeWidgetItem):
+    def __init__(self, path, treewidget):
+        QTreeWidgetItem.__init__(self, treewidget, QTreeWidgetItem.Type)
+        self.path = path
+        self.setIcon(0, ima.icon('python'))
+        self.setToolTip(0, path)
+        set_item_user_text(self, path)
+        
+    def set_path(self, path, fullpath):
+        self.path = path
+        self.set_text(fullpath)
+        
+    def set_text(self, fullpath):
+        self.setText(0, self.path if fullpath else osp.basename(self.path))
+        
+class TreeItem(QTreeWidgetItem):
+    """Class browser item base class"""
+    def __init__(self, name, line, parent, preceding):
+        if preceding is None:
+            QTreeWidgetItem.__init__(self, parent, QTreeWidgetItem.Type)
+        else:
+            if preceding is not parent:
+                # Preceding must be either the same as item's parent
+                # or have the same parent as item
+                while preceding.parent() is not parent:
+                    preceding = preceding.parent()
+                    if preceding is None:
+                        break
+            if preceding is None:
+                QTreeWidgetItem.__init__(self, parent, QTreeWidgetItem.Type)
+            else:
+                QTreeWidgetItem.__init__(self, parent, preceding,
+                                         QTreeWidgetItem.Type)
+        self.setText(0, name)
+        parent_text = from_qvariant(parent.data(0, Qt.UserRole),
+                                    to_text_string)
+        set_item_user_text(self, parent_text+'/'+name)
+        self.line = line
+        
+    def set_icon(self, icon):
+        self.setIcon(0, icon)
+        
+    def setup(self):
+        self.setToolTip(0, _("Line %s") % str(self.line))
+
+class ClassItem(TreeItem):
+    def setup(self):
+        self.set_icon(ima.icon('class'))
+        self.setToolTip(0, _("Class defined at line %s") % str(self.line))
+
+class FunctionItem(TreeItem):
+    def is_method(self):
+        return isinstance(self.parent(), ClassItem)
+    
+    def setup(self):
+        if self.is_method():
+            self.setToolTip(0, _("Method defined at line %s") % str(self.line))
+            name = to_text_string(self.text(0))
+            if name.startswith('__'):
+                self.set_icon(ima.icon('private2'))
+            elif name.startswith('_'):
+                self.set_icon(ima.icon('private1'))
+            else:
+                self.set_icon(ima.icon('method'))
+        else:
+            self.set_icon(ima.icon('function'))
+            self.setToolTip(0, _("Function defined at line %s"
+                                 ) % str(self.line))
+
+class CommentItem(TreeItem):
+    def __init__(self, name, line, parent, preceding):
+        name = name.lstrip("# ")
+        TreeItem.__init__(self, name, line, parent, preceding)
+
+    def setup(self):
+        self.set_icon(ima.icon('blockcomment'))
+        font = self.font(0)
+        font.setItalic(True)
+        self.setFont(0, font)
+        self.setToolTip(0, _("Line %s") % str(self.line))
+
+class CellItem(TreeItem):
+    def __init__(self, name, line, parent, preceding):
+        name = name.lstrip("#% ")
+        if name.startswith("<codecell>"):
+            name = name[10:].lstrip()
+        elif name.startswith("In["):
+            name = name[2:]
+            if name.endswith("]:"):
+                name = name[:-1]
+            name = name.strip()
+        TreeItem.__init__(self, name, line, parent, preceding)
+
+    def setup(self):
+        self.set_icon(ima.icon('cell'))
+        font = self.font(0)
+        font.setItalic(True)
+        self.setFont(0, font)
+        self.setToolTip(0, _("Cell starts at line %s") % str(self.line))
+
+def get_item_children(item):
+    children = [item.child(index) for index in range(item.childCount())]
+    for child in children[:]:
+        others = get_item_children(child)
+        if others is not None:
+            children += others
+    return sorted(children, key=lambda child: child.line)
+
+def item_at_line(root_item, line):
+    previous_item = root_item
+    for item in get_item_children(root_item):
+        if item.line > line:
+            return previous_item
+        previous_item = item
+
+
+def remove_from_tree_cache(tree_cache, line=None, item=None):
+    if line is None:
+        for line, (_it, _level, _debug) in list(tree_cache.items()):
+            if _it is item:
+                break
+    item, _level, debug = tree_cache.pop(line)
+    try:
+        for child in [item.child(_i) for _i in range(item.childCount())]:
+            remove_from_tree_cache(tree_cache, item=child)
+        item.parent().removeChild(item)
+    except RuntimeError:
+        # Item has already been deleted
+        #XXX: remove this debug-related fragment of code
+        print("unable to remove tree item: ", debug, file=STDOUT)
+
+
+class OutlineExplorerTreeWidget(OneColumnTree):
+    def __init__(self, parent, show_fullpath=False, fullpath_sorting=True,
+                 show_all_files=True, show_comments=True):
+        self.show_fullpath = show_fullpath
+        self.fullpath_sorting = fullpath_sorting
+        self.show_all_files = show_all_files
+        self.show_comments = show_comments
+        OneColumnTree.__init__(self, parent)
+        self.freeze = False # Freezing widget to avoid any unwanted update
+        self.editor_items = {}
+        self.editor_tree_cache = {}
+        self.editor_ids = {}
+        self.current_editor = None
+        title = _("Outline")
+        self.set_title(title)
+        self.setWindowTitle(title)
+        self.setUniformRowHeights(True)
+
+    def get_actions_from_items(self, items):
+        """Reimplemented OneColumnTree method"""
+        fromcursor_act = create_action(self, text=_('Go to cursor position'),
+                        icon=ima.icon('fromcursor'),
+                        triggered=self.go_to_cursor_position)
+        fullpath_act = create_action(self, text=_( 'Show absolute path'),
+                        toggled=self.toggle_fullpath_mode)
+        fullpath_act.setChecked(self.show_fullpath)
+        allfiles_act = create_action(self, text=_( 'Show all files'),
+                        toggled=self.toggle_show_all_files)
+        allfiles_act.setChecked(self.show_all_files)
+        comment_act = create_action(self, text=_('Show special comments'),
+                        toggled=self.toggle_show_comments)
+        comment_act.setChecked(self.show_comments)
+        actions = [fullpath_act, allfiles_act, comment_act, fromcursor_act]
+        return actions
+
+    @Slot(bool)
+    def toggle_fullpath_mode(self, state):
+        self.show_fullpath = state
+        self.setTextElideMode(Qt.ElideMiddle if state else Qt.ElideRight)
+        for index in range(self.topLevelItemCount()):
+            self.topLevelItem(index).set_text(fullpath=self.show_fullpath)
+            
+    def __hide_or_show_root_items(self, item):
+        """
+        show_all_files option is disabled: hide all root items except *item*
+        show_all_files option is enabled: do nothing
+        """
+        for _it in self.get_top_level_items():
+            _it.setHidden(_it is not item and not self.show_all_files)
+
+    @Slot(bool)
+    def toggle_show_all_files(self, state):
+        self.show_all_files = state
+        if self.current_editor is not None:
+            editor_id = self.editor_ids[self.current_editor]
+            item = self.editor_items[editor_id]
+            self.__hide_or_show_root_items(item)
+
+    @Slot(bool)
+    def toggle_show_comments(self, state):
+        self.show_comments = state
+        self.update_all()
+            
+    def set_fullpath_sorting(self, state):
+        self.fullpath_sorting = state
+        self.__sort_toplevel_items()
+
+    @Slot()
+    def go_to_cursor_position(self):
+        if self.current_editor is not None:
+            line = self.current_editor.get_cursor_line_number()
+            editor_id = self.editor_ids[self.current_editor]
+            root_item = self.editor_items[editor_id]
+            item = item_at_line(root_item, line)
+            self.setCurrentItem(item)
+            self.scrollToItem(item)
+                
+    def clear(self):
+        """Reimplemented Qt method"""
+        self.set_title('')
+        OneColumnTree.clear(self)
+        
+    def set_current_editor(self, editor, fname, update):
+        """Bind editor instance"""
+        editor_id = editor.get_document_id()
+        if editor_id in list(self.editor_ids.values()):
+            item = self.editor_items[editor_id]
+            if not self.freeze:
+                self.scrollToItem(item)
+                self.root_item_selected(item)
+                self.__hide_or_show_root_items(item)
+            if update:
+                self.save_expanded_state()
+                tree_cache = self.editor_tree_cache[editor_id]
+                self.populate_branch(editor, item, tree_cache)
+                self.restore_expanded_state()
+        else:
+    #        import time
+    #        t0 = time.time()
+            root_item = FileRootItem(fname, self)
+            root_item.set_text(fullpath=self.show_fullpath)
+            tree_cache = self.populate_branch(editor, root_item)
+            self.__sort_toplevel_items()
+            self.__hide_or_show_root_items(root_item)
+            self.root_item_selected(root_item)
+    #        print >>STDOUT, "Elapsed time: %d ms" % round((time.time()-t0)*1000)
+            self.editor_items[editor_id] = root_item
+            self.editor_tree_cache[editor_id] = tree_cache
+            self.resizeColumnToContents(0)
+        if editor not in self.editor_ids:
+            self.editor_ids[editor] = editor_id
+        self.current_editor = editor
+        
+    def file_renamed(self, editor, new_filename):
+        """File was renamed, updating outline explorer tree"""
+        editor_id = editor.get_document_id()
+        if editor_id in list(self.editor_ids.values()):
+            root_item = self.editor_items[editor_id]
+            root_item.set_path(new_filename, fullpath=self.show_fullpath)
+            self.__sort_toplevel_items()
+        
+    def update_all(self):
+        self.save_expanded_state()
+        for editor, editor_id in list(self.editor_ids.items()):
+            item = self.editor_items[editor_id]
+            tree_cache = self.editor_tree_cache[editor_id]
+            self.populate_branch(editor, item, tree_cache)
+        self.restore_expanded_state()
+        
+    def remove_editor(self, editor):
+        if editor in self.editor_ids:
+            if self.current_editor is editor:
+                self.current_editor = None
+            editor_id = self.editor_ids.pop(editor)
+            if editor_id not in list(self.editor_ids.values()):
+                root_item = self.editor_items.pop(editor_id)
+                self.editor_tree_cache.pop(editor_id)
+                try:
+                    self.takeTopLevelItem(self.indexOfTopLevelItem(root_item))
+                except RuntimeError:
+                    # item has already been removed
+                    pass
+        
+    def __sort_toplevel_items(self):
+        if self.fullpath_sorting:
+            sort_func = lambda item: osp.dirname(item.path.lower())
+        else:
+            sort_func = lambda item: osp.basename(item.path.lower())
+        self.sort_top_level_items(key=sort_func)
+            
+    def populate_branch(self, editor, root_item, tree_cache=None):
+        """
+        Generates an outline of the editor's content and stores the result
+        in a cache.
+        """
+        if tree_cache is None:
+            tree_cache = {}
+        
+        # Removing cached items for which line is > total line nb
+        for _l in list(tree_cache.keys()):
+            if _l >= editor.get_line_count():
+                # Checking if key is still in tree cache in case one of its 
+                # ancestors was deleted in the meantime (deleting all children):
+                if _l in tree_cache:
+                    remove_from_tree_cache(tree_cache, line=_l)
+                    
+        ancestors = [(root_item, 0)]
+        previous_item = None
+        previous_level = None
+        
+        oe_data = editor.highlighter.get_outlineexplorer_data()
+        editor.has_cell_separators = oe_data.get('found_cell_separators', False)
+        for block_nb in range(editor.get_line_count()):
+            line_nb = block_nb+1
+            data = oe_data.get(block_nb)
+            level = None if data is None else data.fold_level
+            citem, clevel, _d = tree_cache.get(line_nb, (None, None, ""))
+            
+            # Skip iteration if line is not the first line of a foldable block
+            if level is None:
+                if citem is not None:
+                    remove_from_tree_cache(tree_cache, line=line_nb)
+                continue
+            
+            # Searching for class/function statements
+            not_class_nor_function = data.is_not_class_nor_function()
+            if not not_class_nor_function:
+                class_name = data.get_class_name()
+                if class_name is None:
+                    func_name = data.get_function_name()
+                    if func_name is None:
+                        if citem is not None:
+                            remove_from_tree_cache(tree_cache, line=line_nb)
+                        continue
+
+            # Skip iteration for if/else/try/for/etc foldable blocks.
+            if not_class_nor_function and not data.is_comment():
+                if citem is not None:
+                    remove_from_tree_cache(tree_cache, line=line_nb)
+                continue
+
+            if previous_level is not None:
+                if level == previous_level:
+                    pass
+                elif level > previous_level+4: # Invalid indentation
+                    continue
+                elif level > previous_level:
+                    ancestors.append((previous_item, previous_level))
+                else:
+                    while len(ancestors) > 1 and level <= previous_level:
+                        ancestors.pop(-1)
+                        _item, previous_level = ancestors[-1]
+            parent, _level = ancestors[-1]
+            
+            if citem is not None:
+                cname = to_text_string(citem.text(0))
+                
+            preceding = root_item if previous_item is None else previous_item
+            if not_class_nor_function and data.is_comment():
+                if not self.show_comments:
+                    if citem is not None:
+                        remove_from_tree_cache(tree_cache, line=line_nb)
+                    continue
+                if citem is not None:
+                    if data.text == cname and level == clevel:
+                        previous_level = clevel
+                        previous_item = citem
+                        continue
+                    else:
+                        remove_from_tree_cache(tree_cache, line=line_nb)
+                if data.def_type == data.CELL:
+                    item = CellItem(data.text, line_nb, parent, preceding)
+                else:
+                    item = CommentItem(data.text, line_nb, parent, preceding)
+            elif class_name is not None:
+                if citem is not None:
+                    if class_name == cname and level == clevel:
+                        previous_level = clevel
+                        previous_item = citem
+                        continue
+                    else:
+                        remove_from_tree_cache(tree_cache, line=line_nb)
+                item = ClassItem(class_name, line_nb, parent, preceding)
+            else:
+                if citem is not None:
+                    if func_name == cname and level == clevel:
+                        previous_level = clevel
+                        previous_item = citem
+                        continue
+                    else:
+                        remove_from_tree_cache(tree_cache, line=line_nb)
+                item = FunctionItem(func_name, line_nb, parent, preceding)
+                
+            item.setup()
+            debug = "%s -- %s/%s" % (str(item.line).rjust(6),
+                                     to_text_string(item.parent().text(0)),
+                                     to_text_string(item.text(0)))
+            tree_cache[line_nb] = (item, level, debug)
+            previous_level = level
+            previous_item = item
+            
+        return tree_cache
+
+    def root_item_selected(self, item):
+        """Root item has been selected: expanding it and collapsing others"""
+        for index in range(self.topLevelItemCount()):
+            root_item = self.topLevelItem(index)
+            if root_item is item:
+                self.expandItem(root_item)
+            else:
+                self.collapseItem(root_item)
+                
+    def restore(self):
+        """Reimplemented OneColumnTree method"""
+        if self.current_editor is not None:
+            self.collapseAll()
+            editor_id = self.editor_ids[self.current_editor]
+            self.root_item_selected(self.editor_items[editor_id])
+
+    def get_root_item(self, item):
+        root_item = item
+        while isinstance(root_item.parent(), QTreeWidgetItem):
+            root_item = root_item.parent()
+        return root_item
+                
+    def activated(self, item):
+        """Double-click event"""
+        line = 0
+        if isinstance(item, TreeItem):
+            line = item.line
+        root_item = self.get_root_item(item)
+        self.freeze = True
+        if line:
+            self.parent().edit_goto.emit(root_item.path, line, item.text(0))
+        else:
+            self.parent().edit.emit(root_item.path)
+        self.freeze = False
+        parent = self.current_editor.parent()
+        for editor_id, i_item in list(self.editor_items.items()):
+            if i_item is root_item:
+                for editor, _id in list(self.editor_ids.items()):
+                    if _id == editor_id and editor.parent() is parent:
+                        self.current_editor = editor
+                        break
+                break
+
+    def clicked(self, item):
+        """Click event"""
+        if isinstance(item, FileRootItem):
+            self.root_item_selected(item)
+        self.activated(item)
+
+
+class OutlineExplorerWidget(QWidget):
+    """Class browser"""
+    edit_goto = Signal(str, int, str)
+    edit = Signal(str)
+    is_visible = Signal()
+    
+    def __init__(self, parent=None, show_fullpath=True, fullpath_sorting=True,
+                 show_all_files=True, show_comments=True, options_button=None):
+        QWidget.__init__(self, parent)
+
+        self.treewidget = OutlineExplorerTreeWidget(self,
+                                            show_fullpath=show_fullpath,
+                                            fullpath_sorting=fullpath_sorting,
+                                            show_all_files=show_all_files,
+                                            show_comments=show_comments)
+
+        self.visibility_action = create_action(self,
+                                           _("Show/hide outline explorer"),
+                                           icon='outline_explorer_vis.png',
+                                           toggled=self.toggle_visibility)
+        self.visibility_action.setChecked(True)
+        
+        btn_layout = QHBoxLayout()
+        for btn in self.setup_buttons():
+            btn.setAutoRaise(True)
+            btn.setIconSize(QSize(16, 16))
+            btn_layout.addWidget(btn)
+        if options_button:
+            btn_layout.addStretch()
+            btn_layout.addWidget(options_button, Qt.AlignRight)
+
+        layout = create_plugin_layout(btn_layout, self.treewidget)
+        self.setLayout(layout)
+
+    @Slot(bool)
+    def toggle_visibility(self, state):
+        self.setVisible(state)
+        current_editor = self.treewidget.current_editor
+        if current_editor is not None:
+            current_editor.clearFocus()
+            current_editor.setFocus()
+            if state:
+                self.is_visible.emit()
+
+    def setup_buttons(self):
+        """Setup the buttons of the outline explorer widget toolbar."""
+        fromcursor_btn = create_toolbutton(
+                             self, icon=ima.icon('fromcursor'),
+                             tip=_('Go to cursor position'),
+                             triggered=self.treewidget.go_to_cursor_position)
+
+        buttons = [fromcursor_btn]
+        for action in [self.treewidget.collapse_all_action,
+                       self.treewidget.expand_all_action,
+                       self.treewidget.restore_action,
+                       self.treewidget.collapse_selection_action,
+                       self.treewidget.expand_selection_action]:
+            buttons.append(create_toolbutton(self))
+            buttons[-1].setDefaultAction(action)
+        return buttons
+
+    def set_current_editor(self, editor, fname, update, clear):
+        if clear:
+            self.remove_editor(editor)
+        if editor.highlighter is not None:
+            self.treewidget.set_current_editor(editor, fname, update)
+        
+    def remove_editor(self, editor):
+        self.treewidget.remove_editor(editor)
+        
+    def get_options(self):
+        """
+        Return outline explorer options
+        except for fullpath sorting option which is more global
+        """
+        return dict(show_fullpath=self.treewidget.show_fullpath,
+                    show_all_files=self.treewidget.show_all_files,
+                    show_comments=self.treewidget.show_comments,
+                    expanded_state=self.treewidget.get_expanded_state(),
+                    scrollbar_position=self.treewidget.get_scrollbar_position(),
+                    visibility=self.isVisible())
+    
+    def update(self):
+        self.treewidget.update_all()
+
+    def set_fullpath_sorting(self, state):
+        self.treewidget.set_fullpath_sorting(state)
+
+    def file_renamed(self, editor, new_filename):
+        self.treewidget.file_renamed(editor, new_filename)