# -*- coding: utf-8 -*-
#
# Copyright © Spyder Project Contributors
# Licensed under the terms of the MIT License
# (see spyder/__init__.py for details)

"""
Preferences Plugin API.
"""


<<<<<<< HEAD
# Third party imports
from qtpy import API
from qtpy.compat import (getexistingdirectory, getopenfilename, from_qvariant,
                         to_qvariant)
from qtpy.QtCore import Qt, Signal, Slot, QRegularExpression, QSize
from qtpy.QtGui import QColor, QRegularExpressionValidator, QTextOption, QPixmap
from qtpy.QtWidgets import (QButtonGroup, QCheckBox, QComboBox, QDoubleSpinBox,
                            QFileDialog, QFontComboBox, QGridLayout, QGroupBox,
                            QHBoxLayout, QLabel, QLineEdit, QMessageBox,
                            QPlainTextEdit, QPushButton, QRadioButton,
                            QSpinBox, QTabWidget, QVBoxLayout, QWidget, QSizePolicy)

# Local imports
from spyder.config.base import _
from spyder.config.manager import CONF
from spyder.config.user import NoDefault
from spyder.py3compat import to_text_string
from spyder.utils.icon_manager import ima
from spyder.utils.image_path_manager import get_image_path
from spyder.utils.misc import getcwd_or_home
from spyder.widgets.colors import ColorLayout
from spyder.widgets.comboboxes import FileComboBox


class BaseConfigTab(QWidget):
    """Stub class to declare a config tab."""
    pass


class ConfigAccessMixin(object):
    """Namespace for methods that access config storage"""
    CONF_SECTION = None

    def set_option(self, option, value, section=None,
                   recursive_notification=False):
        section = self.CONF_SECTION if section is None else section
        CONF.set(section, option, value,
                 recursive_notification=recursive_notification)

    def get_option(self, option, default=NoDefault, section=None):
        section = self.CONF_SECTION if section is None else section
        return CONF.get(section, option, default)

    def remove_option(self, option, section=None):
        section = self.CONF_SECTION if section is None else section
        CONF.remove_option(section, option)


class ConfigPage(QWidget):
    """Base class for configuration page in Preferences"""

    # Signals
    apply_button_enabled = Signal(bool)
    show_this_page = Signal()

    def __init__(self, parent, apply_callback=None):
        QWidget.__init__(self, parent)

        # Callback to call before saving settings to disk
        self.pre_apply_callback = None

        # Callback to call after saving settings to disk
        self.apply_callback = apply_callback

        self.is_modified = False

    def initialize(self):
        """
        Initialize configuration page:
            * setup GUI widgets
            * load settings and change widgets accordingly
        """
        self.setup_page()
        self.load_from_conf()

    def get_name(self):
        """Return configuration page name"""
        raise NotImplementedError

    def get_icon(self):
        """Return configuration page icon (24x24)"""
        raise NotImplementedError

    def setup_page(self):
        """Setup configuration page widget"""
        raise NotImplementedError

    def set_modified(self, state):
        self.is_modified = state
        self.apply_button_enabled.emit(state)

    def is_valid(self):
        """Return True if all widget contents are valid"""
        raise NotImplementedError

    def apply_changes(self):
        """Apply changes callback"""
        if self.is_modified:
            if self.pre_apply_callback is not None:
                self.pre_apply_callback()

            self.save_to_conf()

            if self.apply_callback is not None:
                self.apply_callback()

            # Since the language cannot be retrieved by CONF and the language
            # is needed before loading CONF, this is an extra method needed to
            # ensure that when changes are applied, they are copied to a
            # specific file storing the language value. This only applies to
            # the main section config.
            if self.CONF_SECTION == u'main':
                self._save_lang()

            for restart_option in self.restart_options:
                if restart_option in self.changed_options:
                    self.prompt_restart_required()
                    break  # Ensure a single popup is displayed
            self.set_modified(False)

    def load_from_conf(self):
        """Load settings from configuration file"""
        raise NotImplementedError

    def save_to_conf(self):
        """Save settings to configuration file"""
        raise NotImplementedError


class SpyderConfigPage(ConfigPage, ConfigAccessMixin):
    """Plugin configuration dialog box page widget"""
    CONF_SECTION = None

    def __init__(self, parent):
        ConfigPage.__init__(self, parent,
                            apply_callback=lambda:
                            self._apply_settings_tabs(self.changed_options))
        self.checkboxes = {}
        self.radiobuttons = {}
        self.lineedits = {}
        self.textedits = {}
        self.validate_data = {}
        self.spinboxes = {}
        self.comboboxes = {}
        self.fontboxes = {}
        self.coloredits = {}
        self.scedits = {}
        self.cross_section_options = {}
        self.changed_options = set()
        self.restart_options = dict()  # Dict to store name and localized text
        self.default_button_group = None
        self.main = parent.main
        self.tabs = None

    def _apply_settings_tabs(self, options):
        if self.tabs is not None:
            for i in range(self.tabs.count()):
                tab = self.tabs.widget(i)
                layout = tab.layout()
                for i in range(layout.count()):
                    widget = layout.itemAt(i).widget()
                    if hasattr(widget, 'apply_settings'):
                        if issubclass(type(widget), BaseConfigTab):
                            options |= widget.apply_settings()
        self.apply_settings(options)

    def apply_settings(self, options):
        raise NotImplementedError

    def check_settings(self):
        """This method is called to check settings after configuration
        dialog has been shown"""
        pass

    def set_modified(self, state):
        ConfigPage.set_modified(self, state)
        if not state:
            self.changed_options = set()

    def is_valid(self):
        """Return True if all widget contents are valid"""
        status = True
        for lineedit in self.lineedits:
            if lineedit in self.validate_data and lineedit.isEnabled():
                validator, invalid_msg = self.validate_data[lineedit]
                text = to_text_string(lineedit.text())
                if not validator(text):
                    QMessageBox.critical(self, self.get_name(),
                                         f"{invalid_msg}:<br><b>{text}</b>",
                                         QMessageBox.Ok)
                    return False

        if self.tabs is not None and status:
            for i in range(self.tabs.count()):
                tab = self.tabs.widget(i)
                layout = tab.layout()
                for i in range(layout.count()):
                    widget = layout.itemAt(i).widget()
                    if issubclass(type(widget), BaseConfigTab):
                        status &= widget.is_valid()
                        if not status:
                            return status
        return status

    def load_from_conf(self):
        """Load settings from configuration file."""
        for checkbox, (sec, option, default) in list(self.checkboxes.items()):
            checkbox.setChecked(self.get_option(option, default, section=sec))
            checkbox.clicked[bool].connect(lambda _, opt=option, sect=sec:
                                           self.has_been_modified(sect, opt))
            if checkbox.restart_required:
                if sec is None:
                    self.restart_options[option] = checkbox.text()
                else:
                    self.restart_options[(sec, option)] = checkbox.text()

        for radiobutton, (sec, option, default) in list(
                self.radiobuttons.items()):
            radiobutton.setChecked(self.get_option(option, default,
                                                   section=sec))
            radiobutton.toggled.connect(lambda _foo, opt=option, sect=sec:
                                        self.has_been_modified(sect, opt))
            if radiobutton.restart_required:
                if sec is None:
                    self.restart_options[option] = radiobutton.label_text
                else:
                    self.restart_options[(sec, option)] = radiobutton.label_text

        for lineedit, (sec, option, default) in list(self.lineedits.items()):
            data = self.get_option(option, default, section=sec)
            if getattr(lineedit, 'content_type', None) == list:
                data = ', '.join(data)
            else:
                # Make option value a string to prevent errors when using it
                # as widget text.
                # See spyder-ide/spyder#18929
                data = str(data)
            lineedit.setText(data)
            lineedit.textChanged.connect(lambda _, opt=option, sect=sec:
                                         self.has_been_modified(sect, opt))
            if lineedit.restart_required:
                if sec is None:
                    self.restart_options[option] = lineedit.label_text
                else:
                    self.restart_options[(sec, option)] = lineedit.label_text

        for textedit, (sec, option, default) in list(self.textedits.items()):
            data = self.get_option(option, default, section=sec)
            if getattr(textedit, 'content_type', None) == list:
                data = ', '.join(data)
            elif getattr(textedit, 'content_type', None) == dict:
                data = to_text_string(data)
            textedit.setPlainText(data)
            textedit.textChanged.connect(lambda opt=option, sect=sec:
                                         self.has_been_modified(sect, opt))
            if textedit.restart_required:
                if sec is None:
                    self.restart_options[option] = textedit.label_text
                else:
                    self.restart_options[(sec, option)] = textedit.label_text

        for spinbox, (sec, option, default) in list(self.spinboxes.items()):
            spinbox.setValue(self.get_option(option, default, section=sec))
            spinbox.valueChanged.connect(lambda _foo, opt=option, sect=sec:
                                         self.has_been_modified(sect, opt))

        for combobox, (sec, option, default) in list(self.comboboxes.items()):
            value = self.get_option(option, default, section=sec)
            for index in range(combobox.count()):
                data = from_qvariant(combobox.itemData(index), to_text_string)
                # For PyQt API v2, it is necessary to convert `data` to
                # unicode in case the original type was not a string, like an
                # integer for example (see qtpy.compat.from_qvariant):
                if to_text_string(data) == to_text_string(value):
                    break
            else:
                if combobox.count() == 0:
                    index = None
            if index:
                combobox.setCurrentIndex(index)
            combobox.currentIndexChanged.connect(
                lambda _foo, opt=option, sect=sec:
                    self.has_been_modified(sect, opt))
            if combobox.restart_required:
                if sec is None:
                    self.restart_options[option] = combobox.label_text
                else:
                    self.restart_options[(sec, option)] = combobox.label_text

        for (fontbox, sizebox), option in list(self.fontboxes.items()):
            font = self.get_font(option)
            fontbox.setCurrentFont(font)
            sizebox.setValue(font.pointSize())

            fontbox.currentIndexChanged.connect(
                lambda _foo, opt=option: self.has_been_modified(None, opt))
            sizebox.valueChanged.connect(
                lambda _foo, opt=option: self.has_been_modified(None, opt))

            if fontbox.restart_required:
                self.restart_options[option] = fontbox.label_text

            if sizebox.restart_required:
                self.restart_options[option] = sizebox.label_text

        for clayout, (sec, option, default) in list(self.coloredits.items()):
            edit = clayout.lineedit
            btn = clayout.colorbtn
            edit.setText(self.get_option(option, default, section=sec))
            # QAbstractButton works differently for PySide and PyQt
            if not API == 'pyside':
                btn.clicked.connect(lambda _foo, opt=option, sect=sec:
                                    self.has_been_modified(sect, opt))
            else:
                btn.clicked.connect(lambda opt=option, sect=sec:
                                    self.has_been_modified(sect, opt))
            edit.textChanged.connect(lambda _foo, opt=option, sect=sec:
                                     self.has_been_modified(sect, opt))

        for (clayout, cb_bold, cb_italic
             ), (sec, option, default) in list(self.scedits.items()):
            edit = clayout.lineedit
            btn = clayout.colorbtn
            options = self.get_option(option, default, section=sec)
            if options:
                color, bold, italic = options
                edit.setText(color)
                cb_bold.setChecked(bold)
                cb_italic.setChecked(italic)

            edit.textChanged.connect(lambda _foo, opt=option, sect=sec:
                                     self.has_been_modified(sect, opt))
            btn.clicked[bool].connect(lambda _foo, opt=option, sect=sec:
                                      self.has_been_modified(sect, opt))
            cb_bold.clicked[bool].connect(lambda _foo, opt=option, sect=sec:
                                          self.has_been_modified(sect, opt))
            cb_italic.clicked[bool].connect(lambda _foo, opt=option, sect=sec:
                                            self.has_been_modified(sect, opt))

    def save_to_conf(self):
        """Save settings to configuration file"""
        for checkbox, (sec, option, _default) in list(
                self.checkboxes.items()):
            if (option in self.changed_options or
                    (sec, option) in self.changed_options):
                value = checkbox.isChecked()
                self.set_option(option, value, section=sec,
                                recursive_notification=False)

        for radiobutton, (sec, option, _default) in list(
                self.radiobuttons.items()):
            if (option in self.changed_options or
                    (sec, option) in self.changed_options):
                self.set_option(option, radiobutton.isChecked(), section=sec,
                                recursive_notification=False)

        for lineedit, (sec, option, _default) in list(self.lineedits.items()):
            if (option in self.changed_options or
                    (sec, option) in self.changed_options):
                data = lineedit.text()
                content_type = getattr(lineedit, 'content_type', None)
                if content_type == list:
                    data = [item.strip() for item in data.split(',')]
                else:
                    data = to_text_string(data)
                self.set_option(option, data, section=sec,
                                recursive_notification=False)

        for textedit, (sec, option, _default) in list(self.textedits.items()):
            if (option in self.changed_options or
                    (sec, option) in self.changed_options):
                data = textedit.toPlainText()
                content_type = getattr(textedit, 'content_type', None)
                if content_type == dict:
                    if data:
                        data = ast.literal_eval(data)
                    else:
                        data = textedit.content_type()
                elif content_type in (tuple, list):
                    data = [item.strip() for item in data.split(',')]
                else:
                    data = to_text_string(data)
                self.set_option(option, data, section=sec,
                                recursive_notification=False)

        for spinbox, (sec, option, _default) in list(self.spinboxes.items()):
            if (option in self.changed_options or
                    (sec, option) in self.changed_options):
                self.set_option(option, spinbox.value(), section=sec,
                                recursive_notification=False)

        for combobox, (sec, option, _default) in list(self.comboboxes.items()):
            if (option in self.changed_options or
                    (sec, option) in self.changed_options):
                data = combobox.itemData(combobox.currentIndex())
                self.set_option(option, from_qvariant(data, to_text_string),
                                section=sec, recursive_notification=False)

        for (fontbox, sizebox), option in list(self.fontboxes.items()):
            if option in self.changed_options:
                font = fontbox.currentFont()
                font.setPointSize(sizebox.value())
                self.set_font(font, option)

        for clayout, (sec, option, _default) in list(self.coloredits.items()):
            if (option in self.changed_options or
                    (sec, option) in self.changed_options):
                self.set_option(option,
                                to_text_string(clayout.lineedit.text()),
                                section=sec, recursive_notification=False)

        for (clayout, cb_bold, cb_italic), (sec, option, _default) in list(
                self.scedits.items()):
            if (option in self.changed_options or
                    (sec, option) in self.changed_options):
                color = to_text_string(clayout.lineedit.text())
                bold = cb_bold.isChecked()
                italic = cb_italic.isChecked()
                self.set_option(option, (color, bold, italic), section=sec,
                                recursive_notification=False)

    @Slot(str)
    def has_been_modified(self, section, option):
        self.set_modified(True)
        if section is None:
            self.changed_options.add(option)
        else:
            self.changed_options.add((section, option))

    def add_help_info_label(self, layout, tip_text):
        help_label = QLabel()
        image = ima.icon('help_gray').pixmap(QSize(20, 20))
        help_label.setPixmap(image)
        help_label.setFixedWidth(23)
        help_label.setFixedHeight(23)
        help_label.setToolTip(tip_text)
        layout.addWidget(help_label)
        layout.addStretch(100)

        return layout, help_label

    def create_checkbox(self, text, option, default=NoDefault,
                        tip=None, msg_warning=None, msg_info=None,
                        msg_if_enabled=False, section=None, restart=False):
        layout = QHBoxLayout()
        layout.setContentsMargins(0, 0, 0, 0)
        checkbox = QCheckBox(text)
        layout.addWidget(checkbox)

        self.checkboxes[checkbox] = (section, option, default)
        if section is not None and section != self.CONF_SECTION:
            self.cross_section_options[option] = section
        if msg_warning is not None or msg_info is not None:
            def show_message(is_checked=False):
                if is_checked or not msg_if_enabled:
                    if msg_warning is not None:
                        QMessageBox.warning(self, self.get_name(),
                                            msg_warning, QMessageBox.Ok)
                    if msg_info is not None:
                        QMessageBox.information(self, self.get_name(),
                                                msg_info, QMessageBox.Ok)
            checkbox.clicked.connect(show_message)
        checkbox.restart_required = restart

        widget = QWidget(self)
        widget.checkbox = checkbox
        if tip is not None:
            layout, help_label = self.add_help_info_label(layout, tip)
            widget.help_label = help_label
        widget.setLayout(layout)
        return widget

    def create_radiobutton(self, text, option, default=NoDefault,
                           tip=None, msg_warning=None, msg_info=None,
                           msg_if_enabled=False, button_group=None,
                           restart=False, section=None):
        layout = QHBoxLayout()
        layout.setContentsMargins(0, 0, 0, 0)
        radiobutton = QRadioButton(text)
        layout.addWidget(radiobutton)

        if section is not None and section != self.CONF_SECTION:
            self.cross_section_options[option] = section
        if button_group is None:
            if self.default_button_group is None:
                self.default_button_group = QButtonGroup(self)
            button_group = self.default_button_group
        button_group.addButton(radiobutton)
        self.radiobuttons[radiobutton] = (section, option, default)
        if msg_warning is not None or msg_info is not None:
            def show_message(is_checked):
                if is_checked or not msg_if_enabled:
                    if msg_warning is not None:
                        QMessageBox.warning(self, self.get_name(),
                                            msg_warning, QMessageBox.Ok)
                    if msg_info is not None:
                        QMessageBox.information(self, self.get_name(),
                                                msg_info, QMessageBox.Ok)
            radiobutton.toggled.connect(show_message)
        radiobutton.restart_required = restart
        radiobutton.label_text = text

        if tip is not None:
            layout, help_label = self.add_help_info_label(layout, tip)
            radiobutton.help_label = help_label
        widget = QWidget(self)
        widget.radiobutton = radiobutton
        widget.setLayout(layout)
        return widget

    def create_lineedit(self, text, option, default=NoDefault,
                        tip=None, alignment=Qt.Vertical, regex=None,
                        restart=False, word_wrap=True, placeholder=None,
                        content_type=None, section=None):
        if section is not None and section != self.CONF_SECTION:
            self.cross_section_options[option] = section
        label = QLabel(text)
        label.setWordWrap(word_wrap)
        edit = QLineEdit()
        edit.content_type = content_type
        layout = QVBoxLayout() if alignment == Qt.Vertical else QHBoxLayout()
        layout.addWidget(label)
        layout.addWidget(edit)
        layout.setContentsMargins(0, 0, 0, 0)
        if regex:
            edit.setValidator(QRegularExpressionValidator(QRegularExpression(regex)))
        if placeholder:
            edit.setPlaceholderText(placeholder)
        self.lineedits[edit] = (section, option, default)

        widget = QWidget(self)
        widget.label = label
        widget.textbox = edit
        if tip is not None:
            layout, help_label = self.add_help_info_label(layout, tip)
            widget.help_label = help_label
        widget.setLayout(layout)
        edit.restart_required = restart
        edit.label_text = text
        return widget

    def create_textedit(self, text, option, default=NoDefault,
                        tip=None, restart=False, content_type=None,
                        section=None):
        if section is not None and section != self.CONF_SECTION:
            self.cross_section_options[option] = section
        label = QLabel(text)
        label.setWordWrap(True)
        edit = QPlainTextEdit()
        edit.content_type = content_type
        edit.setWordWrapMode(QTextOption.WordWrap)
        layout = QVBoxLayout()
        layout.addWidget(label)
        layout.addWidget(edit)
        layout.setContentsMargins(0, 0, 0, 0)
        self.textedits[edit] = (section, option, default)

        widget = QWidget(self)
        widget.label = label
        widget.textbox = edit
        if tip is not None:
            layout, help_label = self.add_help_info_label(layout, tip)
            widget.help_label = help_label
        widget.setLayout(layout)
        edit.restart_required = restart
        edit.label_text = text
        return widget

    def create_browsedir(self, text, option, default=NoDefault, tip=None,
                         section=None):
        widget = self.create_lineedit(text, option, default, section=section,
                                      alignment=Qt.Horizontal)
        for edit in self.lineedits:
            if widget.isAncestorOf(edit):
                break
        msg = _("Invalid directory path")
        self.validate_data[edit] = (osp.isdir, msg)
        browse_btn = QPushButton(ima.icon('DirOpenIcon'), '', self)
        browse_btn.setToolTip(_("Select directory"))
        browse_btn.clicked.connect(lambda: self.select_directory(edit))
        layout = QHBoxLayout()
        layout.addWidget(widget)
        layout.addWidget(browse_btn)
        layout.setContentsMargins(0, 0, 0, 0)
        if tip is not None:
            layout, help_label = self.add_help_info_label(layout, tip)
        browsedir = QWidget(self)
        browsedir.setLayout(layout)
        return browsedir

    def select_directory(self, edit):
        """Select directory"""
        basedir = to_text_string(edit.text())
        if not osp.isdir(basedir):
            basedir = getcwd_or_home()
        title = _("Select directory")
        directory = getexistingdirectory(self, title, basedir)
        if directory:
            edit.setText(directory)

    def create_browsefile(self, text, option, default=NoDefault, tip=None,
                          filters=None, section=None):
        widget = self.create_lineedit(text, option, default, section=section,
                                      alignment=Qt.Horizontal)
        for edit in self.lineedits:
            if widget.isAncestorOf(edit):
                break
        msg = _('Invalid file path')
        self.validate_data[edit] = (osp.isfile, msg)
        browse_btn = QPushButton(ima.icon('FileIcon'), '', self)
        browse_btn.setToolTip(_("Select file"))
        browse_btn.clicked.connect(lambda: self.select_file(edit, filters))
        layout = QHBoxLayout()
        layout.addWidget(widget)
        layout.addWidget(browse_btn)
        layout.setContentsMargins(0, 0, 0, 0)
        if tip is not None:
            layout, help_label = self.add_help_info_label(layout, tip)
        browsedir = QWidget(self)
        browsedir.setLayout(layout)
        return browsedir

    def select_file(self, edit, filters=None, **kwargs):
        """Select File"""
        basedir = osp.dirname(to_text_string(edit.text()))
        if not osp.isdir(basedir):
            basedir = getcwd_or_home()
        if filters is None:
            filters = _("All files (*)")
        title = _("Select file")
        filename, _selfilter = getopenfilename(self, title, basedir, filters,
                                               **kwargs)
        if filename:
            edit.setText(filename)

    def create_spinbox(self, prefix, suffix, option, default=NoDefault,
                       min_=None, max_=None, step=None, tip=None,
                       section=None):
        if section is not None and section != self.CONF_SECTION:
            self.cross_section_options[option] = section
        widget = QWidget(self)
        if prefix:
            plabel = QLabel(prefix)
            widget.plabel = plabel
        else:
            plabel = None
        if suffix:
            slabel = QLabel(suffix)
            widget.slabel = slabel
        else:
            slabel = None
        if step is not None:
            if type(step) is int:
                spinbox = QSpinBox()
            else:
                spinbox = QDoubleSpinBox()
                spinbox.setDecimals(1)
            spinbox.setSingleStep(step)
        else:
            spinbox = QSpinBox()
        if min_ is not None:
            spinbox.setMinimum(min_)
        if max_ is not None:
            spinbox.setMaximum(max_)        
        self.spinboxes[spinbox] = (section, option, default)
        layout = QHBoxLayout()
        for subwidget in (plabel, spinbox, slabel):
            if subwidget is not None:
                layout.addWidget(subwidget)
        layout.addStretch(1)
        layout.setContentsMargins(0, 0, 0, 0)
        widget.spinbox = spinbox
        if tip is not None:
            layout, help_label = self.add_help_info_label(layout, tip)
            widget.help_label = help_label
        widget.setLayout(layout)
        return widget

    def create_coloredit(self, text, option, default=NoDefault, tip=None,
                         without_layout=False, section=None):
        if section is not None and section != self.CONF_SECTION:
            self.cross_section_options[option] = section
        label = QLabel(text)
        clayout = ColorLayout(QColor(Qt.black), self)
        clayout.lineedit.setMaximumWidth(80)
        self.coloredits[clayout] = (section, option, default)
        if without_layout:
            return label, clayout
        layout = QHBoxLayout()
        layout.addWidget(label)
        layout.addLayout(clayout)
        layout.addStretch(1)
        layout.setContentsMargins(0, 0, 0, 0)
        if tip is not None:
            layout, help_label = self.add_help_info_label(layout, tip)

        widget = QWidget(self)
        widget.setLayout(layout)
        return widget

    def create_scedit(self, text, option, default=NoDefault, tip=None,
                      without_layout=False, section=None):
        if section is not None and section != self.CONF_SECTION:
            self.cross_section_options[option] = section
        label = QLabel(text)
        clayout = ColorLayout(QColor(Qt.black), self)
        clayout.lineedit.setMaximumWidth(80)
        cb_bold = QCheckBox()
        cb_bold.setIcon(ima.icon('bold'))
        cb_bold.setToolTip(_("Bold"))
        cb_italic = QCheckBox()
        cb_italic.setIcon(ima.icon('italic'))
        cb_italic.setToolTip(_("Italic"))
        self.scedits[(clayout, cb_bold, cb_italic)] = (section, option,
                                                       default)
        if without_layout:
            return label, clayout, cb_bold, cb_italic
        layout = QHBoxLayout()
        layout.addWidget(label)
        layout.addLayout(clayout)
        layout.addSpacing(10)
        layout.addWidget(cb_bold)
        layout.addWidget(cb_italic)
        layout.addStretch(1)
        layout.setContentsMargins(0, 0, 0, 0)
        if tip is not None:
            layout, help_label = self.add_help_info_label(layout, tip)
        widget = QWidget(self)
        widget.setLayout(layout)
        return widget

    def create_combobox(self, text, choices, option, default=NoDefault,
                        tip=None, restart=False, section=None):
        """choices: couples (name, key)"""
        if section is not None and section != self.CONF_SECTION:
            self.cross_section_options[option] = section
        label = QLabel(text)
        combobox = QComboBox()
        for name, key in choices:
            if not (name is None and key is None):
                combobox.addItem(name, to_qvariant(key))
        # Insert separators
        count = 0
        for index, item in enumerate(choices):
            name, key = item
            if name is None and key is None:
                combobox.insertSeparator(index + count)
                count += 1
        self.comboboxes[combobox] = (section, option, default)
        layout = QHBoxLayout()
        layout.addWidget(label)
        layout.addWidget(combobox)
        layout.addStretch(1)
        layout.setContentsMargins(0, 0, 0, 0)
        widget = QWidget(self)
        widget.label = label
        widget.combobox = combobox
        if tip is not None:
            layout, help_label = self.add_help_info_label(layout, tip)
            widget.help_label = help_label
        widget.setLayout(layout)
        combobox.restart_required = restart
        combobox.label_text = text
        return widget

    def create_file_combobox(self, text, choices, option, default=NoDefault,
                             tip=None, restart=False, filters=None,
                             adjust_to_contents=False,
                             default_line_edit=False, section=None,
                             validate_callback=None):
        """choices: couples (name, key)"""
        if section is not None and section != self.CONF_SECTION:
            self.cross_section_options[option] = section
        combobox = FileComboBox(self, adjust_to_contents=adjust_to_contents,
                                default_line_edit=default_line_edit)
        combobox.restart_required = restart
        combobox.label_text = text
        edit = combobox.lineEdit()
        edit.label_text = text
        edit.restart_required = restart
        self.lineedits[edit] = (section, option, default)
        combobox.addItems(choices)
        combobox.choices = choices

        msg = _('Invalid file path')
        self.validate_data[edit] = (
            validate_callback if validate_callback else osp.isfile,
            msg)
        browse_btn = QPushButton(ima.icon('FileIcon'), '', self)
        browse_btn.setToolTip(_("Select file"))
        options = QFileDialog.DontResolveSymlinks
        browse_btn.clicked.connect(
            lambda: self.select_file(edit, filters, options=options))

        layout = QGridLayout()
        layout.addWidget(combobox, 0, 0, 0, 9)
        layout.addWidget(browse_btn, 0, 10)
        layout.setContentsMargins(0, 0, 0, 0)

        widget = QWidget(self)
        widget.combobox = combobox
        widget.browse_btn = browse_btn
        if tip is not None:
            layout, help_label = self.add_help_info_label(layout, tip)
            widget.help_label = help_label
        widget.setLayout(layout)

        return widget

    def create_fontgroup(self, option=None, text=None, title=None,
                         tip=None, fontfilters=None, without_group=False,
                         restart=False):
        """Option=None -> setting plugin font"""

        if title:
            fontlabel = QLabel(title)
        else:
            fontlabel = QLabel(_("Font"))

        fontbox = QFontComboBox()
        fontbox.restart_required = restart
        fontbox.label_text = _("{} font").format(title)

        if fontfilters is not None:
            fontbox.setFontFilters(fontfilters)

        sizelabel = QLabel("  " + _("Size"))
        sizebox = QSpinBox()
        sizebox.setRange(7, 100)
        sizebox.restart_required = restart
        sizebox.label_text = _("{} font size").format(title)

        self.fontboxes[(fontbox, sizebox)] = option

        layout = QHBoxLayout()
        for subwidget in (fontlabel, fontbox, sizelabel, sizebox):
            layout.addWidget(subwidget)
        layout.addStretch(1)

        if not without_group:
            if text is None:
                text = _("Font style")

            group = QGroupBox(text)
            group.setLayout(layout)

            if tip is not None:
                layout, help_label = self.add_help_info_label(layout, tip)

            return group
        else:
            widget = QWidget(self)
            widget.fontlabel = fontlabel
            widget.sizelabel = sizelabel
            widget.fontbox = fontbox
            widget.sizebox = sizebox
            widget.setLayout(layout)

            return widget

    def create_button(self, text, callback):
        btn = QPushButton(text)
        btn.clicked.connect(callback)
        btn.clicked.connect(
            lambda checked=False, opt='': self.has_been_modified(
                self.CONF_SECTION, opt))
        return btn

    def create_tab(self, *widgets):
        """Create simple tab widget page: widgets added in a vertical layout"""
        widget = QWidget()
        layout = QVBoxLayout()
        for widg in widgets:
            layout.addWidget(widg)
        layout.addStretch(1)
        widget.setLayout(layout)
        return widget

    def prompt_restart_required(self):
        """Prompt the user with a request to restart."""
        message = _(
            "One or more of the settings you changed requires a restart to be "
            "applied.<br><br>"
            "Do you wish to restart now?"
        )

        answer = QMessageBox.information(
            self,
            _("Information"),
            message,
            QMessageBox.Yes | QMessageBox.No
        )

        if answer == QMessageBox.Yes:
            self.restart()

    def restart(self):
        """Restart Spyder."""
        self.main.restart(close_immediately=True)

    def add_tab(self, Widget):
        widget = Widget(self)
        if self.tabs is None:
            # In case a preference page does not have any tabs, we need to
            # add a tab with the widgets that already exist and then add the
            # new tab.
            self.tabs = QTabWidget()
            layout = self.layout()
            main_widget = QWidget()
            main_widget.setLayout(layout)
            self.tabs.addTab(self.create_tab(main_widget),
                             _('General'))
            self.tabs.addTab(self.create_tab(widget),
                             Widget.TITLE)
            vlayout = QVBoxLayout()
            vlayout.addWidget(self.tabs)
            self.setLayout(vlayout)
        else:
            self.tabs.addTab(self.create_tab(widget),
                             Widget.TITLE)
        self.load_from_conf()


class GeneralConfigPage(SpyderConfigPage):
    """Config page that maintains reference to main Spyder window
       and allows to specify page name and icon declaratively
    """
    CONF_SECTION = None

    NAME = None    # configuration page name, e.g. _("General")
    ICON = None    # name of icon resource (24x24)

    def __init__(self, parent, main):
        SpyderConfigPage.__init__(self, parent)
        self.main = main

    def get_name(self):
        """Configuration page name"""
        return self.NAME

    def get_icon(self):
        """Loads page icon named by self.ICON"""
        return self.ICON

    def apply_settings(self, options):
        raise NotImplementedError


class PreferencePages:
    General = 'main'
=======
class PreferencesActions:
    Show = 'show_action'
    Reset = 'reset_action'
>>>>>>> ffecbe22
<|MERGE_RESOLUTION|>--- conflicted
+++ resolved
@@ -9,959 +9,6 @@
 """
 
 
-<<<<<<< HEAD
-# Third party imports
-from qtpy import API
-from qtpy.compat import (getexistingdirectory, getopenfilename, from_qvariant,
-                         to_qvariant)
-from qtpy.QtCore import Qt, Signal, Slot, QRegularExpression, QSize
-from qtpy.QtGui import QColor, QRegularExpressionValidator, QTextOption, QPixmap
-from qtpy.QtWidgets import (QButtonGroup, QCheckBox, QComboBox, QDoubleSpinBox,
-                            QFileDialog, QFontComboBox, QGridLayout, QGroupBox,
-                            QHBoxLayout, QLabel, QLineEdit, QMessageBox,
-                            QPlainTextEdit, QPushButton, QRadioButton,
-                            QSpinBox, QTabWidget, QVBoxLayout, QWidget, QSizePolicy)
-
-# Local imports
-from spyder.config.base import _
-from spyder.config.manager import CONF
-from spyder.config.user import NoDefault
-from spyder.py3compat import to_text_string
-from spyder.utils.icon_manager import ima
-from spyder.utils.image_path_manager import get_image_path
-from spyder.utils.misc import getcwd_or_home
-from spyder.widgets.colors import ColorLayout
-from spyder.widgets.comboboxes import FileComboBox
-
-
-class BaseConfigTab(QWidget):
-    """Stub class to declare a config tab."""
-    pass
-
-
-class ConfigAccessMixin(object):
-    """Namespace for methods that access config storage"""
-    CONF_SECTION = None
-
-    def set_option(self, option, value, section=None,
-                   recursive_notification=False):
-        section = self.CONF_SECTION if section is None else section
-        CONF.set(section, option, value,
-                 recursive_notification=recursive_notification)
-
-    def get_option(self, option, default=NoDefault, section=None):
-        section = self.CONF_SECTION if section is None else section
-        return CONF.get(section, option, default)
-
-    def remove_option(self, option, section=None):
-        section = self.CONF_SECTION if section is None else section
-        CONF.remove_option(section, option)
-
-
-class ConfigPage(QWidget):
-    """Base class for configuration page in Preferences"""
-
-    # Signals
-    apply_button_enabled = Signal(bool)
-    show_this_page = Signal()
-
-    def __init__(self, parent, apply_callback=None):
-        QWidget.__init__(self, parent)
-
-        # Callback to call before saving settings to disk
-        self.pre_apply_callback = None
-
-        # Callback to call after saving settings to disk
-        self.apply_callback = apply_callback
-
-        self.is_modified = False
-
-    def initialize(self):
-        """
-        Initialize configuration page:
-            * setup GUI widgets
-            * load settings and change widgets accordingly
-        """
-        self.setup_page()
-        self.load_from_conf()
-
-    def get_name(self):
-        """Return configuration page name"""
-        raise NotImplementedError
-
-    def get_icon(self):
-        """Return configuration page icon (24x24)"""
-        raise NotImplementedError
-
-    def setup_page(self):
-        """Setup configuration page widget"""
-        raise NotImplementedError
-
-    def set_modified(self, state):
-        self.is_modified = state
-        self.apply_button_enabled.emit(state)
-
-    def is_valid(self):
-        """Return True if all widget contents are valid"""
-        raise NotImplementedError
-
-    def apply_changes(self):
-        """Apply changes callback"""
-        if self.is_modified:
-            if self.pre_apply_callback is not None:
-                self.pre_apply_callback()
-
-            self.save_to_conf()
-
-            if self.apply_callback is not None:
-                self.apply_callback()
-
-            # Since the language cannot be retrieved by CONF and the language
-            # is needed before loading CONF, this is an extra method needed to
-            # ensure that when changes are applied, they are copied to a
-            # specific file storing the language value. This only applies to
-            # the main section config.
-            if self.CONF_SECTION == u'main':
-                self._save_lang()
-
-            for restart_option in self.restart_options:
-                if restart_option in self.changed_options:
-                    self.prompt_restart_required()
-                    break  # Ensure a single popup is displayed
-            self.set_modified(False)
-
-    def load_from_conf(self):
-        """Load settings from configuration file"""
-        raise NotImplementedError
-
-    def save_to_conf(self):
-        """Save settings to configuration file"""
-        raise NotImplementedError
-
-
-class SpyderConfigPage(ConfigPage, ConfigAccessMixin):
-    """Plugin configuration dialog box page widget"""
-    CONF_SECTION = None
-
-    def __init__(self, parent):
-        ConfigPage.__init__(self, parent,
-                            apply_callback=lambda:
-                            self._apply_settings_tabs(self.changed_options))
-        self.checkboxes = {}
-        self.radiobuttons = {}
-        self.lineedits = {}
-        self.textedits = {}
-        self.validate_data = {}
-        self.spinboxes = {}
-        self.comboboxes = {}
-        self.fontboxes = {}
-        self.coloredits = {}
-        self.scedits = {}
-        self.cross_section_options = {}
-        self.changed_options = set()
-        self.restart_options = dict()  # Dict to store name and localized text
-        self.default_button_group = None
-        self.main = parent.main
-        self.tabs = None
-
-    def _apply_settings_tabs(self, options):
-        if self.tabs is not None:
-            for i in range(self.tabs.count()):
-                tab = self.tabs.widget(i)
-                layout = tab.layout()
-                for i in range(layout.count()):
-                    widget = layout.itemAt(i).widget()
-                    if hasattr(widget, 'apply_settings'):
-                        if issubclass(type(widget), BaseConfigTab):
-                            options |= widget.apply_settings()
-        self.apply_settings(options)
-
-    def apply_settings(self, options):
-        raise NotImplementedError
-
-    def check_settings(self):
-        """This method is called to check settings after configuration
-        dialog has been shown"""
-        pass
-
-    def set_modified(self, state):
-        ConfigPage.set_modified(self, state)
-        if not state:
-            self.changed_options = set()
-
-    def is_valid(self):
-        """Return True if all widget contents are valid"""
-        status = True
-        for lineedit in self.lineedits:
-            if lineedit in self.validate_data and lineedit.isEnabled():
-                validator, invalid_msg = self.validate_data[lineedit]
-                text = to_text_string(lineedit.text())
-                if not validator(text):
-                    QMessageBox.critical(self, self.get_name(),
-                                         f"{invalid_msg}:<br><b>{text}</b>",
-                                         QMessageBox.Ok)
-                    return False
-
-        if self.tabs is not None and status:
-            for i in range(self.tabs.count()):
-                tab = self.tabs.widget(i)
-                layout = tab.layout()
-                for i in range(layout.count()):
-                    widget = layout.itemAt(i).widget()
-                    if issubclass(type(widget), BaseConfigTab):
-                        status &= widget.is_valid()
-                        if not status:
-                            return status
-        return status
-
-    def load_from_conf(self):
-        """Load settings from configuration file."""
-        for checkbox, (sec, option, default) in list(self.checkboxes.items()):
-            checkbox.setChecked(self.get_option(option, default, section=sec))
-            checkbox.clicked[bool].connect(lambda _, opt=option, sect=sec:
-                                           self.has_been_modified(sect, opt))
-            if checkbox.restart_required:
-                if sec is None:
-                    self.restart_options[option] = checkbox.text()
-                else:
-                    self.restart_options[(sec, option)] = checkbox.text()
-
-        for radiobutton, (sec, option, default) in list(
-                self.radiobuttons.items()):
-            radiobutton.setChecked(self.get_option(option, default,
-                                                   section=sec))
-            radiobutton.toggled.connect(lambda _foo, opt=option, sect=sec:
-                                        self.has_been_modified(sect, opt))
-            if radiobutton.restart_required:
-                if sec is None:
-                    self.restart_options[option] = radiobutton.label_text
-                else:
-                    self.restart_options[(sec, option)] = radiobutton.label_text
-
-        for lineedit, (sec, option, default) in list(self.lineedits.items()):
-            data = self.get_option(option, default, section=sec)
-            if getattr(lineedit, 'content_type', None) == list:
-                data = ', '.join(data)
-            else:
-                # Make option value a string to prevent errors when using it
-                # as widget text.
-                # See spyder-ide/spyder#18929
-                data = str(data)
-            lineedit.setText(data)
-            lineedit.textChanged.connect(lambda _, opt=option, sect=sec:
-                                         self.has_been_modified(sect, opt))
-            if lineedit.restart_required:
-                if sec is None:
-                    self.restart_options[option] = lineedit.label_text
-                else:
-                    self.restart_options[(sec, option)] = lineedit.label_text
-
-        for textedit, (sec, option, default) in list(self.textedits.items()):
-            data = self.get_option(option, default, section=sec)
-            if getattr(textedit, 'content_type', None) == list:
-                data = ', '.join(data)
-            elif getattr(textedit, 'content_type', None) == dict:
-                data = to_text_string(data)
-            textedit.setPlainText(data)
-            textedit.textChanged.connect(lambda opt=option, sect=sec:
-                                         self.has_been_modified(sect, opt))
-            if textedit.restart_required:
-                if sec is None:
-                    self.restart_options[option] = textedit.label_text
-                else:
-                    self.restart_options[(sec, option)] = textedit.label_text
-
-        for spinbox, (sec, option, default) in list(self.spinboxes.items()):
-            spinbox.setValue(self.get_option(option, default, section=sec))
-            spinbox.valueChanged.connect(lambda _foo, opt=option, sect=sec:
-                                         self.has_been_modified(sect, opt))
-
-        for combobox, (sec, option, default) in list(self.comboboxes.items()):
-            value = self.get_option(option, default, section=sec)
-            for index in range(combobox.count()):
-                data = from_qvariant(combobox.itemData(index), to_text_string)
-                # For PyQt API v2, it is necessary to convert `data` to
-                # unicode in case the original type was not a string, like an
-                # integer for example (see qtpy.compat.from_qvariant):
-                if to_text_string(data) == to_text_string(value):
-                    break
-            else:
-                if combobox.count() == 0:
-                    index = None
-            if index:
-                combobox.setCurrentIndex(index)
-            combobox.currentIndexChanged.connect(
-                lambda _foo, opt=option, sect=sec:
-                    self.has_been_modified(sect, opt))
-            if combobox.restart_required:
-                if sec is None:
-                    self.restart_options[option] = combobox.label_text
-                else:
-                    self.restart_options[(sec, option)] = combobox.label_text
-
-        for (fontbox, sizebox), option in list(self.fontboxes.items()):
-            font = self.get_font(option)
-            fontbox.setCurrentFont(font)
-            sizebox.setValue(font.pointSize())
-
-            fontbox.currentIndexChanged.connect(
-                lambda _foo, opt=option: self.has_been_modified(None, opt))
-            sizebox.valueChanged.connect(
-                lambda _foo, opt=option: self.has_been_modified(None, opt))
-
-            if fontbox.restart_required:
-                self.restart_options[option] = fontbox.label_text
-
-            if sizebox.restart_required:
-                self.restart_options[option] = sizebox.label_text
-
-        for clayout, (sec, option, default) in list(self.coloredits.items()):
-            edit = clayout.lineedit
-            btn = clayout.colorbtn
-            edit.setText(self.get_option(option, default, section=sec))
-            # QAbstractButton works differently for PySide and PyQt
-            if not API == 'pyside':
-                btn.clicked.connect(lambda _foo, opt=option, sect=sec:
-                                    self.has_been_modified(sect, opt))
-            else:
-                btn.clicked.connect(lambda opt=option, sect=sec:
-                                    self.has_been_modified(sect, opt))
-            edit.textChanged.connect(lambda _foo, opt=option, sect=sec:
-                                     self.has_been_modified(sect, opt))
-
-        for (clayout, cb_bold, cb_italic
-             ), (sec, option, default) in list(self.scedits.items()):
-            edit = clayout.lineedit
-            btn = clayout.colorbtn
-            options = self.get_option(option, default, section=sec)
-            if options:
-                color, bold, italic = options
-                edit.setText(color)
-                cb_bold.setChecked(bold)
-                cb_italic.setChecked(italic)
-
-            edit.textChanged.connect(lambda _foo, opt=option, sect=sec:
-                                     self.has_been_modified(sect, opt))
-            btn.clicked[bool].connect(lambda _foo, opt=option, sect=sec:
-                                      self.has_been_modified(sect, opt))
-            cb_bold.clicked[bool].connect(lambda _foo, opt=option, sect=sec:
-                                          self.has_been_modified(sect, opt))
-            cb_italic.clicked[bool].connect(lambda _foo, opt=option, sect=sec:
-                                            self.has_been_modified(sect, opt))
-
-    def save_to_conf(self):
-        """Save settings to configuration file"""
-        for checkbox, (sec, option, _default) in list(
-                self.checkboxes.items()):
-            if (option in self.changed_options or
-                    (sec, option) in self.changed_options):
-                value = checkbox.isChecked()
-                self.set_option(option, value, section=sec,
-                                recursive_notification=False)
-
-        for radiobutton, (sec, option, _default) in list(
-                self.radiobuttons.items()):
-            if (option in self.changed_options or
-                    (sec, option) in self.changed_options):
-                self.set_option(option, radiobutton.isChecked(), section=sec,
-                                recursive_notification=False)
-
-        for lineedit, (sec, option, _default) in list(self.lineedits.items()):
-            if (option in self.changed_options or
-                    (sec, option) in self.changed_options):
-                data = lineedit.text()
-                content_type = getattr(lineedit, 'content_type', None)
-                if content_type == list:
-                    data = [item.strip() for item in data.split(',')]
-                else:
-                    data = to_text_string(data)
-                self.set_option(option, data, section=sec,
-                                recursive_notification=False)
-
-        for textedit, (sec, option, _default) in list(self.textedits.items()):
-            if (option in self.changed_options or
-                    (sec, option) in self.changed_options):
-                data = textedit.toPlainText()
-                content_type = getattr(textedit, 'content_type', None)
-                if content_type == dict:
-                    if data:
-                        data = ast.literal_eval(data)
-                    else:
-                        data = textedit.content_type()
-                elif content_type in (tuple, list):
-                    data = [item.strip() for item in data.split(',')]
-                else:
-                    data = to_text_string(data)
-                self.set_option(option, data, section=sec,
-                                recursive_notification=False)
-
-        for spinbox, (sec, option, _default) in list(self.spinboxes.items()):
-            if (option in self.changed_options or
-                    (sec, option) in self.changed_options):
-                self.set_option(option, spinbox.value(), section=sec,
-                                recursive_notification=False)
-
-        for combobox, (sec, option, _default) in list(self.comboboxes.items()):
-            if (option in self.changed_options or
-                    (sec, option) in self.changed_options):
-                data = combobox.itemData(combobox.currentIndex())
-                self.set_option(option, from_qvariant(data, to_text_string),
-                                section=sec, recursive_notification=False)
-
-        for (fontbox, sizebox), option in list(self.fontboxes.items()):
-            if option in self.changed_options:
-                font = fontbox.currentFont()
-                font.setPointSize(sizebox.value())
-                self.set_font(font, option)
-
-        for clayout, (sec, option, _default) in list(self.coloredits.items()):
-            if (option in self.changed_options or
-                    (sec, option) in self.changed_options):
-                self.set_option(option,
-                                to_text_string(clayout.lineedit.text()),
-                                section=sec, recursive_notification=False)
-
-        for (clayout, cb_bold, cb_italic), (sec, option, _default) in list(
-                self.scedits.items()):
-            if (option in self.changed_options or
-                    (sec, option) in self.changed_options):
-                color = to_text_string(clayout.lineedit.text())
-                bold = cb_bold.isChecked()
-                italic = cb_italic.isChecked()
-                self.set_option(option, (color, bold, italic), section=sec,
-                                recursive_notification=False)
-
-    @Slot(str)
-    def has_been_modified(self, section, option):
-        self.set_modified(True)
-        if section is None:
-            self.changed_options.add(option)
-        else:
-            self.changed_options.add((section, option))
-
-    def add_help_info_label(self, layout, tip_text):
-        help_label = QLabel()
-        image = ima.icon('help_gray').pixmap(QSize(20, 20))
-        help_label.setPixmap(image)
-        help_label.setFixedWidth(23)
-        help_label.setFixedHeight(23)
-        help_label.setToolTip(tip_text)
-        layout.addWidget(help_label)
-        layout.addStretch(100)
-
-        return layout, help_label
-
-    def create_checkbox(self, text, option, default=NoDefault,
-                        tip=None, msg_warning=None, msg_info=None,
-                        msg_if_enabled=False, section=None, restart=False):
-        layout = QHBoxLayout()
-        layout.setContentsMargins(0, 0, 0, 0)
-        checkbox = QCheckBox(text)
-        layout.addWidget(checkbox)
-
-        self.checkboxes[checkbox] = (section, option, default)
-        if section is not None and section != self.CONF_SECTION:
-            self.cross_section_options[option] = section
-        if msg_warning is not None or msg_info is not None:
-            def show_message(is_checked=False):
-                if is_checked or not msg_if_enabled:
-                    if msg_warning is not None:
-                        QMessageBox.warning(self, self.get_name(),
-                                            msg_warning, QMessageBox.Ok)
-                    if msg_info is not None:
-                        QMessageBox.information(self, self.get_name(),
-                                                msg_info, QMessageBox.Ok)
-            checkbox.clicked.connect(show_message)
-        checkbox.restart_required = restart
-
-        widget = QWidget(self)
-        widget.checkbox = checkbox
-        if tip is not None:
-            layout, help_label = self.add_help_info_label(layout, tip)
-            widget.help_label = help_label
-        widget.setLayout(layout)
-        return widget
-
-    def create_radiobutton(self, text, option, default=NoDefault,
-                           tip=None, msg_warning=None, msg_info=None,
-                           msg_if_enabled=False, button_group=None,
-                           restart=False, section=None):
-        layout = QHBoxLayout()
-        layout.setContentsMargins(0, 0, 0, 0)
-        radiobutton = QRadioButton(text)
-        layout.addWidget(radiobutton)
-
-        if section is not None and section != self.CONF_SECTION:
-            self.cross_section_options[option] = section
-        if button_group is None:
-            if self.default_button_group is None:
-                self.default_button_group = QButtonGroup(self)
-            button_group = self.default_button_group
-        button_group.addButton(radiobutton)
-        self.radiobuttons[radiobutton] = (section, option, default)
-        if msg_warning is not None or msg_info is not None:
-            def show_message(is_checked):
-                if is_checked or not msg_if_enabled:
-                    if msg_warning is not None:
-                        QMessageBox.warning(self, self.get_name(),
-                                            msg_warning, QMessageBox.Ok)
-                    if msg_info is not None:
-                        QMessageBox.information(self, self.get_name(),
-                                                msg_info, QMessageBox.Ok)
-            radiobutton.toggled.connect(show_message)
-        radiobutton.restart_required = restart
-        radiobutton.label_text = text
-
-        if tip is not None:
-            layout, help_label = self.add_help_info_label(layout, tip)
-            radiobutton.help_label = help_label
-        widget = QWidget(self)
-        widget.radiobutton = radiobutton
-        widget.setLayout(layout)
-        return widget
-
-    def create_lineedit(self, text, option, default=NoDefault,
-                        tip=None, alignment=Qt.Vertical, regex=None,
-                        restart=False, word_wrap=True, placeholder=None,
-                        content_type=None, section=None):
-        if section is not None and section != self.CONF_SECTION:
-            self.cross_section_options[option] = section
-        label = QLabel(text)
-        label.setWordWrap(word_wrap)
-        edit = QLineEdit()
-        edit.content_type = content_type
-        layout = QVBoxLayout() if alignment == Qt.Vertical else QHBoxLayout()
-        layout.addWidget(label)
-        layout.addWidget(edit)
-        layout.setContentsMargins(0, 0, 0, 0)
-        if regex:
-            edit.setValidator(QRegularExpressionValidator(QRegularExpression(regex)))
-        if placeholder:
-            edit.setPlaceholderText(placeholder)
-        self.lineedits[edit] = (section, option, default)
-
-        widget = QWidget(self)
-        widget.label = label
-        widget.textbox = edit
-        if tip is not None:
-            layout, help_label = self.add_help_info_label(layout, tip)
-            widget.help_label = help_label
-        widget.setLayout(layout)
-        edit.restart_required = restart
-        edit.label_text = text
-        return widget
-
-    def create_textedit(self, text, option, default=NoDefault,
-                        tip=None, restart=False, content_type=None,
-                        section=None):
-        if section is not None and section != self.CONF_SECTION:
-            self.cross_section_options[option] = section
-        label = QLabel(text)
-        label.setWordWrap(True)
-        edit = QPlainTextEdit()
-        edit.content_type = content_type
-        edit.setWordWrapMode(QTextOption.WordWrap)
-        layout = QVBoxLayout()
-        layout.addWidget(label)
-        layout.addWidget(edit)
-        layout.setContentsMargins(0, 0, 0, 0)
-        self.textedits[edit] = (section, option, default)
-
-        widget = QWidget(self)
-        widget.label = label
-        widget.textbox = edit
-        if tip is not None:
-            layout, help_label = self.add_help_info_label(layout, tip)
-            widget.help_label = help_label
-        widget.setLayout(layout)
-        edit.restart_required = restart
-        edit.label_text = text
-        return widget
-
-    def create_browsedir(self, text, option, default=NoDefault, tip=None,
-                         section=None):
-        widget = self.create_lineedit(text, option, default, section=section,
-                                      alignment=Qt.Horizontal)
-        for edit in self.lineedits:
-            if widget.isAncestorOf(edit):
-                break
-        msg = _("Invalid directory path")
-        self.validate_data[edit] = (osp.isdir, msg)
-        browse_btn = QPushButton(ima.icon('DirOpenIcon'), '', self)
-        browse_btn.setToolTip(_("Select directory"))
-        browse_btn.clicked.connect(lambda: self.select_directory(edit))
-        layout = QHBoxLayout()
-        layout.addWidget(widget)
-        layout.addWidget(browse_btn)
-        layout.setContentsMargins(0, 0, 0, 0)
-        if tip is not None:
-            layout, help_label = self.add_help_info_label(layout, tip)
-        browsedir = QWidget(self)
-        browsedir.setLayout(layout)
-        return browsedir
-
-    def select_directory(self, edit):
-        """Select directory"""
-        basedir = to_text_string(edit.text())
-        if not osp.isdir(basedir):
-            basedir = getcwd_or_home()
-        title = _("Select directory")
-        directory = getexistingdirectory(self, title, basedir)
-        if directory:
-            edit.setText(directory)
-
-    def create_browsefile(self, text, option, default=NoDefault, tip=None,
-                          filters=None, section=None):
-        widget = self.create_lineedit(text, option, default, section=section,
-                                      alignment=Qt.Horizontal)
-        for edit in self.lineedits:
-            if widget.isAncestorOf(edit):
-                break
-        msg = _('Invalid file path')
-        self.validate_data[edit] = (osp.isfile, msg)
-        browse_btn = QPushButton(ima.icon('FileIcon'), '', self)
-        browse_btn.setToolTip(_("Select file"))
-        browse_btn.clicked.connect(lambda: self.select_file(edit, filters))
-        layout = QHBoxLayout()
-        layout.addWidget(widget)
-        layout.addWidget(browse_btn)
-        layout.setContentsMargins(0, 0, 0, 0)
-        if tip is not None:
-            layout, help_label = self.add_help_info_label(layout, tip)
-        browsedir = QWidget(self)
-        browsedir.setLayout(layout)
-        return browsedir
-
-    def select_file(self, edit, filters=None, **kwargs):
-        """Select File"""
-        basedir = osp.dirname(to_text_string(edit.text()))
-        if not osp.isdir(basedir):
-            basedir = getcwd_or_home()
-        if filters is None:
-            filters = _("All files (*)")
-        title = _("Select file")
-        filename, _selfilter = getopenfilename(self, title, basedir, filters,
-                                               **kwargs)
-        if filename:
-            edit.setText(filename)
-
-    def create_spinbox(self, prefix, suffix, option, default=NoDefault,
-                       min_=None, max_=None, step=None, tip=None,
-                       section=None):
-        if section is not None and section != self.CONF_SECTION:
-            self.cross_section_options[option] = section
-        widget = QWidget(self)
-        if prefix:
-            plabel = QLabel(prefix)
-            widget.plabel = plabel
-        else:
-            plabel = None
-        if suffix:
-            slabel = QLabel(suffix)
-            widget.slabel = slabel
-        else:
-            slabel = None
-        if step is not None:
-            if type(step) is int:
-                spinbox = QSpinBox()
-            else:
-                spinbox = QDoubleSpinBox()
-                spinbox.setDecimals(1)
-            spinbox.setSingleStep(step)
-        else:
-            spinbox = QSpinBox()
-        if min_ is not None:
-            spinbox.setMinimum(min_)
-        if max_ is not None:
-            spinbox.setMaximum(max_)        
-        self.spinboxes[spinbox] = (section, option, default)
-        layout = QHBoxLayout()
-        for subwidget in (plabel, spinbox, slabel):
-            if subwidget is not None:
-                layout.addWidget(subwidget)
-        layout.addStretch(1)
-        layout.setContentsMargins(0, 0, 0, 0)
-        widget.spinbox = spinbox
-        if tip is not None:
-            layout, help_label = self.add_help_info_label(layout, tip)
-            widget.help_label = help_label
-        widget.setLayout(layout)
-        return widget
-
-    def create_coloredit(self, text, option, default=NoDefault, tip=None,
-                         without_layout=False, section=None):
-        if section is not None and section != self.CONF_SECTION:
-            self.cross_section_options[option] = section
-        label = QLabel(text)
-        clayout = ColorLayout(QColor(Qt.black), self)
-        clayout.lineedit.setMaximumWidth(80)
-        self.coloredits[clayout] = (section, option, default)
-        if without_layout:
-            return label, clayout
-        layout = QHBoxLayout()
-        layout.addWidget(label)
-        layout.addLayout(clayout)
-        layout.addStretch(1)
-        layout.setContentsMargins(0, 0, 0, 0)
-        if tip is not None:
-            layout, help_label = self.add_help_info_label(layout, tip)
-
-        widget = QWidget(self)
-        widget.setLayout(layout)
-        return widget
-
-    def create_scedit(self, text, option, default=NoDefault, tip=None,
-                      without_layout=False, section=None):
-        if section is not None and section != self.CONF_SECTION:
-            self.cross_section_options[option] = section
-        label = QLabel(text)
-        clayout = ColorLayout(QColor(Qt.black), self)
-        clayout.lineedit.setMaximumWidth(80)
-        cb_bold = QCheckBox()
-        cb_bold.setIcon(ima.icon('bold'))
-        cb_bold.setToolTip(_("Bold"))
-        cb_italic = QCheckBox()
-        cb_italic.setIcon(ima.icon('italic'))
-        cb_italic.setToolTip(_("Italic"))
-        self.scedits[(clayout, cb_bold, cb_italic)] = (section, option,
-                                                       default)
-        if without_layout:
-            return label, clayout, cb_bold, cb_italic
-        layout = QHBoxLayout()
-        layout.addWidget(label)
-        layout.addLayout(clayout)
-        layout.addSpacing(10)
-        layout.addWidget(cb_bold)
-        layout.addWidget(cb_italic)
-        layout.addStretch(1)
-        layout.setContentsMargins(0, 0, 0, 0)
-        if tip is not None:
-            layout, help_label = self.add_help_info_label(layout, tip)
-        widget = QWidget(self)
-        widget.setLayout(layout)
-        return widget
-
-    def create_combobox(self, text, choices, option, default=NoDefault,
-                        tip=None, restart=False, section=None):
-        """choices: couples (name, key)"""
-        if section is not None and section != self.CONF_SECTION:
-            self.cross_section_options[option] = section
-        label = QLabel(text)
-        combobox = QComboBox()
-        for name, key in choices:
-            if not (name is None and key is None):
-                combobox.addItem(name, to_qvariant(key))
-        # Insert separators
-        count = 0
-        for index, item in enumerate(choices):
-            name, key = item
-            if name is None and key is None:
-                combobox.insertSeparator(index + count)
-                count += 1
-        self.comboboxes[combobox] = (section, option, default)
-        layout = QHBoxLayout()
-        layout.addWidget(label)
-        layout.addWidget(combobox)
-        layout.addStretch(1)
-        layout.setContentsMargins(0, 0, 0, 0)
-        widget = QWidget(self)
-        widget.label = label
-        widget.combobox = combobox
-        if tip is not None:
-            layout, help_label = self.add_help_info_label(layout, tip)
-            widget.help_label = help_label
-        widget.setLayout(layout)
-        combobox.restart_required = restart
-        combobox.label_text = text
-        return widget
-
-    def create_file_combobox(self, text, choices, option, default=NoDefault,
-                             tip=None, restart=False, filters=None,
-                             adjust_to_contents=False,
-                             default_line_edit=False, section=None,
-                             validate_callback=None):
-        """choices: couples (name, key)"""
-        if section is not None and section != self.CONF_SECTION:
-            self.cross_section_options[option] = section
-        combobox = FileComboBox(self, adjust_to_contents=adjust_to_contents,
-                                default_line_edit=default_line_edit)
-        combobox.restart_required = restart
-        combobox.label_text = text
-        edit = combobox.lineEdit()
-        edit.label_text = text
-        edit.restart_required = restart
-        self.lineedits[edit] = (section, option, default)
-        combobox.addItems(choices)
-        combobox.choices = choices
-
-        msg = _('Invalid file path')
-        self.validate_data[edit] = (
-            validate_callback if validate_callback else osp.isfile,
-            msg)
-        browse_btn = QPushButton(ima.icon('FileIcon'), '', self)
-        browse_btn.setToolTip(_("Select file"))
-        options = QFileDialog.DontResolveSymlinks
-        browse_btn.clicked.connect(
-            lambda: self.select_file(edit, filters, options=options))
-
-        layout = QGridLayout()
-        layout.addWidget(combobox, 0, 0, 0, 9)
-        layout.addWidget(browse_btn, 0, 10)
-        layout.setContentsMargins(0, 0, 0, 0)
-
-        widget = QWidget(self)
-        widget.combobox = combobox
-        widget.browse_btn = browse_btn
-        if tip is not None:
-            layout, help_label = self.add_help_info_label(layout, tip)
-            widget.help_label = help_label
-        widget.setLayout(layout)
-
-        return widget
-
-    def create_fontgroup(self, option=None, text=None, title=None,
-                         tip=None, fontfilters=None, without_group=False,
-                         restart=False):
-        """Option=None -> setting plugin font"""
-
-        if title:
-            fontlabel = QLabel(title)
-        else:
-            fontlabel = QLabel(_("Font"))
-
-        fontbox = QFontComboBox()
-        fontbox.restart_required = restart
-        fontbox.label_text = _("{} font").format(title)
-
-        if fontfilters is not None:
-            fontbox.setFontFilters(fontfilters)
-
-        sizelabel = QLabel("  " + _("Size"))
-        sizebox = QSpinBox()
-        sizebox.setRange(7, 100)
-        sizebox.restart_required = restart
-        sizebox.label_text = _("{} font size").format(title)
-
-        self.fontboxes[(fontbox, sizebox)] = option
-
-        layout = QHBoxLayout()
-        for subwidget in (fontlabel, fontbox, sizelabel, sizebox):
-            layout.addWidget(subwidget)
-        layout.addStretch(1)
-
-        if not without_group:
-            if text is None:
-                text = _("Font style")
-
-            group = QGroupBox(text)
-            group.setLayout(layout)
-
-            if tip is not None:
-                layout, help_label = self.add_help_info_label(layout, tip)
-
-            return group
-        else:
-            widget = QWidget(self)
-            widget.fontlabel = fontlabel
-            widget.sizelabel = sizelabel
-            widget.fontbox = fontbox
-            widget.sizebox = sizebox
-            widget.setLayout(layout)
-
-            return widget
-
-    def create_button(self, text, callback):
-        btn = QPushButton(text)
-        btn.clicked.connect(callback)
-        btn.clicked.connect(
-            lambda checked=False, opt='': self.has_been_modified(
-                self.CONF_SECTION, opt))
-        return btn
-
-    def create_tab(self, *widgets):
-        """Create simple tab widget page: widgets added in a vertical layout"""
-        widget = QWidget()
-        layout = QVBoxLayout()
-        for widg in widgets:
-            layout.addWidget(widg)
-        layout.addStretch(1)
-        widget.setLayout(layout)
-        return widget
-
-    def prompt_restart_required(self):
-        """Prompt the user with a request to restart."""
-        message = _(
-            "One or more of the settings you changed requires a restart to be "
-            "applied.<br><br>"
-            "Do you wish to restart now?"
-        )
-
-        answer = QMessageBox.information(
-            self,
-            _("Information"),
-            message,
-            QMessageBox.Yes | QMessageBox.No
-        )
-
-        if answer == QMessageBox.Yes:
-            self.restart()
-
-    def restart(self):
-        """Restart Spyder."""
-        self.main.restart(close_immediately=True)
-
-    def add_tab(self, Widget):
-        widget = Widget(self)
-        if self.tabs is None:
-            # In case a preference page does not have any tabs, we need to
-            # add a tab with the widgets that already exist and then add the
-            # new tab.
-            self.tabs = QTabWidget()
-            layout = self.layout()
-            main_widget = QWidget()
-            main_widget.setLayout(layout)
-            self.tabs.addTab(self.create_tab(main_widget),
-                             _('General'))
-            self.tabs.addTab(self.create_tab(widget),
-                             Widget.TITLE)
-            vlayout = QVBoxLayout()
-            vlayout.addWidget(self.tabs)
-            self.setLayout(vlayout)
-        else:
-            self.tabs.addTab(self.create_tab(widget),
-                             Widget.TITLE)
-        self.load_from_conf()
-
-
-class GeneralConfigPage(SpyderConfigPage):
-    """Config page that maintains reference to main Spyder window
-       and allows to specify page name and icon declaratively
-    """
-    CONF_SECTION = None
-
-    NAME = None    # configuration page name, e.g. _("General")
-    ICON = None    # name of icon resource (24x24)
-
-    def __init__(self, parent, main):
-        SpyderConfigPage.__init__(self, parent)
-        self.main = main
-
-    def get_name(self):
-        """Configuration page name"""
-        return self.NAME
-
-    def get_icon(self):
-        """Loads page icon named by self.ICON"""
-        return self.ICON
-
-    def apply_settings(self, options):
-        raise NotImplementedError
-
-
-class PreferencePages:
-    General = 'main'
-=======
 class PreferencesActions:
     Show = 'show_action'
-    Reset = 'reset_action'
->>>>>>> ffecbe22
+    Reset = 'reset_action'