--- conflicted
+++ resolved
@@ -1,1557 +1,1552 @@
-# -*- coding: utf-8 -*-
-#
-# Copyright © Spyder Project Contributors
-# Licensed under the terms of the MIT License
-# (see spyder/__init__.py for details)
-
-"""
-Configuration dialog / Preferences.
-"""
-
-# Standard library imports
-import os.path as osp
-
-# Third party imports
-from qtpy import API
-from qtpy.compat import (getexistingdirectory, getopenfilename, from_qvariant,
-                         to_qvariant)
-from qtpy.QtCore import QSize, Qt, Signal, Slot, QRegExp
-from qtpy.QtGui import QColor, QRegExpValidator
-from qtpy.QtWidgets import (QButtonGroup, QCheckBox, QComboBox, QDialog,
-                            QDialogButtonBox, QDoubleSpinBox, QFontComboBox,
-                            QGridLayout, QGroupBox, QHBoxLayout, QLabel,
-                            QLineEdit, QListView, QListWidget, QListWidgetItem,
-                            QMessageBox, QPushButton, QRadioButton,
-                            QScrollArea, QSpinBox, QSplitter, QStackedWidget,
-                            QStyleFactory, QTabWidget, QVBoxLayout, QWidget)
-
-# Local imports
-from spyder.config.base import (_, LANGUAGE_CODES, load_lang_conf,
-                                running_in_mac_app, save_lang_conf)
-from spyder.config.gui import get_font, set_font
-from spyder.config.main import CONF
-from spyder.config.user import NoDefault
-from spyder.config.utils import is_gtk_desktop
-from spyder.py3compat import to_text_string, is_text_string, getcwd
-from spyder.utils import icon_manager as ima
-from spyder.utils import syntaxhighlighters
-from spyder.widgets.colors import ColorLayout
-from spyder.widgets.sourcecode.codeeditor import CodeEditor
-
-
-HDPI_QT_PAGE = "http://doc.qt.io/qt-5/highdpi.html"
-
-
-class ConfigAccessMixin(object):
-    """Namespace for methods that access config storage"""
-    CONF_SECTION = None
-
-    def set_option(self, option, value):
-        CONF.set(self.CONF_SECTION, option, value)
-
-    def get_option(self, option, default=NoDefault):
-        return CONF.get(self.CONF_SECTION, option, default)
-
-
-class ConfigPage(QWidget):
-    """Base class for configuration page in Preferences"""
-
-    # Signals
-    apply_button_enabled = Signal(bool)
-    show_this_page = Signal()
-
-    def __init__(self, parent, apply_callback=None):
-        QWidget.__init__(self, parent)
-        self.apply_callback = apply_callback
-        self.is_modified = False
-        
-    def initialize(self):
-        """
-        Initialize configuration page:
-            * setup GUI widgets
-            * load settings and change widgets accordingly
-        """
-        self.setup_page()
-        self.load_from_conf()
-        
-    def get_name(self):
-        """Return configuration page name"""
-        raise NotImplementedError
-    
-    def get_icon(self):
-        """Return configuration page icon (24x24)"""
-        raise NotImplementedError
-    
-    def setup_page(self):
-        """Setup configuration page widget"""
-        raise NotImplementedError
-        
-    def set_modified(self, state):
-        self.is_modified = state
-        self.apply_button_enabled.emit(state)
-    
-    def is_valid(self):
-        """Return True if all widget contents are valid"""
-        raise NotImplementedError
-    
-    def apply_changes(self):
-        """Apply changes callback"""
-        if self.is_modified:
-            self.save_to_conf()
-            if self.apply_callback is not None:
-                self.apply_callback()
-
-            # Since the language cannot be retrieved by CONF and the language
-            # is needed before loading CONF, this is an extra method needed to
-            # ensure that when changes are applied, they are copied to a
-            # specific file storing the language value. This only applies to
-            # the main section config.
-            if self.CONF_SECTION == u'main':
-                self._save_lang()
-
-            for restart_option in self.restart_options:
-                if restart_option in self.changed_options:
-                    self.prompt_restart_required()
-                    break  # Ensure a single popup is displayed
-            self.set_modified(False)
-
-    def load_from_conf(self):
-        """Load settings from configuration file"""
-        raise NotImplementedError
-    
-    def save_to_conf(self):
-        """Save settings to configuration file"""
-        raise NotImplementedError
-
-
-class ConfigDialog(QDialog):
-    """Spyder configuration ('Preferences') dialog box"""
-    
-    # Signals
-    check_settings = Signal()
-    size_change = Signal(QSize)
-    
-    def __init__(self, parent=None):
-        QDialog.__init__(self, parent)
-
-        self.main = parent
-
-        # Widgets
-        self.pages_widget = QStackedWidget()
-        self.contents_widget = QListWidget()
-        self.button_reset = QPushButton(_('Reset to defaults'))
-
-        bbox = QDialogButtonBox(QDialogButtonBox.Ok | QDialogButtonBox.Apply |
-                                QDialogButtonBox.Cancel)
-        self.apply_btn = bbox.button(QDialogButtonBox.Apply)
-
-        # Widgets setup
-        # Destroying the C++ object right after closing the dialog box,
-        # otherwise it may be garbage-collected in another QThread
-        # (e.g. the editor's analysis thread in Spyder), thus leading to
-        # a segmentation fault on UNIX or an application crash on Windows
-        self.setAttribute(Qt.WA_DeleteOnClose)
-        self.setWindowTitle(_('Preferences'))
-        self.setWindowIcon(ima.icon('configure'))
-        self.contents_widget.setMovement(QListView.Static)
-        self.contents_widget.setSpacing(1)
-        self.contents_widget.setCurrentRow(0)
-
-        # Layout
-        hsplitter = QSplitter()
-        hsplitter.addWidget(self.contents_widget)
-        hsplitter.addWidget(self.pages_widget)
-
-        btnlayout = QHBoxLayout()
-        btnlayout.addWidget(self.button_reset)
-        btnlayout.addStretch(1)
-        btnlayout.addWidget(bbox)
-
-        vlayout = QVBoxLayout()
-        vlayout.addWidget(hsplitter)
-        vlayout.addLayout(btnlayout)
-
-        self.setLayout(vlayout)
-
-        # Signals and slots
-        if self.main:
-            self.button_reset.clicked.connect(self.main.reset_spyder)
-        self.pages_widget.currentChanged.connect(self.current_page_changed)
-        self.contents_widget.currentRowChanged.connect(
-                                             self.pages_widget.setCurrentIndex)
-        bbox.accepted.connect(self.accept)
-        bbox.rejected.connect(self.reject)
-        bbox.clicked.connect(self.button_clicked)
-
-        # Ensures that the config is present on spyder first run
-        CONF.set('main', 'interface_language', load_lang_conf())
-
-    def get_current_index(self):
-        """Return current page index"""
-        return self.contents_widget.currentRow()
-        
-    def set_current_index(self, index):
-        """Set current page index"""
-        self.contents_widget.setCurrentRow(index)
-        
-    def get_page(self, index=None):
-        """Return page widget"""
-        if index is None:
-            widget = self.pages_widget.currentWidget()
-        else:
-            widget = self.pages_widget.widget(index)
-        return widget.widget()
-    
-    @Slot()
-    def accept(self):
-        """Reimplement Qt method"""
-        for index in range(self.pages_widget.count()):
-            configpage = self.get_page(index)
-            if not configpage.is_valid():
-                return
-            configpage.apply_changes()
-        QDialog.accept(self)
-        
-    def button_clicked(self, button):
-        if button is self.apply_btn:
-            # Apply button was clicked
-            configpage = self.get_page()
-            if not configpage.is_valid():
-                return
-            configpage.apply_changes()
-            
-    def current_page_changed(self, index):
-        widget = self.get_page(index)
-        self.apply_btn.setVisible(widget.apply_callback is not None)
-        self.apply_btn.setEnabled(widget.is_modified)
-        
-    def add_page(self, widget):
-        self.check_settings.connect(widget.check_settings)
-        widget.show_this_page.connect(lambda row=self.contents_widget.count():
-                                      self.contents_widget.setCurrentRow(row))
-        widget.apply_button_enabled.connect(self.apply_btn.setEnabled)
-        scrollarea = QScrollArea(self)
-        scrollarea.setWidgetResizable(True)
-        scrollarea.setWidget(widget)
-        self.pages_widget.addWidget(scrollarea)
-        item = QListWidgetItem(self.contents_widget)
-        try:
-            item.setIcon(widget.get_icon())
-        except TypeError:
-            pass
-        item.setText(widget.get_name())
-        item.setFlags(Qt.ItemIsSelectable|Qt.ItemIsEnabled)
-        item.setSizeHint(QSize(0, 25))
-        
-    def check_all_settings(self):
-        """This method is called to check all configuration page settings
-        after configuration dialog has been shown"""
-        self.check_settings.emit()
-    
-    def resizeEvent(self, event):
-        """
-        Reimplement Qt method to be able to save the widget's size from the
-        main application
-        """
-        QDialog.resizeEvent(self, event)
-        self.size_change.emit(self.size())
-
-
-class SpyderConfigPage(ConfigPage, ConfigAccessMixin):
-    """Plugin configuration dialog box page widget"""
-    CONF_SECTION = None
-
-    def __init__(self, parent):
-        ConfigPage.__init__(self, parent,
-                            apply_callback=lambda:
-                            self.apply_settings(self.changed_options))
-        self.checkboxes = {}
-        self.radiobuttons = {}
-        self.lineedits = {}
-        self.validate_data = {}
-        self.spinboxes = {}
-        self.comboboxes = {}
-        self.fontboxes = {}
-        self.coloredits = {}
-        self.scedits = {}
-        self.changed_options = set()
-        self.restart_options = dict()  # Dict to store name and localized text
-        self.default_button_group = None
-        
-    def apply_settings(self, options):
-        raise NotImplementedError
-    
-    def check_settings(self):
-        """This method is called to check settings after configuration 
-        dialog has been shown"""
-        pass
-        
-    def set_modified(self, state):
-        ConfigPage.set_modified(self, state)
-        if not state:
-            self.changed_options = set()
-        
-    def is_valid(self):
-        """Return True if all widget contents are valid"""
-        for lineedit in self.lineedits:
-            if lineedit in self.validate_data and lineedit.isEnabled():
-                validator, invalid_msg = self.validate_data[lineedit]
-                text = to_text_string(lineedit.text())
-                if not validator(text):
-                    QMessageBox.critical(self, self.get_name(),
-                                     "%s:<br><b>%s</b>" % (invalid_msg, text),
-                                     QMessageBox.Ok)
-                    return False
-        return True
-        
-    def load_from_conf(self):
-        """Load settings from configuration file"""
-        for checkbox, (option, default) in list(self.checkboxes.items()):
-            checkbox.setChecked(self.get_option(option, default))
-            # QAbstractButton works differently for PySide and PyQt
-            if not API == 'pyside':
-                checkbox.clicked.connect(lambda _foo, opt=option:
-                                         self.has_been_modified(opt))
-            else:
-                checkbox.clicked.connect(lambda opt=option:
-                                         self.has_been_modified(opt))
-        for radiobutton, (option, default) in list(self.radiobuttons.items()):
-            radiobutton.setChecked(self.get_option(option, default))
-            radiobutton.toggled.connect(lambda _foo, opt=option:
-                                        self.has_been_modified(opt))
-            if radiobutton.restart_required:
-                self.restart_options[option] = radiobutton.label_text
-        for lineedit, (option, default) in list(self.lineedits.items()):
-            lineedit.setText(self.get_option(option, default))
-            lineedit.textChanged.connect(lambda _foo, opt=option:
-                                         self.has_been_modified(opt))
-            if lineedit.restart_required:
-                self.restart_options[option] = lineedit.label_text
-        for spinbox, (option, default) in list(self.spinboxes.items()):
-            spinbox.setValue(self.get_option(option, default))
-            spinbox.valueChanged.connect(lambda _foo, opt=option:
-                                         self.has_been_modified(opt))
-        for combobox, (option, default) in list(self.comboboxes.items()):
-            value = self.get_option(option, default)
-            for index in range(combobox.count()):
-                data = from_qvariant(combobox.itemData(index), to_text_string)
-                # For PyQt API v2, it is necessary to convert `data` to
-                # unicode in case the original type was not a string, like an
-                # integer for example (see qtpy.compat.from_qvariant):
-                if to_text_string(data) == to_text_string(value):
-                    break
-            combobox.setCurrentIndex(index)
-            combobox.currentIndexChanged.connect(lambda _foo, opt=option:
-                                                 self.has_been_modified(opt))
-            if combobox.restart_required:
-                self.restart_options[option] = combobox.label_text
-
-        for (fontbox, sizebox), option in list(self.fontboxes.items()):
-            font = self.get_font(option)
-            fontbox.setCurrentFont(font)
-            sizebox.setValue(font.pointSize())
-            if option is None:
-                property = 'plugin_font'
-            else:
-                property = option
-            fontbox.currentIndexChanged.connect(lambda _foo, opt=property:
-                                                self.has_been_modified(opt))
-            sizebox.valueChanged.connect(lambda _foo, opt=property:
-                                         self.has_been_modified(opt))
-        for clayout, (option, default) in list(self.coloredits.items()):
-            property = to_qvariant(option)
-            edit = clayout.lineedit
-            btn = clayout.colorbtn
-            edit.setText(self.get_option(option, default))
-            # QAbstractButton works differently for PySide and PyQt
-            if not API == 'pyside':
-                btn.clicked.connect(lambda _foo, opt=option:
-                                    self.has_been_modified(opt))
-            else:
-                btn.clicked.connect(lambda opt=option:
-                                    self.has_been_modified(opt))
-            edit.textChanged.connect(lambda _foo, opt=option:
-                                     self.has_been_modified(opt))
-        for (clayout, cb_bold, cb_italic
-             ), (option, default) in list(self.scedits.items()):
-            edit = clayout.lineedit
-            btn = clayout.colorbtn
-            color, bold, italic = self.get_option(option, default)
-            edit.setText(color)
-            cb_bold.setChecked(bold)
-            cb_italic.setChecked(italic)
-            edit.textChanged.connect(lambda _foo, opt=option:
-                                     self.has_been_modified(opt))
-            # QAbstractButton works differently for PySide and PyQt
-            if not API == 'pyside':
-                btn.clicked.connect(lambda _foo, opt=option:
-                                    self.has_been_modified(opt))
-                cb_bold.clicked.connect(lambda _foo, opt=option:
-                                        self.has_been_modified(opt))
-                cb_italic.clicked.connect(lambda _foo, opt=option:
-                                          self.has_been_modified(opt))
-            else:
-                btn.clicked.connect(lambda opt=option:
-                                    self.has_been_modified(opt))
-                cb_bold.clicked.connect(lambda opt=option:
-                                        self.has_been_modified(opt))
-                cb_italic.clicked.connect(lambda opt=option:
-                                          self.has_been_modified(opt))
-
-    def save_to_conf(self):
-        """Save settings to configuration file"""
-        for checkbox, (option, _default) in list(self.checkboxes.items()):
-            self.set_option(option, checkbox.isChecked())
-        for radiobutton, (option, _default) in list(self.radiobuttons.items()):
-            self.set_option(option, radiobutton.isChecked())
-        for lineedit, (option, _default) in list(self.lineedits.items()):
-            self.set_option(option, to_text_string(lineedit.text()))
-        for spinbox, (option, _default) in list(self.spinboxes.items()):
-            self.set_option(option, spinbox.value())
-        for combobox, (option, _default) in list(self.comboboxes.items()):
-            data = combobox.itemData(combobox.currentIndex())
-            self.set_option(option, from_qvariant(data, to_text_string))
-        for (fontbox, sizebox), option in list(self.fontboxes.items()):
-            font = fontbox.currentFont()
-            font.setPointSize(sizebox.value())
-            self.set_font(font, option)
-        for clayout, (option, _default) in list(self.coloredits.items()):
-            self.set_option(option, to_text_string(clayout.lineedit.text()))
-        for (clayout, cb_bold, cb_italic), (option, _default) in list(self.scedits.items()):
-            color = to_text_string(clayout.lineedit.text())
-            bold = cb_bold.isChecked()
-            italic = cb_italic.isChecked()
-            self.set_option(option, (color, bold, italic))
-    
-    @Slot(str)
-    def has_been_modified(self, option):
-        self.set_modified(True)
-        self.changed_options.add(option)
-
-    def create_checkbox(self, text, option, default=NoDefault,
-                        tip=None, msg_warning=None, msg_info=None,
-                        msg_if_enabled=False):
-        checkbox = QCheckBox(text)
-        if tip is not None:
-            checkbox.setToolTip(tip)
-        self.checkboxes[checkbox] = (option, default)
-        if msg_warning is not None or msg_info is not None:
-            def show_message(is_checked=False):
-                if is_checked or not msg_if_enabled:
-                    if msg_warning is not None:
-                        QMessageBox.warning(self, self.get_name(),
-                                            msg_warning, QMessageBox.Ok)
-                    if msg_info is not None:
-                        QMessageBox.information(self, self.get_name(),
-                                                msg_info, QMessageBox.Ok)
-            checkbox.clicked.connect(show_message)
-        return checkbox
-    
-    def create_radiobutton(self, text, option, default=NoDefault,
-                           tip=None, msg_warning=None, msg_info=None,
-                           msg_if_enabled=False, button_group=None,
-                           restart=False):
-        radiobutton = QRadioButton(text)
-        if button_group is None:
-            if self.default_button_group is None:
-                self.default_button_group = QButtonGroup(self)
-            button_group = self.default_button_group
-        button_group.addButton(radiobutton)
-        if tip is not None:
-            radiobutton.setToolTip(tip)
-        self.radiobuttons[radiobutton] = (option, default)
-        if msg_warning is not None or msg_info is not None:
-            def show_message(is_checked):
-                if is_checked or not msg_if_enabled:
-                    if msg_warning is not None:
-                        QMessageBox.warning(self, self.get_name(),
-                                            msg_warning, QMessageBox.Ok)
-                    if msg_info is not None:
-                        QMessageBox.information(self, self.get_name(),
-                                                msg_info, QMessageBox.Ok)
-            radiobutton.toggled.connect(show_message)
-        radiobutton.restart_required = restart
-        radiobutton.label_text = text
-        return radiobutton
-    
-    def create_lineedit(self, text, option, default=NoDefault,
-                        tip=None, alignment=Qt.Vertical, regex=None, 
-                        restart=False):
-        label = QLabel(text)
-        label.setWordWrap(True)
-        edit = QLineEdit()
-        layout = QVBoxLayout() if alignment == Qt.Vertical else QHBoxLayout()
-        layout.addWidget(label)
-        layout.addWidget(edit)
-        layout.setContentsMargins(0, 0, 0, 0)
-        if tip:
-            edit.setToolTip(tip)
-        if regex:
-            edit.setValidator(QRegExpValidator(QRegExp(regex)))
-        self.lineedits[edit] = (option, default)
-        widget = QWidget(self)
-        widget.label = label
-        widget.textbox = edit 
-        widget.setLayout(layout)
-        edit.restart_required = restart
-        edit.label_text = text
-        return widget
-    
-    def create_browsedir(self, text, option, default=NoDefault, tip=None):
-        widget = self.create_lineedit(text, option, default,
-                                      alignment=Qt.Horizontal)
-        for edit in self.lineedits:
-            if widget.isAncestorOf(edit):
-                break
-        msg = _("Invalid directory path")
-        self.validate_data[edit] = (osp.isdir, msg)
-        browse_btn = QPushButton(ima.icon('DirOpenIcon'), '', self)
-        browse_btn.setToolTip(_("Select directory"))
-        browse_btn.clicked.connect(lambda: self.select_directory(edit))
-        layout = QHBoxLayout()
-        layout.addWidget(widget)
-        layout.addWidget(browse_btn)
-        layout.setContentsMargins(0, 0, 0, 0)
-        browsedir = QWidget(self)
-        browsedir.setLayout(layout)
-        return browsedir
-
-    def select_directory(self, edit):
-        """Select directory"""
-        basedir = to_text_string(edit.text())
-        if not osp.isdir(basedir):
-            basedir = getcwd()
-        title = _("Select directory")
-        directory = getexistingdirectory(self, title, basedir)
-        if directory:
-            edit.setText(directory)
-    
-    def create_browsefile(self, text, option, default=NoDefault, tip=None,
-                          filters=None):
-        widget = self.create_lineedit(text, option, default,
-                                      alignment=Qt.Horizontal)
-        for edit in self.lineedits:
-            if widget.isAncestorOf(edit):
-                break
-        msg = _('Invalid file path')
-        self.validate_data[edit] = (osp.isfile, msg)
-        browse_btn = QPushButton(ima.icon('FileIcon'), '', self)
-        browse_btn.setToolTip(_("Select file"))
-        browse_btn.clicked.connect(lambda: self.select_file(edit, filters))
-        layout = QHBoxLayout()
-        layout.addWidget(widget)
-        layout.addWidget(browse_btn)
-        layout.setContentsMargins(0, 0, 0, 0)
-        browsedir = QWidget(self)
-        browsedir.setLayout(layout)
-        return browsedir
-
-    def select_file(self, edit, filters=None):
-        """Select File"""
-        basedir = osp.dirname(to_text_string(edit.text()))
-        if not osp.isdir(basedir):
-            basedir = getcwd()
-        if filters is None:
-            filters = _("All files (*)")
-        title = _("Select file")
-        filename, _selfilter = getopenfilename(self, title, basedir, filters)
-        if filename:
-            edit.setText(filename)
-    
-    def create_spinbox(self, prefix, suffix, option, default=NoDefault,
-                       min_=None, max_=None, step=None, tip=None):
-        widget = QWidget(self)
-        if prefix:
-            plabel = QLabel(prefix)
-            widget.plabel = plabel
-        else:
-            plabel = None
-        if suffix:
-            slabel = QLabel(suffix)
-            widget.slabel = slabel
-        else:
-            slabel = None
-        if step is not None:
-            if type(step) is int:
-                spinbox = QSpinBox()
-            else:
-                spinbox = QDoubleSpinBox()
-                spinbox.setDecimals(1)
-            spinbox.setSingleStep(step)
-        else:
-            spinbox = QSpinBox()
-        if min_ is not None:
-            spinbox.setMinimum(min_)
-        if max_ is not None:
-            spinbox.setMaximum(max_)
-        if tip is not None:
-            spinbox.setToolTip(tip)
-        self.spinboxes[spinbox] = (option, default)
-        layout = QHBoxLayout()
-        for subwidget in (plabel, spinbox, slabel):
-            if subwidget is not None:
-                layout.addWidget(subwidget)
-        layout.addStretch(1)
-        layout.setContentsMargins(0, 0, 0, 0)
-        widget.spinbox = spinbox
-        widget.setLayout(layout)
-        return widget
-    
-    def create_coloredit(self, text, option, default=NoDefault, tip=None,
-                         without_layout=False):
-        label = QLabel(text)
-        clayout = ColorLayout(QColor(Qt.black), self)
-        clayout.lineedit.setMaximumWidth(80)
-        if tip is not None:
-            clayout.setToolTip(tip)
-        self.coloredits[clayout] = (option, default)
-        if without_layout:
-            return label, clayout
-        layout = QHBoxLayout()
-        layout.addWidget(label)
-        layout.addLayout(clayout)
-        layout.addStretch(1)
-        layout.setContentsMargins(0, 0, 0, 0)
-        widget = QWidget(self)
-        widget.setLayout(layout)
-        return widget
-    
-    def create_scedit(self, text, option, default=NoDefault, tip=None,
-                      without_layout=False):
-        label = QLabel(text)
-        clayout = ColorLayout(QColor(Qt.black), self)
-        clayout.lineedit.setMaximumWidth(80)
-        if tip is not None:
-            clayout.setToolTip(tip)
-        cb_bold = QCheckBox()
-        cb_bold.setIcon(ima.icon('bold'))
-        cb_bold.setToolTip(_("Bold"))
-        cb_italic = QCheckBox()
-        cb_italic.setIcon(ima.icon('italic'))
-        cb_italic.setToolTip(_("Italic"))
-        self.scedits[(clayout, cb_bold, cb_italic)] = (option, default)
-        if without_layout:
-            return label, clayout, cb_bold, cb_italic
-        layout = QHBoxLayout()
-        layout.addWidget(label)
-        layout.addLayout(clayout)
-        layout.addSpacing(10)
-        layout.addWidget(cb_bold)
-        layout.addWidget(cb_italic)
-        layout.addStretch(1)
-        layout.setContentsMargins(0, 0, 0, 0)
-        widget = QWidget(self)
-        widget.setLayout(layout)
-        return widget
-    
-    def create_combobox(self, text, choices, option, default=NoDefault,
-                        tip=None, restart=False):
-        """choices: couples (name, key)"""
-        label = QLabel(text)
-        combobox = QComboBox()
-        if tip is not None:
-            combobox.setToolTip(tip)
-        for name, key in choices:
-            if not (name is None and key is None):
-                combobox.addItem(name, to_qvariant(key))
-        # Insert separators
-        count = 0
-        for index, item in enumerate(choices):
-            name, key = item
-            if name is None and key is None:
-                combobox.insertSeparator(index + count)
-                count += 1
-        self.comboboxes[combobox] = (option, default)
-        layout = QHBoxLayout()
-        layout.addWidget(label)
-        layout.addWidget(combobox)
-        layout.addStretch(1)
-        layout.setContentsMargins(0, 0, 0, 0)
-        widget = QWidget(self)
-        widget.label = label
-        widget.combobox = combobox
-        widget.setLayout(layout)
-        combobox.restart_required = restart
-        combobox.label_text = text
-        return widget
-    
-    def create_fontgroup(self, option=None, text=None, title=None,
-                         tip=None, fontfilters=None, without_group=False):
-        """Option=None -> setting plugin font"""
-
-        if title:
-            fontlabel = QLabel(title)
-        else:
-            fontlabel = QLabel(_("Font: "))
-        fontbox = QFontComboBox()
-
-        if fontfilters is not None:
-            fontbox.setFontFilters(fontfilters)
-
-        sizelabel = QLabel("  "+_("Size: "))
-        sizebox = QSpinBox()
-        sizebox.setRange(7, 100)
-        self.fontboxes[(fontbox, sizebox)] = option
-        layout = QHBoxLayout()
-
-        for subwidget in (fontlabel, fontbox, sizelabel, sizebox):
-            layout.addWidget(subwidget)
-        layout.addStretch(1)
-
-        widget = QWidget(self)
-        widget.fontlabel = fontlabel
-        widget.sizelabel = sizelabel        
-        widget.fontbox = fontbox
-        widget.sizebox = sizebox
-        widget.setLayout(layout)
-
-        if not without_group:
-            if text is None:
-                text = _("Font style")
-
-            group = QGroupBox(text)
-            group.setLayout(layout)
-
-            if tip is not None:
-                group.setToolTip(tip)
-
-            return group
-        else:
-            return widget
-
-    def create_button(self, text, callback):
-        btn = QPushButton(text)
-        btn.clicked.connect(callback)
-        btn.clicked.connect(lambda checked=False, opt='': self.has_been_modified(opt))
-        return btn
-    
-    def create_tab(self, *widgets):
-        """Create simple tab widget page: widgets added in a vertical layout"""
-        widget = QWidget()
-        layout = QVBoxLayout()
-        for widg in widgets:
-            layout.addWidget(widg)
-        layout.addStretch(1)
-        widget.setLayout(layout)
-        return widget
-
-
-class PluginConfigPage(SpyderConfigPage):
-    """Plugin configuration dialog box page widget"""
-    def __init__(self, plugin, parent):
-        self.plugin = plugin
-        self.get_option = plugin.get_option
-        self.set_option = plugin.set_option
-        self.get_font = plugin.get_plugin_font
-        self.apply_settings = plugin.apply_plugin_settings
-        SpyderConfigPage.__init__(self, parent)
-
-    def get_name(self):
-        return self.plugin.get_plugin_title()
-
-    def get_icon(self):
-        return self.plugin.get_plugin_icon()
-
-
-class GeneralConfigPage(SpyderConfigPage):
-    """Config page that maintains reference to main Spyder window
-       and allows to specify page name and icon declaratively
-    """
-    CONF_SECTION = None
-
-    NAME = None    # configuration page name, e.g. _("General")
-    ICON = None    # name of icon resource (24x24)
-
-    def __init__(self, parent, main):
-        SpyderConfigPage.__init__(self, parent)
-        self.main = main
-
-    def get_name(self):
-        """Configuration page name"""
-        return self.NAME
-    
-    def get_icon(self):
-        """Loads page icon named by self.ICON"""
-        return self.ICON
-
-    def apply_settings(self, options):
-        raise NotImplementedError
-
-    def prompt_restart_required(self):
-        """Prompt the user with a request to restart."""
-        restart_opts = self.restart_options
-        changed_opts = self.changed_options
-        options = [restart_opts[o] for o in changed_opts if o in restart_opts]
-
-        if len(options) == 1:
-            msg_start = _("Spyder needs to restart to change the following "
-                          "setting:")
-        else:
-            msg_start = _("Spyder needs to restart to change the following "
-                          "settings:")
-        msg_end = _("Do you wish to restart now?")
-
-        msg_options = u""
-        for option in options:
-            msg_options += u"<li>{0}</li>".format(option)
-
-        msg_title = _("Information")
-        msg = u"{0}<ul>{1}</ul><br>{2}".format(msg_start, msg_options, msg_end)
-        answer = QMessageBox.information(self, msg_title, msg,
-                                         QMessageBox.Yes | QMessageBox.No)
-        if answer == QMessageBox.Yes:
-            self.restart()
-
-    def restart(self):
-        """Restart Spyder."""
-        self.main.restart()
-
-
-class MainConfigPage(GeneralConfigPage):
-    CONF_SECTION = "main"
-    NAME = _("General")
-
-    def setup_page(self):
-        self.ICON = ima.icon('genprefs')
-        newcb = self.create_checkbox
-
-        # --- Interface
-        general_group = QGroupBox(_("General"))
-        languages = LANGUAGE_CODES.items()
-        language_choices = sorted([(val, key) for key, val in languages])
-        language_combo = self.create_combobox(_('Language'), language_choices,
-                                              'interface_language',
-                                              restart=True)
-        single_instance_box = newcb(_("Use a single instance"),
-                                    'single_instance',
-                                    tip=_("Set this to open external<br> "
-                                          "Python files in an already running "
-                                          "instance (Requires a restart)"))
-        prompt_box = newcb(_("Prompt when exiting"), 'prompt_on_exit')
-        popup_console_box = newcb(_("Pop up internal console when internal "
-                                    "errors appear"),
-                                  'show_internal_console_if_traceback')
-        check_updates = newcb(_("Check for updates on startup"),
-                              'check_updates_on_startup')
-
-        # Decide if it's possible to activate or not single instance mode
-        if running_in_mac_app():
-            self.set_option("single_instance", True)
-            single_instance_box.setEnabled(False)
-
-        general_layout = QVBoxLayout()
-        general_layout.addWidget(language_combo)
-        general_layout.addWidget(single_instance_box)
-        general_layout.addWidget(prompt_box)
-        general_layout.addWidget(popup_console_box)
-        general_layout.addWidget(check_updates)
-        general_group.setLayout(general_layout)
-
-        # --- Theme
-        interface_group = QGroupBox(_("Interface"))
-        styles = [str(txt) for txt in list(QStyleFactory.keys())]
-        # Don't offer users the possibility to change to a different
-        # style in Gtk-based desktops
-        # Fixes Issue 2036
-        if is_gtk_desktop() and ('GTK+' in styles):
-            styles = ['GTK+']
-        choices = list(zip(styles, [style.lower() for style in styles]))
-        style_combo = self.create_combobox(_('Qt windows style'), choices,
-                                           'windows_style',
-                                           default=self.main.default_style)
-
-        themes = ['Spyder 2', 'Spyder 3']
-        icon_choices = list(zip(themes, [theme.lower() for theme in themes]))
-        icons_combo = self.create_combobox(_('Icon theme'), icon_choices,
-                                           'icon_theme', restart=True)
-
-
-        vertdock_box = newcb(_("Vertical title bars in panes"),
-                             'vertical_dockwidget_titlebars')
-        verttabs_box = newcb(_("Vertical tabs in panes"),
-                             'vertical_tabs')
-        animated_box = newcb(_("Animated toolbars and panes"),
-                             'animated_docks')
-        tear_off_box = newcb(_("Tear off menus"), 'tear_off_menus',
-                             tip=_("Set this to detach any<br> "
-                                   "menu from the main window"))
-        margin_box = newcb(_("Custom margin for panes:"),
-                           'use_custom_margin')
-        margin_spin = self.create_spinbox("", _("pixels"), 'custom_margin',
-                                          0, 0, 30)
-        margin_box.toggled.connect(margin_spin.spinbox.setEnabled)
-        margin_box.toggled.connect(margin_spin.slabel.setEnabled)
-        margin_spin.spinbox.setEnabled(self.get_option('use_custom_margin'))
-        margin_spin.slabel.setEnabled(self.get_option('use_custom_margin'))
-        
-        caret_box = newcb(_("Caret blinking:"),
-                           'use_custom_caret_blinking')
-        caret_spin = self.create_spinbox("", _("ms"), 'custom_caret_blinking',
-                                          0, 0, 5000)
-        caret_box.toggled.connect(caret_spin.spinbox.setEnabled)
-        caret_box.toggled.connect(caret_spin.slabel.setEnabled)
-        caret_spin.spinbox.setEnabled(
-                self.get_option('use_custom_caret_blinking'))
-        caret_spin.slabel.setEnabled(
-                self.get_option('use_custom_caret_blinking'))
-        
-        margins_caret_layout = QGridLayout()
-        margins_caret_layout.addWidget(margin_box, 0, 0)
-        margins_caret_layout.addWidget(margin_spin.spinbox, 0, 1)
-        margins_caret_layout.addWidget(margin_spin.slabel, 0, 2)        
-        margins_caret_layout.addWidget(caret_box, 1, 0)
-        margins_caret_layout.addWidget(caret_spin.spinbox, 1, 1)
-        margins_caret_layout.addWidget(caret_spin.slabel, 1, 2)
-        margins_caret_layout.setColumnStretch(2, 100)
-
-        # Layout interface
-        comboboxes_layout = QHBoxLayout()
-        cbs_layout = QGridLayout()
-        cbs_layout.addWidget(style_combo.label, 0, 0)
-        cbs_layout.addWidget(style_combo.combobox, 0, 1)
-        cbs_layout.addWidget(icons_combo.label, 1, 0)
-        cbs_layout.addWidget(icons_combo.combobox, 1, 1)
-        comboboxes_layout.addLayout(cbs_layout)
-        comboboxes_layout.addStretch(1)
-        
-        interface_layout = QVBoxLayout()
-        interface_layout.addLayout(comboboxes_layout)
-        interface_layout.addWidget(vertdock_box)
-        interface_layout.addWidget(verttabs_box)
-        interface_layout.addWidget(animated_box)
-<<<<<<< HEAD
-        interface_layout.addWidget(tear_off_box)        
-=======
-        interface_layout.addWidget(tear_off_box)
-        interface_layout.addWidget(high_dpi_scaling_box)
->>>>>>> 529c4a61
-        interface_layout.addLayout(margins_caret_layout)
-        interface_group.setLayout(interface_layout)
-
-        # --- Status bar
-        sbar_group = QGroupBox(_("Status bar"))
-        show_status_bar = newcb(_("Show status bar"), 'show_status_bar')
-
-        memory_box = newcb(_("Show memory usage every"), 'memory_usage/enable',
-                           tip=self.main.mem_status.toolTip())
-        memory_spin = self.create_spinbox("", _(" ms"), 'memory_usage/timeout',
-                                          min_=100, max_=1000000, step=100)
-        memory_box.toggled.connect(memory_spin.setEnabled)
-        memory_spin.setEnabled(self.get_option('memory_usage/enable'))
-        memory_box.setEnabled(self.main.mem_status.is_supported())
-        memory_spin.setEnabled(self.main.mem_status.is_supported())
-
-        cpu_box = newcb(_("Show CPU usage every"), 'cpu_usage/enable',
-                        tip=self.main.cpu_status.toolTip())
-        cpu_spin = self.create_spinbox("", _(" ms"), 'cpu_usage/timeout',
-                                       min_=100, max_=1000000, step=100)
-        cpu_box.toggled.connect(cpu_spin.setEnabled)
-        cpu_spin.setEnabled(self.get_option('cpu_usage/enable'))
-
-        cpu_box.setEnabled(self.main.cpu_status.is_supported())
-        cpu_spin.setEnabled(self.main.cpu_status.is_supported())
-        
-        status_bar_o = self.get_option('show_status_bar')
-        show_status_bar.toggled.connect(memory_box.setEnabled)
-        show_status_bar.toggled.connect(memory_spin.setEnabled)
-        show_status_bar.toggled.connect(cpu_box.setEnabled)
-        show_status_bar.toggled.connect(cpu_spin.setEnabled)
-        memory_box.setEnabled(status_bar_o)
-        memory_spin.setEnabled(status_bar_o)
-        cpu_box.setEnabled(status_bar_o)
-        cpu_spin.setEnabled(status_bar_o)
-
-        # Layout status bar
-        cpu_memory_layout = QGridLayout()
-        cpu_memory_layout.addWidget(memory_box, 0, 0)
-        cpu_memory_layout.addWidget(memory_spin, 0, 1)
-        cpu_memory_layout.addWidget(cpu_box, 1, 0)
-        cpu_memory_layout.addWidget(cpu_spin, 1, 1)
-
-        sbar_layout = QVBoxLayout()
-        sbar_layout.addWidget(show_status_bar)
-        sbar_layout.addLayout(cpu_memory_layout)
-        sbar_group.setLayout(sbar_layout)
-
-        # --- Screen resolution Group (hidpi)
-        screen_resolution_group = QGroupBox(_("Screen resolution"))
-        screen_resolution_bg = QButtonGroup(screen_resolution_group)
-        screen_resolution_label = QLabel(_("Configuration for high DPI "
-                                           "screens<br><br>"
-                                           "Please see "
-                                           "<a href=\"{0}\">{0}</a><> "
-                                           "for more information about "
-                                           "these options (in "
-                                           "English).").format(HDPI_QT_PAGE))
-        screen_resolution_label.setWordWrap(True)
-
-        normal_radio = self.create_radiobutton(
-                                _("Normal"),
-                                'normal_screen_resolution',
-                                button_group=screen_resolution_bg)
-        auto_scale_radio = self.create_radiobutton(
-                                _("Enable auto high DPI scaling"),
-                                'high_dpi_scaling',
-                                button_group=screen_resolution_bg,
-                                tip=_("Set this for high DPI displays"),
-                                restart=True)
-
-        custom_scaling_radio = self.create_radiobutton(
-                                _("Set a custom high DPI scaling"),
-                                'high_dpi_custom_scale_factor',
-                                button_group=screen_resolution_bg,
-                                tip=_("Set this for high DPI displays when "
-                                      "auto scaling does not work"),
-                                restart=True)
-
-        custom_scaling_edit = self.create_lineedit("",
-                                'high_dpi_custom_scale_factors',
-                                tip=_("Enter values for different screens "
-                                      "separated by semicolons ';', "
-                                      "float values are supported"),
-                                alignment=Qt.Horizontal,
-                                regex="[0-9]+(?:\.[0-9]*)(;[0-9]+(?:\.[0-9]*))*",
-                                restart=True)
-
-        normal_radio.toggled.connect(custom_scaling_edit.setDisabled)
-        auto_scale_radio.toggled.connect(custom_scaling_edit.setDisabled)
-        custom_scaling_radio.toggled.connect(custom_scaling_edit.setEnabled)
-
-        # Layout Screen resolution
-        screen_resolution_layout = QVBoxLayout()
-        screen_resolution_layout.addWidget(screen_resolution_label)
-
-        screen_resolution_inner_layout = QGridLayout()
-        screen_resolution_inner_layout.addWidget(normal_radio, 0, 0)
-        screen_resolution_inner_layout.addWidget(auto_scale_radio, 1, 0)
-        screen_resolution_inner_layout.addWidget(custom_scaling_radio, 2, 0)
-        screen_resolution_inner_layout.addWidget(custom_scaling_edit, 2, 1)
-
-        screen_resolution_layout.addLayout(screen_resolution_inner_layout)
-        screen_resolution_group.setLayout(screen_resolution_layout)
-
-        # --- Theme and fonts
-        plain_text_font = self.create_fontgroup(
-            option='font',
-            title=_("Plain text font"),
-            fontfilters=QFontComboBox.MonospacedFonts,
-            without_group=True)
-
-        rich_text_font = self.create_fontgroup(
-            option='rich_font',
-            title=_("Rich text font"),
-            without_group=True)
-
-        fonts_group = QGroupBox(_("Fonts"))
-        fonts_layout = QGridLayout()
-        fonts_layout.addWidget(plain_text_font.fontlabel, 0, 0)
-        fonts_layout.addWidget(plain_text_font.fontbox, 0, 1)
-        fonts_layout.addWidget(plain_text_font.sizelabel, 0, 2)
-        fonts_layout.addWidget(plain_text_font.sizebox, 0, 3)
-        fonts_layout.addWidget(rich_text_font.fontlabel, 1, 0)
-        fonts_layout.addWidget(rich_text_font.fontbox, 1, 1)
-        fonts_layout.addWidget(rich_text_font.sizelabel, 1, 2)
-        fonts_layout.addWidget(rich_text_font.sizebox, 1, 3)
-        fonts_group.setLayout(fonts_layout)
-
-        tabs = QTabWidget()
-        tabs.addTab(self.create_tab(fonts_group, screen_resolution_group,
-                    interface_group), _("Appearance"))
-        tabs.addTab(self.create_tab(general_group, sbar_group),
-                    _("Advanced Settings"))
-
-        vlayout = QVBoxLayout()
-        vlayout.addWidget(tabs)
-        self.setLayout(vlayout)
-
-    def get_font(self, option):
-        """Return global font used in Spyder."""
-        return get_font(option=option)
-
-    def set_font(self, font, option):
-        """Set global font used in Spyder."""
-        # Update fonts in all plugins
-        set_font(font, option=option)
-        plugins = self.main.widgetlist + self.main.thirdparty_plugins
-        for plugin in plugins:
-            plugin.update_font()
-
-    def apply_settings(self, options):
-        self.main.apply_settings()
-
-    def _save_lang(self):
-        """
-        Get selected language setting and save to language configuration file.
-        """
-        for combobox, (option, _default) in list(self.comboboxes.items()):
-            if option == 'interface_language':
-                data = combobox.itemData(combobox.currentIndex())
-                value = from_qvariant(data, to_text_string)
-                break
-        save_lang_conf(value)
-        self.set_option('interface_language', value)
-
-
-class ColorSchemeConfigPage(GeneralConfigPage):
-    CONF_SECTION = "color_schemes"
-    NAME = _("Syntax coloring")
-
-    def setup_page(self):
-        self.ICON = ima.icon('eyedropper')
-
-        names = self.get_option("names")
-        try:
-            names.pop(names.index(u'Custom'))
-        except ValueError:
-            pass
-        custom_names = self.get_option("custom_names", [])
-
-        # Widgets
-        about_label = QLabel(_("Here you can select the color scheme used in "
-                               "the Editor and all other Spyder plugins.<br><br>"
-                               "You can also edit the color schemes provided "
-                               "by Spyder or create your own ones by using "
-                               "the options provided below.<br>"))
-        edit_button = QPushButton(_("Edit selected"))
-        create_button = QPushButton(_("Create new scheme"))
-        self.delete_button = QPushButton(_("Delete"))
-        self.preview_editor = CodeEditor(self)
-        self.stacked_widget = QStackedWidget(self)
-        self.reset_button = QPushButton(_("Reset"))
-        self.scheme_editor_dialog = SchemeEditor(parent=self,
-                                                 stack=self.stacked_widget)
-
-        # Widget setup
-        self.scheme_choices_dict = {}
-        about_label.setWordWrap(True)
-        schemes_combobox_widget = self.create_combobox(_('Scheme:'),
-                                                       [('', '')],
-                                                       'selected')
-        self.schemes_combobox = schemes_combobox_widget.combobox
-
-        # Layouts
-        vlayout = QVBoxLayout()
-
-        manage_layout = QVBoxLayout()
-        manage_layout.addWidget(about_label)
-
-        combo_layout = QHBoxLayout()
-        combo_layout.addWidget(schemes_combobox_widget.label)
-        combo_layout.addWidget(schemes_combobox_widget.combobox)
-
-        buttons_layout = QVBoxLayout()
-        buttons_layout.addLayout(combo_layout)
-        buttons_layout.addWidget(edit_button)
-        buttons_layout.addWidget(self.reset_button)
-        buttons_layout.addWidget(self.delete_button)
-        buttons_layout.addStretch(1)
-        buttons_layout.addWidget(create_button)
-
-        preview_layout = QVBoxLayout()
-        preview_layout.addWidget(self.preview_editor)
-
-        buttons_preview_layout = QHBoxLayout()
-        buttons_preview_layout.addLayout(buttons_layout)
-        buttons_preview_layout.addLayout(preview_layout)
-
-        manage_layout.addLayout(buttons_preview_layout)
-        manage_group = QGroupBox(_("Manage color schemes"))
-        manage_group.setLayout(manage_layout)
-
-        vlayout.addWidget(manage_group)
-        self.setLayout(vlayout)
-
-        # Signals and slots
-        create_button.clicked.connect(self.create_new_scheme)
-        edit_button.clicked.connect(self.edit_scheme)
-        self.reset_button.clicked.connect(self.reset_to_default)
-        self.delete_button.clicked.connect(self.delete_scheme)
-        self.schemes_combobox.currentIndexChanged.connect(self.update_preview)
-        self.schemes_combobox.currentIndexChanged.connect(self.update_buttons)
-
-        # Setup
-        for name in names:
-            self.scheme_editor_dialog.add_color_scheme_stack(name)
-
-        for name in custom_names:
-            self.scheme_editor_dialog.add_color_scheme_stack(name, custom=True)
-
-        self.update_combobox()
-        self.update_preview()
-
-    def apply_settings(self, options):
-        self.set_option('selected', self.current_scheme)
-        self.main.editor.apply_plugin_settings(['color_scheme_name'])
-        if self.main.ipyconsole is not None:
-            self.main.ipyconsole.apply_plugin_settings(['color_scheme_name'])
-        if self.main.historylog is not None:
-            self.main.historylog.apply_plugin_settings(['color_scheme_name'])
-        if self.main.help is not None:
-            self.main.help.apply_plugin_settings(['color_scheme_name'])
-        self.update_combobox()
-        self.update_preview()
-
-    # Helpers
-    # -------------------------------------------------------------------------
-    @property
-    def current_scheme_name(self):
-        return self.schemes_combobox.currentText()
-
-    @property
-    def current_scheme(self):
-        return self.scheme_choices_dict[self.current_scheme_name]
-
-    @property
-    def current_scheme_index(self):
-        return self.schemes_combobox.currentIndex()
-
-    def update_combobox(self):
-        """Recreates the combobox contents."""
-        index = self.current_scheme_index
-        self.schemes_combobox.blockSignals(True)
-        names = self.get_option("names")
-        try:
-            names.pop(names.index(u'Custom'))
-        except ValueError:
-            pass
-        custom_names = self.get_option("custom_names", [])
-
-        # Useful for retrieving the actual data
-        for n in names + custom_names:
-            self.scheme_choices_dict[self.get_option('{0}/name'.format(n))] = n
-
-        if custom_names:
-            choices = names + [None] + custom_names
-        else:
-            choices = names
-
-        combobox = self.schemes_combobox
-        combobox.clear()
-
-        for name in choices:
-            if name is None:
-                continue
-            combobox.addItem(self.get_option('{0}/name'.format(name)), name)
-
-        if custom_names:
-            combobox.insertSeparator(len(names))
-
-        self.schemes_combobox.blockSignals(False)
-        self.schemes_combobox.setCurrentIndex(index)
-
-    def update_buttons(self):
-        """Updates the enable status of delete and reset buttons."""
-        current_scheme = self.current_scheme
-        names = self.get_option("names")
-        try:
-            names.pop(names.index(u'Custom'))
-        except ValueError:
-            pass
-        delete_enabled = current_scheme not in names
-        self.delete_button.setEnabled(delete_enabled)
-        self.reset_button.setEnabled(not delete_enabled)
-
-    def update_preview(self, index=None, scheme_name=None):
-        """
-        Update the color scheme of the preview editor and adds text.
-
-        Note
-        ----
-        'index' is needed, because this is triggered by a signal that sends
-        the selected index.
-        """
-        text = ('"""A string"""\n\n'
-                '# A comment\n\n'
-                '# %% A cell\n\n'
-                'class Foo(object):\n'
-                '    def __init__(self):\n'
-                '        bar = 42\n'
-                '        print(bar)\n'
-                )
-        show_blanks = CONF.get('editor', 'blank_spaces')
-        if scheme_name is None:
-            scheme_name = self.current_scheme
-        self.preview_editor.setup_editor(linenumbers=True,
-                                         markers=True,
-                                         tab_mode=False,
-                                         font=get_font(),
-                                         show_blanks=show_blanks,
-                                         color_scheme=scheme_name)
-        self.preview_editor.set_text(text)
-        self.preview_editor.set_language('Python')
-
-    # Actions
-    # -------------------------------------------------------------------------
-    def create_new_scheme(self):
-        """Creates a new color scheme with a custom name."""
-        names = self.get_option('names')
-        custom_names = self.get_option('custom_names', [])
-
-        # Get the available number this new color scheme
-        counter = len(custom_names) - 1
-        custom_index = [int(n.split('-')[-1]) for n in custom_names]
-        for i in range(len(custom_names)):
-            if custom_index[i] != i:
-                counter = i - 1
-                break
-        custom_name = "custom-{0}".format(counter+1)
-
-        # Add the config settings, based on the current one.
-        custom_names.append(custom_name)
-        self.set_option('custom_names', custom_names)
-        for key in syntaxhighlighters.COLOR_SCHEME_KEYS:
-            name = "{0}/{1}".format(custom_name, key)
-            default_name = "{0}/{1}".format(self.current_scheme, key)
-            option = self.get_option(default_name)
-            self.set_option(name, option)
-        self.set_option('{0}/name'.format(custom_name), custom_name)
-
-        # Now they need to be loaded! how to make a partial load_from_conf?
-        dlg = self.scheme_editor_dialog
-        dlg.add_color_scheme_stack(custom_name, custom=True)
-        dlg.set_scheme(custom_name)
-        self.load_from_conf()
-
-        if dlg.exec_():
-            # This is needed to have the custom name updated on the combobox
-            name = dlg.get_scheme_name()
-            self.set_option('{0}/name'.format(custom_name), name)
-
-            # The +1 is needed because of the separator in the combobox
-            index = (names + custom_names).index(custom_name) + 1
-            self.update_combobox()
-            self.schemes_combobox.setCurrentIndex(index)
-        else:
-            # Delete the config ....
-            custom_names.remove(custom_name)
-            self.set_option('custom_names', custom_names)
-            dlg.delete_color_scheme_stack(custom_name)
-
-    def edit_scheme(self):
-        """Edit current scheme."""
-        dlg = self.scheme_editor_dialog
-        dlg.set_scheme(self.current_scheme)
-
-        if dlg.exec_():
-            # Update temp scheme to reflect instant edits on the preview
-            temporal_color_scheme = dlg.get_edited_color_scheme()
-            for key in temporal_color_scheme:
-                option = "temp/{0}".format(key)
-                value = temporal_color_scheme[key]
-                self.set_option(option, value)
-            self.update_preview(scheme_name='temp')
-
-    def delete_scheme(self):
-        """Deletes the currently selected custom color scheme."""
-        scheme_name = self.current_scheme
-
-        answer = QMessageBox.warning(self, _("Warning"),
-                                           _("Are you sure you want to delete "
-                                             "this scheme?"),
-                                           QMessageBox.Yes | QMessageBox.No)
-        if answer == QMessageBox.Yes:
-            # Put the combobox in Spyder by default, when deleting a scheme
-            names = self.get_option('names')
-            self.set_scheme('spyder')
-            self.schemes_combobox.setCurrentIndex(names.index('spyder'))
-            self.set_option('selected', 'spyder')
-    
-            # Delete from custom_names
-            custom_names = self.get_option('custom_names', [])
-            if scheme_name in custom_names:
-                custom_names.remove(scheme_name)
-            self.set_option('custom_names', custom_names)
-    
-            # Delete config options
-            for key in syntaxhighlighters.COLOR_SCHEME_KEYS:
-                option = "{0}/{1}".format(scheme_name, key)
-                CONF.remove_option(self.CONF_SECTION, option)
-            CONF.remove_option(self.CONF_SECTION, "{0}/name".format(scheme_name))
-    
-            self.update_combobox()
-            self.update_preview()
-
-    def set_scheme(self, scheme_name):
-        """
-        Set the current stack in the dialog to the scheme with 'scheme_name'.
-        """
-        dlg = self.scheme_editor_dialog
-        dlg.set_scheme(scheme_name)
-
-    @Slot()
-    def reset_to_default(self):
-        """Restore initial values for default color schemes."""
-        # Checks that this is indeed a default scheme
-        scheme = self.current_scheme
-        names = self.get_option('names')
-        if scheme in names:
-            for key in syntaxhighlighters.COLOR_SCHEME_KEYS:
-                option = "{0}/{1}".format(scheme, key)
-                value = CONF.get_default(self.CONF_SECTION, option)
-                self.set_option(option, value)
-
-            self.load_from_conf()
-
-
-class SchemeEditor(QDialog):
-    """A color scheme editor dialog."""
-    def __init__(self, parent=None, stack=None):
-        super(SchemeEditor, self).__init__(parent)
-        self.parent = parent
-        self.stack = stack
-        self.order = []    # Uses scheme names
-
-        # Needed for self.get_edited_color_scheme()
-        self.widgets = {}
-        self.scheme_name_textbox = {}
-        self.last_edited_color_scheme = None
-        self.last_used_scheme = None
-
-        # Widgets
-        bbox = QDialogButtonBox(QDialogButtonBox.Ok | QDialogButtonBox.Cancel)
-
-        # Layout
-        layout = QVBoxLayout()
-        layout.addWidget(self.stack)
-        layout.addWidget(bbox)
-        self.setLayout(layout)
-
-        # Signals
-        bbox.accepted.connect(self.accept)
-        bbox.accepted.connect(self.get_edited_color_scheme)
-        bbox.rejected.connect(self.reject)
-
-    # Helpers
-    # -------------------------------------------------------------------------
-    def set_scheme(self, scheme_name):
-        """Set the current stack by 'scheme_name'."""
-        self.stack.setCurrentIndex(self.order.index(scheme_name))
-        self.last_used_scheme = scheme_name
-
-    def get_scheme_name(self):
-        """
-        Returns the edited scheme name, needed to update the combobox on
-        scheme creation.
-        """
-        return self.scheme_name_textbox[self.last_used_scheme].text()
-
-    def get_edited_color_scheme(self):
-        """
-        Get the values of the last edited color scheme to be used in an instant
-        preview in the preview editor, without using `apply`.
-        """
-        color_scheme = {}
-        scheme_name = self.last_used_scheme
-
-        for key in self.widgets[scheme_name]:
-            items = self.widgets[scheme_name][key]
-
-            if len(items) == 1:
-                # ColorLayout
-                value = items[0].text()
-            else:
-                # ColorLayout + checkboxes
-                value = (items[0].text(), items[1].isChecked(),
-                         items[2].isChecked())
-
-            color_scheme[key] = value
-
-        return color_scheme
-
-    # Actions
-    # -------------------------------------------------------------------------
-    def add_color_scheme_stack(self, scheme_name, custom=False):
-        """Add a stack for a given scheme and connects the CONF values."""
-        color_scheme_groups = [
-            (_('Text'), ["normal", "comment", "string", "number", "keyword",
-                         "builtin", "definition", "instance", ]),
-            (_('Highlight'), ["currentcell", "currentline", "occurrence",
-                              "matched_p", "unmatched_p", "ctrlclick"]),
-            (_('Background'), ["background", "sideareas"])
-            ]
-
-        parent = self.parent
-        line_edit = parent.create_lineedit(_("Scheme name:"),
-                                           '{0}/name'.format(scheme_name))
-
-        self.widgets[scheme_name] = {}
-
-        # Widget setup
-        line_edit.label.setAlignment(Qt.AlignRight | Qt.AlignVCenter)
-        self.setWindowTitle(_('Color scheme editor'))
-
-        # Layout
-        name_layout = QHBoxLayout()
-        name_layout.addWidget(line_edit.label)
-        name_layout.addWidget(line_edit.textbox)
-        self.scheme_name_textbox[scheme_name] = line_edit.textbox
-
-        if not custom:
-            line_edit.textbox.setDisabled(True)
-
-        cs_layout = QVBoxLayout()
-        cs_layout.addLayout(name_layout)
-
-        h_layout = QHBoxLayout()
-        v_layout = QVBoxLayout()
-
-        for index, item in enumerate(color_scheme_groups):
-            group_name, keys = item
-            group_layout = QGridLayout()
-
-            for row, key in enumerate(keys):
-                option = "{0}/{1}".format(scheme_name, key)
-                value = self.parent.get_option(option)
-                name = syntaxhighlighters.COLOR_SCHEME_KEYS[key]
-
-                if is_text_string(value):
-                    label, clayout = parent.create_coloredit(
-                        name,
-                        option,
-                        without_layout=True,
-                        )
-                    label.setAlignment(Qt.AlignRight | Qt.AlignVCenter)
-                    group_layout.addWidget(label, row+1, 0)
-                    group_layout.addLayout(clayout, row+1, 1)
-
-                    # Needed to update temp scheme to obtain instant preview
-                    self.widgets[scheme_name][key] = [clayout]
-                else:
-                    label, clayout, cb_bold, cb_italic = parent.create_scedit(
-                        name,
-                        option,
-                        without_layout=True,
-                        )
-                    label.setAlignment(Qt.AlignRight | Qt.AlignVCenter)
-                    group_layout.addWidget(label, row+1, 0)
-                    group_layout.addLayout(clayout, row+1, 1)
-                    group_layout.addWidget(cb_bold, row+1, 2)
-                    group_layout.addWidget(cb_italic, row+1, 3)
-
-                    # Needed to update temp scheme to obtain instant preview
-                    self.widgets[scheme_name][key] = [clayout, cb_bold,
-                                                      cb_italic]
-
-            group_box = QGroupBox(group_name)
-            group_box.setLayout(group_layout)
-
-            if index == 0:
-                h_layout.addWidget(group_box)
-            else:
-                v_layout.addWidget(group_box)
-
-        h_layout.addLayout(v_layout)
-        cs_layout.addLayout(h_layout)
-
-        stackitem = QWidget()
-        stackitem.setLayout(cs_layout)
-        self.stack.addWidget(stackitem)
-        self.order.append(scheme_name)
-
-    def delete_color_scheme_stack(self, scheme_name):
-        """Remove stack widget by 'scheme_name'."""
-        self.set_scheme(scheme_name)
-        widget = self.stack.currentWidget()
-        self.stack.removeWidget(widget)
-        index = self.order.index(scheme_name)
-        self.order.pop(index)
+# -*- coding: utf-8 -*-
+#
+# Copyright © Spyder Project Contributors
+# Licensed under the terms of the MIT License
+# (see spyder/__init__.py for details)
+
+"""
+Configuration dialog / Preferences.
+"""
+
+# Standard library imports
+import os.path as osp
+
+# Third party imports
+from qtpy import API
+from qtpy.compat import (getexistingdirectory, getopenfilename, from_qvariant,
+                         to_qvariant)
+from qtpy.QtCore import QSize, Qt, Signal, Slot, QRegExp
+from qtpy.QtGui import QColor, QRegExpValidator
+from qtpy.QtWidgets import (QButtonGroup, QCheckBox, QComboBox, QDialog,
+                            QDialogButtonBox, QDoubleSpinBox, QFontComboBox,
+                            QGridLayout, QGroupBox, QHBoxLayout, QLabel,
+                            QLineEdit, QListView, QListWidget, QListWidgetItem,
+                            QMessageBox, QPushButton, QRadioButton,
+                            QScrollArea, QSpinBox, QSplitter, QStackedWidget,
+                            QStyleFactory, QTabWidget, QVBoxLayout, QWidget)
+
+# Local imports
+from spyder.config.base import (_, LANGUAGE_CODES, load_lang_conf,
+                                running_in_mac_app, save_lang_conf)
+from spyder.config.gui import get_font, set_font
+from spyder.config.main import CONF
+from spyder.config.user import NoDefault
+from spyder.config.utils import is_gtk_desktop
+from spyder.py3compat import to_text_string, is_text_string, getcwd
+from spyder.utils import icon_manager as ima
+from spyder.utils import syntaxhighlighters
+from spyder.widgets.colors import ColorLayout
+from spyder.widgets.sourcecode.codeeditor import CodeEditor
+
+
+HDPI_QT_PAGE = "http://doc.qt.io/qt-5/highdpi.html"
+
+
+class ConfigAccessMixin(object):
+    """Namespace for methods that access config storage"""
+    CONF_SECTION = None
+
+    def set_option(self, option, value):
+        CONF.set(self.CONF_SECTION, option, value)
+
+    def get_option(self, option, default=NoDefault):
+        return CONF.get(self.CONF_SECTION, option, default)
+
+
+class ConfigPage(QWidget):
+    """Base class for configuration page in Preferences"""
+
+    # Signals
+    apply_button_enabled = Signal(bool)
+    show_this_page = Signal()
+
+    def __init__(self, parent, apply_callback=None):
+        QWidget.__init__(self, parent)
+        self.apply_callback = apply_callback
+        self.is_modified = False
+        
+    def initialize(self):
+        """
+        Initialize configuration page:
+            * setup GUI widgets
+            * load settings and change widgets accordingly
+        """
+        self.setup_page()
+        self.load_from_conf()
+        
+    def get_name(self):
+        """Return configuration page name"""
+        raise NotImplementedError
+    
+    def get_icon(self):
+        """Return configuration page icon (24x24)"""
+        raise NotImplementedError
+    
+    def setup_page(self):
+        """Setup configuration page widget"""
+        raise NotImplementedError
+        
+    def set_modified(self, state):
+        self.is_modified = state
+        self.apply_button_enabled.emit(state)
+    
+    def is_valid(self):
+        """Return True if all widget contents are valid"""
+        raise NotImplementedError
+    
+    def apply_changes(self):
+        """Apply changes callback"""
+        if self.is_modified:
+            self.save_to_conf()
+            if self.apply_callback is not None:
+                self.apply_callback()
+
+            # Since the language cannot be retrieved by CONF and the language
+            # is needed before loading CONF, this is an extra method needed to
+            # ensure that when changes are applied, they are copied to a
+            # specific file storing the language value. This only applies to
+            # the main section config.
+            if self.CONF_SECTION == u'main':
+                self._save_lang()
+
+            for restart_option in self.restart_options:
+                if restart_option in self.changed_options:
+                    self.prompt_restart_required()
+                    break  # Ensure a single popup is displayed
+            self.set_modified(False)
+
+    def load_from_conf(self):
+        """Load settings from configuration file"""
+        raise NotImplementedError
+    
+    def save_to_conf(self):
+        """Save settings to configuration file"""
+        raise NotImplementedError
+
+
+class ConfigDialog(QDialog):
+    """Spyder configuration ('Preferences') dialog box"""
+    
+    # Signals
+    check_settings = Signal()
+    size_change = Signal(QSize)
+    
+    def __init__(self, parent=None):
+        QDialog.__init__(self, parent)
+
+        self.main = parent
+
+        # Widgets
+        self.pages_widget = QStackedWidget()
+        self.contents_widget = QListWidget()
+        self.button_reset = QPushButton(_('Reset to defaults'))
+
+        bbox = QDialogButtonBox(QDialogButtonBox.Ok | QDialogButtonBox.Apply |
+                                QDialogButtonBox.Cancel)
+        self.apply_btn = bbox.button(QDialogButtonBox.Apply)
+
+        # Widgets setup
+        # Destroying the C++ object right after closing the dialog box,
+        # otherwise it may be garbage-collected in another QThread
+        # (e.g. the editor's analysis thread in Spyder), thus leading to
+        # a segmentation fault on UNIX or an application crash on Windows
+        self.setAttribute(Qt.WA_DeleteOnClose)
+        self.setWindowTitle(_('Preferences'))
+        self.setWindowIcon(ima.icon('configure'))
+        self.contents_widget.setMovement(QListView.Static)
+        self.contents_widget.setSpacing(1)
+        self.contents_widget.setCurrentRow(0)
+
+        # Layout
+        hsplitter = QSplitter()
+        hsplitter.addWidget(self.contents_widget)
+        hsplitter.addWidget(self.pages_widget)
+
+        btnlayout = QHBoxLayout()
+        btnlayout.addWidget(self.button_reset)
+        btnlayout.addStretch(1)
+        btnlayout.addWidget(bbox)
+
+        vlayout = QVBoxLayout()
+        vlayout.addWidget(hsplitter)
+        vlayout.addLayout(btnlayout)
+
+        self.setLayout(vlayout)
+
+        # Signals and slots
+        if self.main:
+            self.button_reset.clicked.connect(self.main.reset_spyder)
+        self.pages_widget.currentChanged.connect(self.current_page_changed)
+        self.contents_widget.currentRowChanged.connect(
+                                             self.pages_widget.setCurrentIndex)
+        bbox.accepted.connect(self.accept)
+        bbox.rejected.connect(self.reject)
+        bbox.clicked.connect(self.button_clicked)
+
+        # Ensures that the config is present on spyder first run
+        CONF.set('main', 'interface_language', load_lang_conf())
+
+    def get_current_index(self):
+        """Return current page index"""
+        return self.contents_widget.currentRow()
+        
+    def set_current_index(self, index):
+        """Set current page index"""
+        self.contents_widget.setCurrentRow(index)
+        
+    def get_page(self, index=None):
+        """Return page widget"""
+        if index is None:
+            widget = self.pages_widget.currentWidget()
+        else:
+            widget = self.pages_widget.widget(index)
+        return widget.widget()
+    
+    @Slot()
+    def accept(self):
+        """Reimplement Qt method"""
+        for index in range(self.pages_widget.count()):
+            configpage = self.get_page(index)
+            if not configpage.is_valid():
+                return
+            configpage.apply_changes()
+        QDialog.accept(self)
+        
+    def button_clicked(self, button):
+        if button is self.apply_btn:
+            # Apply button was clicked
+            configpage = self.get_page()
+            if not configpage.is_valid():
+                return
+            configpage.apply_changes()
+            
+    def current_page_changed(self, index):
+        widget = self.get_page(index)
+        self.apply_btn.setVisible(widget.apply_callback is not None)
+        self.apply_btn.setEnabled(widget.is_modified)
+        
+    def add_page(self, widget):
+        self.check_settings.connect(widget.check_settings)
+        widget.show_this_page.connect(lambda row=self.contents_widget.count():
+                                      self.contents_widget.setCurrentRow(row))
+        widget.apply_button_enabled.connect(self.apply_btn.setEnabled)
+        scrollarea = QScrollArea(self)
+        scrollarea.setWidgetResizable(True)
+        scrollarea.setWidget(widget)
+        self.pages_widget.addWidget(scrollarea)
+        item = QListWidgetItem(self.contents_widget)
+        try:
+            item.setIcon(widget.get_icon())
+        except TypeError:
+            pass
+        item.setText(widget.get_name())
+        item.setFlags(Qt.ItemIsSelectable|Qt.ItemIsEnabled)
+        item.setSizeHint(QSize(0, 25))
+        
+    def check_all_settings(self):
+        """This method is called to check all configuration page settings
+        after configuration dialog has been shown"""
+        self.check_settings.emit()
+    
+    def resizeEvent(self, event):
+        """
+        Reimplement Qt method to be able to save the widget's size from the
+        main application
+        """
+        QDialog.resizeEvent(self, event)
+        self.size_change.emit(self.size())
+
+
+class SpyderConfigPage(ConfigPage, ConfigAccessMixin):
+    """Plugin configuration dialog box page widget"""
+    CONF_SECTION = None
+
+    def __init__(self, parent):
+        ConfigPage.__init__(self, parent,
+                            apply_callback=lambda:
+                            self.apply_settings(self.changed_options))
+        self.checkboxes = {}
+        self.radiobuttons = {}
+        self.lineedits = {}
+        self.validate_data = {}
+        self.spinboxes = {}
+        self.comboboxes = {}
+        self.fontboxes = {}
+        self.coloredits = {}
+        self.scedits = {}
+        self.changed_options = set()
+        self.restart_options = dict()  # Dict to store name and localized text
+        self.default_button_group = None
+        
+    def apply_settings(self, options):
+        raise NotImplementedError
+    
+    def check_settings(self):
+        """This method is called to check settings after configuration 
+        dialog has been shown"""
+        pass
+        
+    def set_modified(self, state):
+        ConfigPage.set_modified(self, state)
+        if not state:
+            self.changed_options = set()
+        
+    def is_valid(self):
+        """Return True if all widget contents are valid"""
+        for lineedit in self.lineedits:
+            if lineedit in self.validate_data and lineedit.isEnabled():
+                validator, invalid_msg = self.validate_data[lineedit]
+                text = to_text_string(lineedit.text())
+                if not validator(text):
+                    QMessageBox.critical(self, self.get_name(),
+                                     "%s:<br><b>%s</b>" % (invalid_msg, text),
+                                     QMessageBox.Ok)
+                    return False
+        return True
+        
+    def load_from_conf(self):
+        """Load settings from configuration file"""
+        for checkbox, (option, default) in list(self.checkboxes.items()):
+            checkbox.setChecked(self.get_option(option, default))
+            # QAbstractButton works differently for PySide and PyQt
+            if not API == 'pyside':
+                checkbox.clicked.connect(lambda _foo, opt=option:
+                                         self.has_been_modified(opt))
+            else:
+                checkbox.clicked.connect(lambda opt=option:
+                                         self.has_been_modified(opt))
+        for radiobutton, (option, default) in list(self.radiobuttons.items()):
+            radiobutton.setChecked(self.get_option(option, default))
+            radiobutton.toggled.connect(lambda _foo, opt=option:
+                                        self.has_been_modified(opt))
+            if radiobutton.restart_required:
+                self.restart_options[option] = radiobutton.label_text
+        for lineedit, (option, default) in list(self.lineedits.items()):
+            lineedit.setText(self.get_option(option, default))
+            lineedit.textChanged.connect(lambda _foo, opt=option:
+                                         self.has_been_modified(opt))
+            if lineedit.restart_required:
+                self.restart_options[option] = lineedit.label_text
+        for spinbox, (option, default) in list(self.spinboxes.items()):
+            spinbox.setValue(self.get_option(option, default))
+            spinbox.valueChanged.connect(lambda _foo, opt=option:
+                                         self.has_been_modified(opt))
+        for combobox, (option, default) in list(self.comboboxes.items()):
+            value = self.get_option(option, default)
+            for index in range(combobox.count()):
+                data = from_qvariant(combobox.itemData(index), to_text_string)
+                # For PyQt API v2, it is necessary to convert `data` to
+                # unicode in case the original type was not a string, like an
+                # integer for example (see qtpy.compat.from_qvariant):
+                if to_text_string(data) == to_text_string(value):
+                    break
+            combobox.setCurrentIndex(index)
+            combobox.currentIndexChanged.connect(lambda _foo, opt=option:
+                                                 self.has_been_modified(opt))
+            if combobox.restart_required:
+                self.restart_options[option] = combobox.label_text
+
+        for (fontbox, sizebox), option in list(self.fontboxes.items()):
+            font = self.get_font(option)
+            fontbox.setCurrentFont(font)
+            sizebox.setValue(font.pointSize())
+            if option is None:
+                property = 'plugin_font'
+            else:
+                property = option
+            fontbox.currentIndexChanged.connect(lambda _foo, opt=property:
+                                                self.has_been_modified(opt))
+            sizebox.valueChanged.connect(lambda _foo, opt=property:
+                                         self.has_been_modified(opt))
+        for clayout, (option, default) in list(self.coloredits.items()):
+            property = to_qvariant(option)
+            edit = clayout.lineedit
+            btn = clayout.colorbtn
+            edit.setText(self.get_option(option, default))
+            # QAbstractButton works differently for PySide and PyQt
+            if not API == 'pyside':
+                btn.clicked.connect(lambda _foo, opt=option:
+                                    self.has_been_modified(opt))
+            else:
+                btn.clicked.connect(lambda opt=option:
+                                    self.has_been_modified(opt))
+            edit.textChanged.connect(lambda _foo, opt=option:
+                                     self.has_been_modified(opt))
+        for (clayout, cb_bold, cb_italic
+             ), (option, default) in list(self.scedits.items()):
+            edit = clayout.lineedit
+            btn = clayout.colorbtn
+            color, bold, italic = self.get_option(option, default)
+            edit.setText(color)
+            cb_bold.setChecked(bold)
+            cb_italic.setChecked(italic)
+            edit.textChanged.connect(lambda _foo, opt=option:
+                                     self.has_been_modified(opt))
+            # QAbstractButton works differently for PySide and PyQt
+            if not API == 'pyside':
+                btn.clicked.connect(lambda _foo, opt=option:
+                                    self.has_been_modified(opt))
+                cb_bold.clicked.connect(lambda _foo, opt=option:
+                                        self.has_been_modified(opt))
+                cb_italic.clicked.connect(lambda _foo, opt=option:
+                                          self.has_been_modified(opt))
+            else:
+                btn.clicked.connect(lambda opt=option:
+                                    self.has_been_modified(opt))
+                cb_bold.clicked.connect(lambda opt=option:
+                                        self.has_been_modified(opt))
+                cb_italic.clicked.connect(lambda opt=option:
+                                          self.has_been_modified(opt))
+
+    def save_to_conf(self):
+        """Save settings to configuration file"""
+        for checkbox, (option, _default) in list(self.checkboxes.items()):
+            self.set_option(option, checkbox.isChecked())
+        for radiobutton, (option, _default) in list(self.radiobuttons.items()):
+            self.set_option(option, radiobutton.isChecked())
+        for lineedit, (option, _default) in list(self.lineedits.items()):
+            self.set_option(option, to_text_string(lineedit.text()))
+        for spinbox, (option, _default) in list(self.spinboxes.items()):
+            self.set_option(option, spinbox.value())
+        for combobox, (option, _default) in list(self.comboboxes.items()):
+            data = combobox.itemData(combobox.currentIndex())
+            self.set_option(option, from_qvariant(data, to_text_string))
+        for (fontbox, sizebox), option in list(self.fontboxes.items()):
+            font = fontbox.currentFont()
+            font.setPointSize(sizebox.value())
+            self.set_font(font, option)
+        for clayout, (option, _default) in list(self.coloredits.items()):
+            self.set_option(option, to_text_string(clayout.lineedit.text()))
+        for (clayout, cb_bold, cb_italic), (option, _default) in list(self.scedits.items()):
+            color = to_text_string(clayout.lineedit.text())
+            bold = cb_bold.isChecked()
+            italic = cb_italic.isChecked()
+            self.set_option(option, (color, bold, italic))
+    
+    @Slot(str)
+    def has_been_modified(self, option):
+        self.set_modified(True)
+        self.changed_options.add(option)
+
+    def create_checkbox(self, text, option, default=NoDefault,
+                        tip=None, msg_warning=None, msg_info=None,
+                        msg_if_enabled=False):
+        checkbox = QCheckBox(text)
+        if tip is not None:
+            checkbox.setToolTip(tip)
+        self.checkboxes[checkbox] = (option, default)
+        if msg_warning is not None or msg_info is not None:
+            def show_message(is_checked=False):
+                if is_checked or not msg_if_enabled:
+                    if msg_warning is not None:
+                        QMessageBox.warning(self, self.get_name(),
+                                            msg_warning, QMessageBox.Ok)
+                    if msg_info is not None:
+                        QMessageBox.information(self, self.get_name(),
+                                                msg_info, QMessageBox.Ok)
+            checkbox.clicked.connect(show_message)
+        return checkbox
+    
+    def create_radiobutton(self, text, option, default=NoDefault,
+                           tip=None, msg_warning=None, msg_info=None,
+                           msg_if_enabled=False, button_group=None,
+                           restart=False):
+        radiobutton = QRadioButton(text)
+        if button_group is None:
+            if self.default_button_group is None:
+                self.default_button_group = QButtonGroup(self)
+            button_group = self.default_button_group
+        button_group.addButton(radiobutton)
+        if tip is not None:
+            radiobutton.setToolTip(tip)
+        self.radiobuttons[radiobutton] = (option, default)
+        if msg_warning is not None or msg_info is not None:
+            def show_message(is_checked):
+                if is_checked or not msg_if_enabled:
+                    if msg_warning is not None:
+                        QMessageBox.warning(self, self.get_name(),
+                                            msg_warning, QMessageBox.Ok)
+                    if msg_info is not None:
+                        QMessageBox.information(self, self.get_name(),
+                                                msg_info, QMessageBox.Ok)
+            radiobutton.toggled.connect(show_message)
+        radiobutton.restart_required = restart
+        radiobutton.label_text = text
+        return radiobutton
+    
+    def create_lineedit(self, text, option, default=NoDefault,
+                        tip=None, alignment=Qt.Vertical, regex=None, 
+                        restart=False):
+        label = QLabel(text)
+        label.setWordWrap(True)
+        edit = QLineEdit()
+        layout = QVBoxLayout() if alignment == Qt.Vertical else QHBoxLayout()
+        layout.addWidget(label)
+        layout.addWidget(edit)
+        layout.setContentsMargins(0, 0, 0, 0)
+        if tip:
+            edit.setToolTip(tip)
+        if regex:
+            edit.setValidator(QRegExpValidator(QRegExp(regex)))
+        self.lineedits[edit] = (option, default)
+        widget = QWidget(self)
+        widget.label = label
+        widget.textbox = edit 
+        widget.setLayout(layout)
+        edit.restart_required = restart
+        edit.label_text = text
+        return widget
+    
+    def create_browsedir(self, text, option, default=NoDefault, tip=None):
+        widget = self.create_lineedit(text, option, default,
+                                      alignment=Qt.Horizontal)
+        for edit in self.lineedits:
+            if widget.isAncestorOf(edit):
+                break
+        msg = _("Invalid directory path")
+        self.validate_data[edit] = (osp.isdir, msg)
+        browse_btn = QPushButton(ima.icon('DirOpenIcon'), '', self)
+        browse_btn.setToolTip(_("Select directory"))
+        browse_btn.clicked.connect(lambda: self.select_directory(edit))
+        layout = QHBoxLayout()
+        layout.addWidget(widget)
+        layout.addWidget(browse_btn)
+        layout.setContentsMargins(0, 0, 0, 0)
+        browsedir = QWidget(self)
+        browsedir.setLayout(layout)
+        return browsedir
+
+    def select_directory(self, edit):
+        """Select directory"""
+        basedir = to_text_string(edit.text())
+        if not osp.isdir(basedir):
+            basedir = getcwd()
+        title = _("Select directory")
+        directory = getexistingdirectory(self, title, basedir)
+        if directory:
+            edit.setText(directory)
+    
+    def create_browsefile(self, text, option, default=NoDefault, tip=None,
+                          filters=None):
+        widget = self.create_lineedit(text, option, default,
+                                      alignment=Qt.Horizontal)
+        for edit in self.lineedits:
+            if widget.isAncestorOf(edit):
+                break
+        msg = _('Invalid file path')
+        self.validate_data[edit] = (osp.isfile, msg)
+        browse_btn = QPushButton(ima.icon('FileIcon'), '', self)
+        browse_btn.setToolTip(_("Select file"))
+        browse_btn.clicked.connect(lambda: self.select_file(edit, filters))
+        layout = QHBoxLayout()
+        layout.addWidget(widget)
+        layout.addWidget(browse_btn)
+        layout.setContentsMargins(0, 0, 0, 0)
+        browsedir = QWidget(self)
+        browsedir.setLayout(layout)
+        return browsedir
+
+    def select_file(self, edit, filters=None):
+        """Select File"""
+        basedir = osp.dirname(to_text_string(edit.text()))
+        if not osp.isdir(basedir):
+            basedir = getcwd()
+        if filters is None:
+            filters = _("All files (*)")
+        title = _("Select file")
+        filename, _selfilter = getopenfilename(self, title, basedir, filters)
+        if filename:
+            edit.setText(filename)
+    
+    def create_spinbox(self, prefix, suffix, option, default=NoDefault,
+                       min_=None, max_=None, step=None, tip=None):
+        widget = QWidget(self)
+        if prefix:
+            plabel = QLabel(prefix)
+            widget.plabel = plabel
+        else:
+            plabel = None
+        if suffix:
+            slabel = QLabel(suffix)
+            widget.slabel = slabel
+        else:
+            slabel = None
+        if step is not None:
+            if type(step) is int:
+                spinbox = QSpinBox()
+            else:
+                spinbox = QDoubleSpinBox()
+                spinbox.setDecimals(1)
+            spinbox.setSingleStep(step)
+        else:
+            spinbox = QSpinBox()
+        if min_ is not None:
+            spinbox.setMinimum(min_)
+        if max_ is not None:
+            spinbox.setMaximum(max_)
+        if tip is not None:
+            spinbox.setToolTip(tip)
+        self.spinboxes[spinbox] = (option, default)
+        layout = QHBoxLayout()
+        for subwidget in (plabel, spinbox, slabel):
+            if subwidget is not None:
+                layout.addWidget(subwidget)
+        layout.addStretch(1)
+        layout.setContentsMargins(0, 0, 0, 0)
+        widget.spinbox = spinbox
+        widget.setLayout(layout)
+        return widget
+    
+    def create_coloredit(self, text, option, default=NoDefault, tip=None,
+                         without_layout=False):
+        label = QLabel(text)
+        clayout = ColorLayout(QColor(Qt.black), self)
+        clayout.lineedit.setMaximumWidth(80)
+        if tip is not None:
+            clayout.setToolTip(tip)
+        self.coloredits[clayout] = (option, default)
+        if without_layout:
+            return label, clayout
+        layout = QHBoxLayout()
+        layout.addWidget(label)
+        layout.addLayout(clayout)
+        layout.addStretch(1)
+        layout.setContentsMargins(0, 0, 0, 0)
+        widget = QWidget(self)
+        widget.setLayout(layout)
+        return widget
+    
+    def create_scedit(self, text, option, default=NoDefault, tip=None,
+                      without_layout=False):
+        label = QLabel(text)
+        clayout = ColorLayout(QColor(Qt.black), self)
+        clayout.lineedit.setMaximumWidth(80)
+        if tip is not None:
+            clayout.setToolTip(tip)
+        cb_bold = QCheckBox()
+        cb_bold.setIcon(ima.icon('bold'))
+        cb_bold.setToolTip(_("Bold"))
+        cb_italic = QCheckBox()
+        cb_italic.setIcon(ima.icon('italic'))
+        cb_italic.setToolTip(_("Italic"))
+        self.scedits[(clayout, cb_bold, cb_italic)] = (option, default)
+        if without_layout:
+            return label, clayout, cb_bold, cb_italic
+        layout = QHBoxLayout()
+        layout.addWidget(label)
+        layout.addLayout(clayout)
+        layout.addSpacing(10)
+        layout.addWidget(cb_bold)
+        layout.addWidget(cb_italic)
+        layout.addStretch(1)
+        layout.setContentsMargins(0, 0, 0, 0)
+        widget = QWidget(self)
+        widget.setLayout(layout)
+        return widget
+    
+    def create_combobox(self, text, choices, option, default=NoDefault,
+                        tip=None, restart=False):
+        """choices: couples (name, key)"""
+        label = QLabel(text)
+        combobox = QComboBox()
+        if tip is not None:
+            combobox.setToolTip(tip)
+        for name, key in choices:
+            if not (name is None and key is None):
+                combobox.addItem(name, to_qvariant(key))
+        # Insert separators
+        count = 0
+        for index, item in enumerate(choices):
+            name, key = item
+            if name is None and key is None:
+                combobox.insertSeparator(index + count)
+                count += 1
+        self.comboboxes[combobox] = (option, default)
+        layout = QHBoxLayout()
+        layout.addWidget(label)
+        layout.addWidget(combobox)
+        layout.addStretch(1)
+        layout.setContentsMargins(0, 0, 0, 0)
+        widget = QWidget(self)
+        widget.label = label
+        widget.combobox = combobox
+        widget.setLayout(layout)
+        combobox.restart_required = restart
+        combobox.label_text = text
+        return widget
+    
+    def create_fontgroup(self, option=None, text=None, title=None,
+                         tip=None, fontfilters=None, without_group=False):
+        """Option=None -> setting plugin font"""
+
+        if title:
+            fontlabel = QLabel(title)
+        else:
+            fontlabel = QLabel(_("Font: "))
+        fontbox = QFontComboBox()
+
+        if fontfilters is not None:
+            fontbox.setFontFilters(fontfilters)
+
+        sizelabel = QLabel("  "+_("Size: "))
+        sizebox = QSpinBox()
+        sizebox.setRange(7, 100)
+        self.fontboxes[(fontbox, sizebox)] = option
+        layout = QHBoxLayout()
+
+        for subwidget in (fontlabel, fontbox, sizelabel, sizebox):
+            layout.addWidget(subwidget)
+        layout.addStretch(1)
+
+        widget = QWidget(self)
+        widget.fontlabel = fontlabel
+        widget.sizelabel = sizelabel        
+        widget.fontbox = fontbox
+        widget.sizebox = sizebox
+        widget.setLayout(layout)
+
+        if not without_group:
+            if text is None:
+                text = _("Font style")
+
+            group = QGroupBox(text)
+            group.setLayout(layout)
+
+            if tip is not None:
+                group.setToolTip(tip)
+
+            return group
+        else:
+            return widget
+
+    def create_button(self, text, callback):
+        btn = QPushButton(text)
+        btn.clicked.connect(callback)
+        btn.clicked.connect(lambda checked=False, opt='': self.has_been_modified(opt))
+        return btn
+    
+    def create_tab(self, *widgets):
+        """Create simple tab widget page: widgets added in a vertical layout"""
+        widget = QWidget()
+        layout = QVBoxLayout()
+        for widg in widgets:
+            layout.addWidget(widg)
+        layout.addStretch(1)
+        widget.setLayout(layout)
+        return widget
+
+
+class PluginConfigPage(SpyderConfigPage):
+    """Plugin configuration dialog box page widget"""
+    def __init__(self, plugin, parent):
+        self.plugin = plugin
+        self.get_option = plugin.get_option
+        self.set_option = plugin.set_option
+        self.get_font = plugin.get_plugin_font
+        self.apply_settings = plugin.apply_plugin_settings
+        SpyderConfigPage.__init__(self, parent)
+
+    def get_name(self):
+        return self.plugin.get_plugin_title()
+
+    def get_icon(self):
+        return self.plugin.get_plugin_icon()
+
+
+class GeneralConfigPage(SpyderConfigPage):
+    """Config page that maintains reference to main Spyder window
+       and allows to specify page name and icon declaratively
+    """
+    CONF_SECTION = None
+
+    NAME = None    # configuration page name, e.g. _("General")
+    ICON = None    # name of icon resource (24x24)
+
+    def __init__(self, parent, main):
+        SpyderConfigPage.__init__(self, parent)
+        self.main = main
+
+    def get_name(self):
+        """Configuration page name"""
+        return self.NAME
+    
+    def get_icon(self):
+        """Loads page icon named by self.ICON"""
+        return self.ICON
+
+    def apply_settings(self, options):
+        raise NotImplementedError
+
+    def prompt_restart_required(self):
+        """Prompt the user with a request to restart."""
+        restart_opts = self.restart_options
+        changed_opts = self.changed_options
+        options = [restart_opts[o] for o in changed_opts if o in restart_opts]
+
+        if len(options) == 1:
+            msg_start = _("Spyder needs to restart to change the following "
+                          "setting:")
+        else:
+            msg_start = _("Spyder needs to restart to change the following "
+                          "settings:")
+        msg_end = _("Do you wish to restart now?")
+
+        msg_options = u""
+        for option in options:
+            msg_options += u"<li>{0}</li>".format(option)
+
+        msg_title = _("Information")
+        msg = u"{0}<ul>{1}</ul><br>{2}".format(msg_start, msg_options, msg_end)
+        answer = QMessageBox.information(self, msg_title, msg,
+                                         QMessageBox.Yes | QMessageBox.No)
+        if answer == QMessageBox.Yes:
+            self.restart()
+
+    def restart(self):
+        """Restart Spyder."""
+        self.main.restart()
+
+
+class MainConfigPage(GeneralConfigPage):
+    CONF_SECTION = "main"
+    NAME = _("General")
+
+    def setup_page(self):
+        self.ICON = ima.icon('genprefs')
+        newcb = self.create_checkbox
+
+        # --- Interface
+        general_group = QGroupBox(_("General"))
+        languages = LANGUAGE_CODES.items()
+        language_choices = sorted([(val, key) for key, val in languages])
+        language_combo = self.create_combobox(_('Language'), language_choices,
+                                              'interface_language',
+                                              restart=True)
+        single_instance_box = newcb(_("Use a single instance"),
+                                    'single_instance',
+                                    tip=_("Set this to open external<br> "
+                                          "Python files in an already running "
+                                          "instance (Requires a restart)"))
+        prompt_box = newcb(_("Prompt when exiting"), 'prompt_on_exit')
+        popup_console_box = newcb(_("Pop up internal console when internal "
+                                    "errors appear"),
+                                  'show_internal_console_if_traceback')
+        check_updates = newcb(_("Check for updates on startup"),
+                              'check_updates_on_startup')
+
+        # Decide if it's possible to activate or not single instance mode
+        if running_in_mac_app():
+            self.set_option("single_instance", True)
+            single_instance_box.setEnabled(False)
+
+        general_layout = QVBoxLayout()
+        general_layout.addWidget(language_combo)
+        general_layout.addWidget(single_instance_box)
+        general_layout.addWidget(prompt_box)
+        general_layout.addWidget(popup_console_box)
+        general_layout.addWidget(check_updates)
+        general_group.setLayout(general_layout)
+
+        # --- Theme
+        interface_group = QGroupBox(_("Interface"))
+        styles = [str(txt) for txt in list(QStyleFactory.keys())]
+        # Don't offer users the possibility to change to a different
+        # style in Gtk-based desktops
+        # Fixes Issue 2036
+        if is_gtk_desktop() and ('GTK+' in styles):
+            styles = ['GTK+']
+        choices = list(zip(styles, [style.lower() for style in styles]))
+        style_combo = self.create_combobox(_('Qt windows style'), choices,
+                                           'windows_style',
+                                           default=self.main.default_style)
+
+        themes = ['Spyder 2', 'Spyder 3']
+        icon_choices = list(zip(themes, [theme.lower() for theme in themes]))
+        icons_combo = self.create_combobox(_('Icon theme'), icon_choices,
+                                           'icon_theme', restart=True)
+
+
+        vertdock_box = newcb(_("Vertical title bars in panes"),
+                             'vertical_dockwidget_titlebars')
+        verttabs_box = newcb(_("Vertical tabs in panes"),
+                             'vertical_tabs')
+        animated_box = newcb(_("Animated toolbars and panes"),
+                             'animated_docks')
+        tear_off_box = newcb(_("Tear off menus"), 'tear_off_menus',
+                             tip=_("Set this to detach any<br> "
+                                   "menu from the main window"))
+        margin_box = newcb(_("Custom margin for panes:"),
+                           'use_custom_margin')
+        margin_spin = self.create_spinbox("", _("pixels"), 'custom_margin',
+                                          0, 0, 30)
+        margin_box.toggled.connect(margin_spin.spinbox.setEnabled)
+        margin_box.toggled.connect(margin_spin.slabel.setEnabled)
+        margin_spin.spinbox.setEnabled(self.get_option('use_custom_margin'))
+        margin_spin.slabel.setEnabled(self.get_option('use_custom_margin'))
+        
+        caret_box = newcb(_("Caret blinking:"),
+                           'use_custom_caret_blinking')
+        caret_spin = self.create_spinbox("", _("ms"), 'custom_caret_blinking',
+                                          0, 0, 5000)
+        caret_box.toggled.connect(caret_spin.spinbox.setEnabled)
+        caret_box.toggled.connect(caret_spin.slabel.setEnabled)
+        caret_spin.spinbox.setEnabled(
+                self.get_option('use_custom_caret_blinking'))
+        caret_spin.slabel.setEnabled(
+                self.get_option('use_custom_caret_blinking'))
+        
+        margins_caret_layout = QGridLayout()
+        margins_caret_layout.addWidget(margin_box, 0, 0)
+        margins_caret_layout.addWidget(margin_spin.spinbox, 0, 1)
+        margins_caret_layout.addWidget(margin_spin.slabel, 0, 2)        
+        margins_caret_layout.addWidget(caret_box, 1, 0)
+        margins_caret_layout.addWidget(caret_spin.spinbox, 1, 1)
+        margins_caret_layout.addWidget(caret_spin.slabel, 1, 2)
+        margins_caret_layout.setColumnStretch(2, 100)
+
+        # Layout interface
+        comboboxes_layout = QHBoxLayout()
+        cbs_layout = QGridLayout()
+        cbs_layout.addWidget(style_combo.label, 0, 0)
+        cbs_layout.addWidget(style_combo.combobox, 0, 1)
+        cbs_layout.addWidget(icons_combo.label, 1, 0)
+        cbs_layout.addWidget(icons_combo.combobox, 1, 1)
+        comboboxes_layout.addLayout(cbs_layout)
+        comboboxes_layout.addStretch(1)
+        
+        interface_layout = QVBoxLayout()
+        interface_layout.addLayout(comboboxes_layout)
+        interface_layout.addWidget(vertdock_box)
+        interface_layout.addWidget(verttabs_box)
+        interface_layout.addWidget(animated_box)
+        interface_layout.addWidget(tear_off_box)
+        interface_layout.addLayout(margins_caret_layout)
+        interface_group.setLayout(interface_layout)
+
+        # --- Status bar
+        sbar_group = QGroupBox(_("Status bar"))
+        show_status_bar = newcb(_("Show status bar"), 'show_status_bar')
+
+        memory_box = newcb(_("Show memory usage every"), 'memory_usage/enable',
+                           tip=self.main.mem_status.toolTip())
+        memory_spin = self.create_spinbox("", _(" ms"), 'memory_usage/timeout',
+                                          min_=100, max_=1000000, step=100)
+        memory_box.toggled.connect(memory_spin.setEnabled)
+        memory_spin.setEnabled(self.get_option('memory_usage/enable'))
+        memory_box.setEnabled(self.main.mem_status.is_supported())
+        memory_spin.setEnabled(self.main.mem_status.is_supported())
+
+        cpu_box = newcb(_("Show CPU usage every"), 'cpu_usage/enable',
+                        tip=self.main.cpu_status.toolTip())
+        cpu_spin = self.create_spinbox("", _(" ms"), 'cpu_usage/timeout',
+                                       min_=100, max_=1000000, step=100)
+        cpu_box.toggled.connect(cpu_spin.setEnabled)
+        cpu_spin.setEnabled(self.get_option('cpu_usage/enable'))
+
+        cpu_box.setEnabled(self.main.cpu_status.is_supported())
+        cpu_spin.setEnabled(self.main.cpu_status.is_supported())
+        
+        status_bar_o = self.get_option('show_status_bar')
+        show_status_bar.toggled.connect(memory_box.setEnabled)
+        show_status_bar.toggled.connect(memory_spin.setEnabled)
+        show_status_bar.toggled.connect(cpu_box.setEnabled)
+        show_status_bar.toggled.connect(cpu_spin.setEnabled)
+        memory_box.setEnabled(status_bar_o)
+        memory_spin.setEnabled(status_bar_o)
+        cpu_box.setEnabled(status_bar_o)
+        cpu_spin.setEnabled(status_bar_o)
+
+        # Layout status bar
+        cpu_memory_layout = QGridLayout()
+        cpu_memory_layout.addWidget(memory_box, 0, 0)
+        cpu_memory_layout.addWidget(memory_spin, 0, 1)
+        cpu_memory_layout.addWidget(cpu_box, 1, 0)
+        cpu_memory_layout.addWidget(cpu_spin, 1, 1)
+
+        sbar_layout = QVBoxLayout()
+        sbar_layout.addWidget(show_status_bar)
+        sbar_layout.addLayout(cpu_memory_layout)
+        sbar_group.setLayout(sbar_layout)
+
+        # --- Screen resolution Group (hidpi)
+        screen_resolution_group = QGroupBox(_("Screen resolution"))
+        screen_resolution_bg = QButtonGroup(screen_resolution_group)
+        screen_resolution_label = QLabel(_("Configuration for high DPI "
+                                           "screens<br><br>"
+                                           "Please see "
+                                           "<a href=\"{0}\">{0}</a><> "
+                                           "for more information about "
+                                           "these options (in "
+                                           "English).").format(HDPI_QT_PAGE))
+        screen_resolution_label.setWordWrap(True)
+
+        normal_radio = self.create_radiobutton(
+                                _("Normal"),
+                                'normal_screen_resolution',
+                                button_group=screen_resolution_bg)
+        auto_scale_radio = self.create_radiobutton(
+                                _("Enable auto high DPI scaling"),
+                                'high_dpi_scaling',
+                                button_group=screen_resolution_bg,
+                                tip=_("Set this for high DPI displays"),
+                                restart=True)
+
+        custom_scaling_radio = self.create_radiobutton(
+                                _("Set a custom high DPI scaling"),
+                                'high_dpi_custom_scale_factor',
+                                button_group=screen_resolution_bg,
+                                tip=_("Set this for high DPI displays when "
+                                      "auto scaling does not work"),
+                                restart=True)
+
+        custom_scaling_edit = self.create_lineedit("",
+                                'high_dpi_custom_scale_factors',
+                                tip=_("Enter values for different screens "
+                                      "separated by semicolons ';', "
+                                      "float values are supported"),
+                                alignment=Qt.Horizontal,
+                                regex="[0-9]+(?:\.[0-9]*)(;[0-9]+(?:\.[0-9]*))*",
+                                restart=True)
+
+        normal_radio.toggled.connect(custom_scaling_edit.setDisabled)
+        auto_scale_radio.toggled.connect(custom_scaling_edit.setDisabled)
+        custom_scaling_radio.toggled.connect(custom_scaling_edit.setEnabled)
+
+        # Layout Screen resolution
+        screen_resolution_layout = QVBoxLayout()
+        screen_resolution_layout.addWidget(screen_resolution_label)
+
+        screen_resolution_inner_layout = QGridLayout()
+        screen_resolution_inner_layout.addWidget(normal_radio, 0, 0)
+        screen_resolution_inner_layout.addWidget(auto_scale_radio, 1, 0)
+        screen_resolution_inner_layout.addWidget(custom_scaling_radio, 2, 0)
+        screen_resolution_inner_layout.addWidget(custom_scaling_edit, 2, 1)
+
+        screen_resolution_layout.addLayout(screen_resolution_inner_layout)
+        screen_resolution_group.setLayout(screen_resolution_layout)
+
+        # --- Theme and fonts
+        plain_text_font = self.create_fontgroup(
+            option='font',
+            title=_("Plain text font"),
+            fontfilters=QFontComboBox.MonospacedFonts,
+            without_group=True)
+
+        rich_text_font = self.create_fontgroup(
+            option='rich_font',
+            title=_("Rich text font"),
+            without_group=True)
+
+        fonts_group = QGroupBox(_("Fonts"))
+        fonts_layout = QGridLayout()
+        fonts_layout.addWidget(plain_text_font.fontlabel, 0, 0)
+        fonts_layout.addWidget(plain_text_font.fontbox, 0, 1)
+        fonts_layout.addWidget(plain_text_font.sizelabel, 0, 2)
+        fonts_layout.addWidget(plain_text_font.sizebox, 0, 3)
+        fonts_layout.addWidget(rich_text_font.fontlabel, 1, 0)
+        fonts_layout.addWidget(rich_text_font.fontbox, 1, 1)
+        fonts_layout.addWidget(rich_text_font.sizelabel, 1, 2)
+        fonts_layout.addWidget(rich_text_font.sizebox, 1, 3)
+        fonts_group.setLayout(fonts_layout)
+
+        tabs = QTabWidget()
+        tabs.addTab(self.create_tab(fonts_group, screen_resolution_group,
+                    interface_group), _("Appearance"))
+        tabs.addTab(self.create_tab(general_group, sbar_group),
+                    _("Advanced Settings"))
+
+        vlayout = QVBoxLayout()
+        vlayout.addWidget(tabs)
+        self.setLayout(vlayout)
+
+    def get_font(self, option):
+        """Return global font used in Spyder."""
+        return get_font(option=option)
+
+    def set_font(self, font, option):
+        """Set global font used in Spyder."""
+        # Update fonts in all plugins
+        set_font(font, option=option)
+        plugins = self.main.widgetlist + self.main.thirdparty_plugins
+        for plugin in plugins:
+            plugin.update_font()
+
+    def apply_settings(self, options):
+        self.main.apply_settings()
+
+    def _save_lang(self):
+        """
+        Get selected language setting and save to language configuration file.
+        """
+        for combobox, (option, _default) in list(self.comboboxes.items()):
+            if option == 'interface_language':
+                data = combobox.itemData(combobox.currentIndex())
+                value = from_qvariant(data, to_text_string)
+                break
+        save_lang_conf(value)
+        self.set_option('interface_language', value)
+
+
+class ColorSchemeConfigPage(GeneralConfigPage):
+    CONF_SECTION = "color_schemes"
+    NAME = _("Syntax coloring")
+
+    def setup_page(self):
+        self.ICON = ima.icon('eyedropper')
+
+        names = self.get_option("names")
+        try:
+            names.pop(names.index(u'Custom'))
+        except ValueError:
+            pass
+        custom_names = self.get_option("custom_names", [])
+
+        # Widgets
+        about_label = QLabel(_("Here you can select the color scheme used in "
+                               "the Editor and all other Spyder plugins.<br><br>"
+                               "You can also edit the color schemes provided "
+                               "by Spyder or create your own ones by using "
+                               "the options provided below.<br>"))
+        edit_button = QPushButton(_("Edit selected"))
+        create_button = QPushButton(_("Create new scheme"))
+        self.delete_button = QPushButton(_("Delete"))
+        self.preview_editor = CodeEditor(self)
+        self.stacked_widget = QStackedWidget(self)
+        self.reset_button = QPushButton(_("Reset"))
+        self.scheme_editor_dialog = SchemeEditor(parent=self,
+                                                 stack=self.stacked_widget)
+
+        # Widget setup
+        self.scheme_choices_dict = {}
+        about_label.setWordWrap(True)
+        schemes_combobox_widget = self.create_combobox(_('Scheme:'),
+                                                       [('', '')],
+                                                       'selected')
+        self.schemes_combobox = schemes_combobox_widget.combobox
+
+        # Layouts
+        vlayout = QVBoxLayout()
+
+        manage_layout = QVBoxLayout()
+        manage_layout.addWidget(about_label)
+
+        combo_layout = QHBoxLayout()
+        combo_layout.addWidget(schemes_combobox_widget.label)
+        combo_layout.addWidget(schemes_combobox_widget.combobox)
+
+        buttons_layout = QVBoxLayout()
+        buttons_layout.addLayout(combo_layout)
+        buttons_layout.addWidget(edit_button)
+        buttons_layout.addWidget(self.reset_button)
+        buttons_layout.addWidget(self.delete_button)
+        buttons_layout.addStretch(1)
+        buttons_layout.addWidget(create_button)
+
+        preview_layout = QVBoxLayout()
+        preview_layout.addWidget(self.preview_editor)
+
+        buttons_preview_layout = QHBoxLayout()
+        buttons_preview_layout.addLayout(buttons_layout)
+        buttons_preview_layout.addLayout(preview_layout)
+
+        manage_layout.addLayout(buttons_preview_layout)
+        manage_group = QGroupBox(_("Manage color schemes"))
+        manage_group.setLayout(manage_layout)
+
+        vlayout.addWidget(manage_group)
+        self.setLayout(vlayout)
+
+        # Signals and slots
+        create_button.clicked.connect(self.create_new_scheme)
+        edit_button.clicked.connect(self.edit_scheme)
+        self.reset_button.clicked.connect(self.reset_to_default)
+        self.delete_button.clicked.connect(self.delete_scheme)
+        self.schemes_combobox.currentIndexChanged.connect(self.update_preview)
+        self.schemes_combobox.currentIndexChanged.connect(self.update_buttons)
+
+        # Setup
+        for name in names:
+            self.scheme_editor_dialog.add_color_scheme_stack(name)
+
+        for name in custom_names:
+            self.scheme_editor_dialog.add_color_scheme_stack(name, custom=True)
+
+        self.update_combobox()
+        self.update_preview()
+
+    def apply_settings(self, options):
+        self.set_option('selected', self.current_scheme)
+        self.main.editor.apply_plugin_settings(['color_scheme_name'])
+        if self.main.ipyconsole is not None:
+            self.main.ipyconsole.apply_plugin_settings(['color_scheme_name'])
+        if self.main.historylog is not None:
+            self.main.historylog.apply_plugin_settings(['color_scheme_name'])
+        if self.main.help is not None:
+            self.main.help.apply_plugin_settings(['color_scheme_name'])
+        self.update_combobox()
+        self.update_preview()
+
+    # Helpers
+    # -------------------------------------------------------------------------
+    @property
+    def current_scheme_name(self):
+        return self.schemes_combobox.currentText()
+
+    @property
+    def current_scheme(self):
+        return self.scheme_choices_dict[self.current_scheme_name]
+
+    @property
+    def current_scheme_index(self):
+        return self.schemes_combobox.currentIndex()
+
+    def update_combobox(self):
+        """Recreates the combobox contents."""
+        index = self.current_scheme_index
+        self.schemes_combobox.blockSignals(True)
+        names = self.get_option("names")
+        try:
+            names.pop(names.index(u'Custom'))
+        except ValueError:
+            pass
+        custom_names = self.get_option("custom_names", [])
+
+        # Useful for retrieving the actual data
+        for n in names + custom_names:
+            self.scheme_choices_dict[self.get_option('{0}/name'.format(n))] = n
+
+        if custom_names:
+            choices = names + [None] + custom_names
+        else:
+            choices = names
+
+        combobox = self.schemes_combobox
+        combobox.clear()
+
+        for name in choices:
+            if name is None:
+                continue
+            combobox.addItem(self.get_option('{0}/name'.format(name)), name)
+
+        if custom_names:
+            combobox.insertSeparator(len(names))
+
+        self.schemes_combobox.blockSignals(False)
+        self.schemes_combobox.setCurrentIndex(index)
+
+    def update_buttons(self):
+        """Updates the enable status of delete and reset buttons."""
+        current_scheme = self.current_scheme
+        names = self.get_option("names")
+        try:
+            names.pop(names.index(u'Custom'))
+        except ValueError:
+            pass
+        delete_enabled = current_scheme not in names
+        self.delete_button.setEnabled(delete_enabled)
+        self.reset_button.setEnabled(not delete_enabled)
+
+    def update_preview(self, index=None, scheme_name=None):
+        """
+        Update the color scheme of the preview editor and adds text.
+
+        Note
+        ----
+        'index' is needed, because this is triggered by a signal that sends
+        the selected index.
+        """
+        text = ('"""A string"""\n\n'
+                '# A comment\n\n'
+                '# %% A cell\n\n'
+                'class Foo(object):\n'
+                '    def __init__(self):\n'
+                '        bar = 42\n'
+                '        print(bar)\n'
+                )
+        show_blanks = CONF.get('editor', 'blank_spaces')
+        if scheme_name is None:
+            scheme_name = self.current_scheme
+        self.preview_editor.setup_editor(linenumbers=True,
+                                         markers=True,
+                                         tab_mode=False,
+                                         font=get_font(),
+                                         show_blanks=show_blanks,
+                                         color_scheme=scheme_name)
+        self.preview_editor.set_text(text)
+        self.preview_editor.set_language('Python')
+
+    # Actions
+    # -------------------------------------------------------------------------
+    def create_new_scheme(self):
+        """Creates a new color scheme with a custom name."""
+        names = self.get_option('names')
+        custom_names = self.get_option('custom_names', [])
+
+        # Get the available number this new color scheme
+        counter = len(custom_names) - 1
+        custom_index = [int(n.split('-')[-1]) for n in custom_names]
+        for i in range(len(custom_names)):
+            if custom_index[i] != i:
+                counter = i - 1
+                break
+        custom_name = "custom-{0}".format(counter+1)
+
+        # Add the config settings, based on the current one.
+        custom_names.append(custom_name)
+        self.set_option('custom_names', custom_names)
+        for key in syntaxhighlighters.COLOR_SCHEME_KEYS:
+            name = "{0}/{1}".format(custom_name, key)
+            default_name = "{0}/{1}".format(self.current_scheme, key)
+            option = self.get_option(default_name)
+            self.set_option(name, option)
+        self.set_option('{0}/name'.format(custom_name), custom_name)
+
+        # Now they need to be loaded! how to make a partial load_from_conf?
+        dlg = self.scheme_editor_dialog
+        dlg.add_color_scheme_stack(custom_name, custom=True)
+        dlg.set_scheme(custom_name)
+        self.load_from_conf()
+
+        if dlg.exec_():
+            # This is needed to have the custom name updated on the combobox
+            name = dlg.get_scheme_name()
+            self.set_option('{0}/name'.format(custom_name), name)
+
+            # The +1 is needed because of the separator in the combobox
+            index = (names + custom_names).index(custom_name) + 1
+            self.update_combobox()
+            self.schemes_combobox.setCurrentIndex(index)
+        else:
+            # Delete the config ....
+            custom_names.remove(custom_name)
+            self.set_option('custom_names', custom_names)
+            dlg.delete_color_scheme_stack(custom_name)
+
+    def edit_scheme(self):
+        """Edit current scheme."""
+        dlg = self.scheme_editor_dialog
+        dlg.set_scheme(self.current_scheme)
+
+        if dlg.exec_():
+            # Update temp scheme to reflect instant edits on the preview
+            temporal_color_scheme = dlg.get_edited_color_scheme()
+            for key in temporal_color_scheme:
+                option = "temp/{0}".format(key)
+                value = temporal_color_scheme[key]
+                self.set_option(option, value)
+            self.update_preview(scheme_name='temp')
+
+    def delete_scheme(self):
+        """Deletes the currently selected custom color scheme."""
+        scheme_name = self.current_scheme
+
+        answer = QMessageBox.warning(self, _("Warning"),
+                                           _("Are you sure you want to delete "
+                                             "this scheme?"),
+                                           QMessageBox.Yes | QMessageBox.No)
+        if answer == QMessageBox.Yes:
+            # Put the combobox in Spyder by default, when deleting a scheme
+            names = self.get_option('names')
+            self.set_scheme('spyder')
+            self.schemes_combobox.setCurrentIndex(names.index('spyder'))
+            self.set_option('selected', 'spyder')
+    
+            # Delete from custom_names
+            custom_names = self.get_option('custom_names', [])
+            if scheme_name in custom_names:
+                custom_names.remove(scheme_name)
+            self.set_option('custom_names', custom_names)
+    
+            # Delete config options
+            for key in syntaxhighlighters.COLOR_SCHEME_KEYS:
+                option = "{0}/{1}".format(scheme_name, key)
+                CONF.remove_option(self.CONF_SECTION, option)
+            CONF.remove_option(self.CONF_SECTION, "{0}/name".format(scheme_name))
+    
+            self.update_combobox()
+            self.update_preview()
+
+    def set_scheme(self, scheme_name):
+        """
+        Set the current stack in the dialog to the scheme with 'scheme_name'.
+        """
+        dlg = self.scheme_editor_dialog
+        dlg.set_scheme(scheme_name)
+
+    @Slot()
+    def reset_to_default(self):
+        """Restore initial values for default color schemes."""
+        # Checks that this is indeed a default scheme
+        scheme = self.current_scheme
+        names = self.get_option('names')
+        if scheme in names:
+            for key in syntaxhighlighters.COLOR_SCHEME_KEYS:
+                option = "{0}/{1}".format(scheme, key)
+                value = CONF.get_default(self.CONF_SECTION, option)
+                self.set_option(option, value)
+
+            self.load_from_conf()
+
+
+class SchemeEditor(QDialog):
+    """A color scheme editor dialog."""
+    def __init__(self, parent=None, stack=None):
+        super(SchemeEditor, self).__init__(parent)
+        self.parent = parent
+        self.stack = stack
+        self.order = []    # Uses scheme names
+
+        # Needed for self.get_edited_color_scheme()
+        self.widgets = {}
+        self.scheme_name_textbox = {}
+        self.last_edited_color_scheme = None
+        self.last_used_scheme = None
+
+        # Widgets
+        bbox = QDialogButtonBox(QDialogButtonBox.Ok | QDialogButtonBox.Cancel)
+
+        # Layout
+        layout = QVBoxLayout()
+        layout.addWidget(self.stack)
+        layout.addWidget(bbox)
+        self.setLayout(layout)
+
+        # Signals
+        bbox.accepted.connect(self.accept)
+        bbox.accepted.connect(self.get_edited_color_scheme)
+        bbox.rejected.connect(self.reject)
+
+    # Helpers
+    # -------------------------------------------------------------------------
+    def set_scheme(self, scheme_name):
+        """Set the current stack by 'scheme_name'."""
+        self.stack.setCurrentIndex(self.order.index(scheme_name))
+        self.last_used_scheme = scheme_name
+
+    def get_scheme_name(self):
+        """
+        Returns the edited scheme name, needed to update the combobox on
+        scheme creation.
+        """
+        return self.scheme_name_textbox[self.last_used_scheme].text()
+
+    def get_edited_color_scheme(self):
+        """
+        Get the values of the last edited color scheme to be used in an instant
+        preview in the preview editor, without using `apply`.
+        """
+        color_scheme = {}
+        scheme_name = self.last_used_scheme
+
+        for key in self.widgets[scheme_name]:
+            items = self.widgets[scheme_name][key]
+
+            if len(items) == 1:
+                # ColorLayout
+                value = items[0].text()
+            else:
+                # ColorLayout + checkboxes
+                value = (items[0].text(), items[1].isChecked(),
+                         items[2].isChecked())
+
+            color_scheme[key] = value
+
+        return color_scheme
+
+    # Actions
+    # -------------------------------------------------------------------------
+    def add_color_scheme_stack(self, scheme_name, custom=False):
+        """Add a stack for a given scheme and connects the CONF values."""
+        color_scheme_groups = [
+            (_('Text'), ["normal", "comment", "string", "number", "keyword",
+                         "builtin", "definition", "instance", ]),
+            (_('Highlight'), ["currentcell", "currentline", "occurrence",
+                              "matched_p", "unmatched_p", "ctrlclick"]),
+            (_('Background'), ["background", "sideareas"])
+            ]
+
+        parent = self.parent
+        line_edit = parent.create_lineedit(_("Scheme name:"),
+                                           '{0}/name'.format(scheme_name))
+
+        self.widgets[scheme_name] = {}
+
+        # Widget setup
+        line_edit.label.setAlignment(Qt.AlignRight | Qt.AlignVCenter)
+        self.setWindowTitle(_('Color scheme editor'))
+
+        # Layout
+        name_layout = QHBoxLayout()
+        name_layout.addWidget(line_edit.label)
+        name_layout.addWidget(line_edit.textbox)
+        self.scheme_name_textbox[scheme_name] = line_edit.textbox
+
+        if not custom:
+            line_edit.textbox.setDisabled(True)
+
+        cs_layout = QVBoxLayout()
+        cs_layout.addLayout(name_layout)
+
+        h_layout = QHBoxLayout()
+        v_layout = QVBoxLayout()
+
+        for index, item in enumerate(color_scheme_groups):
+            group_name, keys = item
+            group_layout = QGridLayout()
+
+            for row, key in enumerate(keys):
+                option = "{0}/{1}".format(scheme_name, key)
+                value = self.parent.get_option(option)
+                name = syntaxhighlighters.COLOR_SCHEME_KEYS[key]
+
+                if is_text_string(value):
+                    label, clayout = parent.create_coloredit(
+                        name,
+                        option,
+                        without_layout=True,
+                        )
+                    label.setAlignment(Qt.AlignRight | Qt.AlignVCenter)
+                    group_layout.addWidget(label, row+1, 0)
+                    group_layout.addLayout(clayout, row+1, 1)
+
+                    # Needed to update temp scheme to obtain instant preview
+                    self.widgets[scheme_name][key] = [clayout]
+                else:
+                    label, clayout, cb_bold, cb_italic = parent.create_scedit(
+                        name,
+                        option,
+                        without_layout=True,
+                        )
+                    label.setAlignment(Qt.AlignRight | Qt.AlignVCenter)
+                    group_layout.addWidget(label, row+1, 0)
+                    group_layout.addLayout(clayout, row+1, 1)
+                    group_layout.addWidget(cb_bold, row+1, 2)
+                    group_layout.addWidget(cb_italic, row+1, 3)
+
+                    # Needed to update temp scheme to obtain instant preview
+                    self.widgets[scheme_name][key] = [clayout, cb_bold,
+                                                      cb_italic]
+
+            group_box = QGroupBox(group_name)
+            group_box.setLayout(group_layout)
+
+            if index == 0:
+                h_layout.addWidget(group_box)
+            else:
+                v_layout.addWidget(group_box)
+
+        h_layout.addLayout(v_layout)
+        cs_layout.addLayout(h_layout)
+
+        stackitem = QWidget()
+        stackitem.setLayout(cs_layout)
+        self.stack.addWidget(stackitem)
+        self.order.append(scheme_name)
+
+    def delete_color_scheme_stack(self, scheme_name):
+        """Remove stack widget by 'scheme_name'."""
+        self.set_scheme(scheme_name)
+        widget = self.stack.currentWidget()
+        self.stack.removeWidget(widget)
+        index = self.order.index(scheme_name)
+        self.order.pop(index)