# -*- coding: utf-8 -*-

# Copyright © Spyder Project Contributors
# Licensed under the terms of the MIT License
# (see spyder/__init__.py for details)

"""Kite install utilities test."""

# Local imports
import os
import re
import sys

# Third-party imports
import pytest

# Local imports
from spyder.plugins.completion.kite.utils.install import (
    KiteInstallationThread, DOWNLOADING_INSTALLER, DOWNLOADING_SCRIPT,
    INSTALLING, FINISHED)
from spyder.plugins.completion.kite.utils.status import (
    check_if_kite_installed, check_if_kite_running)

# Time to wait until the installation finishes
# (6 minutes in milliseconds)
INSTALL_TIMEOUT = 360000


@pytest.mark.slow
@pytest.mark.skipif(os.name == 'nt' or os.environ.get('CI', None) is None,
                    reason=("Needs to approve installation on Windows and "
                            "it's not meant to be run outside of CIs"))
def test_kite_install(qtbot):
    """Test the correct execution of the installation process of kite."""
    install_manager = KiteInstallationThread(None)
    installation_statuses = []

    def installation_status(status):
        installation_statuses.append(status)

    def error_msg(error):
        # Should not enter here
        assert False

    def download_progress(progress, total):
        assert total != 0

    def finished():
        if sys.platform.startswith("linux"):
            expected_installation_status = [
                DOWNLOADING_SCRIPT,
                DOWNLOADING_INSTALLER,
                INSTALLING,
                FINISHED]
        else:
            expected_installation_status = [
                DOWNLOADING_INSTALLER,
                INSTALLING,
                FINISHED]

<<<<<<< HEAD
        assert installation_statuses == expected_installation_status \
            or installation_statuses == [FINISHED]
=======
        # This status can be obtained the second time our tests are run
        if not installation_statuses == ['Install finished']:
            assert installation_statuses == expected_installation_status
>>>>>>> adf32bdf

    install_manager.sig_installation_status.connect(installation_status)
    install_manager.sig_error_msg.connect(error_msg)
    install_manager.sig_download_progress.connect(download_progress)
    install_manager.finished.connect(finished)
    with qtbot.waitSignal(install_manager.finished, timeout=INSTALL_TIMEOUT):
        install_manager.install()

    assert check_if_kite_installed() and check_if_kite_running()


if __name__ == "__main__":
    pytest.main()<|MERGE_RESOLUTION|>--- conflicted
+++ resolved
@@ -58,14 +58,9 @@
                 INSTALLING,
                 FINISHED]
 
-<<<<<<< HEAD
-        assert installation_statuses == expected_installation_status \
-            or installation_statuses == [FINISHED]
-=======
         # This status can be obtained the second time our tests are run
         if not installation_statuses == ['Install finished']:
             assert installation_statuses == expected_installation_status
->>>>>>> adf32bdf
 
     install_manager.sig_installation_status.connect(installation_status)
     install_manager.sig_error_msg.connect(error_msg)
