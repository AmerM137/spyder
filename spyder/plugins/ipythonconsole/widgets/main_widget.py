# -*- coding: utf-8 -*-
#
# Copyright © Spyder Project Contributors
# Licensed under the terms of the MIT License
# (see spyder/__init__.py for details)

"""
IPython Console main widget based on QtConsole.
"""

# Standard library imports
import os
import os.path as osp
import sys
import traceback
import uuid

# Third-party imports
from jupyter_client.connect import find_connection_file
from jupyter_core.paths import jupyter_config_dir, jupyter_runtime_dir
from qtpy.QtCore import Signal, Slot
from qtpy.QtGui import QColor
from qtpy.QtWebEngineWidgets import WEBENGINE
from qtpy.QtWidgets import (
    QApplication, QHBoxLayout, QLabel, QMessageBox, QVBoxLayout, QWidget)
from traitlets.config.loader import Config, load_pyconfig_files
from zmq.ssh import tunnel as zmqtunnel

# Local imports
from spyder.api.config.decorators import on_conf_change
from spyder.api.translations import get_translation
from spyder.api.widgets.main_widget import PluginMainWidget
from spyder.api.widgets.menus import MENU_SEPARATOR
from spyder.config.base import (
    get_conf_path, get_home_dir, running_under_pytest)
from spyder.plugins.ipythonconsole.utils.kernelspec import SpyderKernelSpec
from spyder.plugins.ipythonconsole.utils.manager import SpyderKernelManager
from spyder.plugins.ipythonconsole.utils.client import SpyderKernelClient
from spyder.plugins.ipythonconsole.utils.ssh import openssh_tunnel
from spyder.plugins.ipythonconsole.utils.style import create_qss_style
from spyder.plugins.ipythonconsole.widgets import (
    ClientWidget, ConsoleRestartDialog, COMPLETION_WIDGET_TYPE,
    KernelConnectionDialog, PageControlWidget, ShellWidget)
from spyder.py3compat import PY38_OR_MORE
from spyder.utils import encoding, programs, sourcecode
from spyder.utils.misc import get_error_match, remove_backslashes
from spyder.utils.palette import QStylePalette
from spyder.widgets.browser import FrameWebView
from spyder.widgets.findreplace import FindReplace
from spyder.widgets.tabs import Tabs
from spyder.plugins.ipythonconsole.utils.stdfile import StdFile


# Localization
_ = get_translation('spyder')

# =============================================================================
# ---- Constants
# =============================================================================
MAIN_BG_COLOR = QStylePalette.COLOR_BACKGROUND_1
SPYDER_KERNELS_MIN_VERSION = '2.3.0'
SPYDER_KERNELS_MAX_VERSION = '2.4.0'
SPYDER_KERNELS_VERSION = (
    f'>={SPYDER_KERNELS_MIN_VERSION};<{SPYDER_KERNELS_MAX_VERSION}')
SPYDER_KERNELS_VERSION_MSG = _(
    '>= {0} and < {1}').format(
        SPYDER_KERNELS_MIN_VERSION, SPYDER_KERNELS_MAX_VERSION)
SPYDER_KERNELS_CONDA = (
    f'conda install spyder&#45;kernels={SPYDER_KERNELS_MIN_VERSION[:-2]}')
SPYDER_KERNELS_PIP = (
    f'pip install spyder&#45;kernels=={SPYDER_KERNELS_MIN_VERSION[:-1]}*')


class IPythonConsoleWidgetActions:
    # Clients creation
    CreateNewClient = 'new tab'
    CreateCythonClient = 'create cython client'
    CreateSymPyClient = 'create cympy client'
    CreatePyLabClient = 'create pylab client'

    # Current console actions
    ClearConsole = 'Clear shell'
    ClearLine = 'clear line'
    ConnectToKernel = 'connect to kernel'
    Interrupt = 'interrupt kernel'
    InspectObject = 'Inspect current object'
    Restart = 'Restart kernel'
    ResetNamespace = 'reset namespace'
    ShowEnvironmentVariables = 'Show environment variables'
    ShowSystemPath = 'show system path'
    ToggleElapsedTime = 'toggle elapsed time'
    Quit = 'exit'

    # Tabs
    RenameTab = 'rename tab'

    # Variables display
    ArrayInline = 'enter array inline'
    ArrayTable = 'enter array table'

    # Documentation and help
    IPythonDocumentation = 'ipython documentation'
    ConsoleHelp = 'console help'
    QuickReference = 'quick reference'


class IPythonConsoleWidgetOptionsMenus:
    SpecialConsoles = 'special_consoles_submenu'
    Documentation = 'documentation_submenu'


class IPythonConsoleWidgetConsolesMenusSection:
    Main = 'main_section'


class IPythonConsoleWidgetOptionsMenuSections:
    Consoles = 'consoles_section'
    Edit = 'edit_section'
    View = 'view_section'


# --- Widgets
# ----------------------------------------------------------------------------
class IPythonConsoleWidget(PluginMainWidget):
    """
    IPython Console plugin

    This is a widget with tabs where each one is a ClientWidget.
    """

    # Signals
    sig_append_to_history_requested = Signal(str, str)
    """
    This signal is emitted when the plugin requires to add commands to a
    history file.

    Parameters
    ----------
    filename: str
        History file filename.
    text: str
        Text to append to the history file.
    """

    sig_history_requested = Signal(str)
    """
    This signal is emitted when the plugin wants a specific history file
    to be shown.

    Parameters
    ----------
    path: str
        Path to history file.
    """

    sig_focus_changed = Signal()
    """
    This signal is emitted when the plugin focus changes.
    """

    sig_switch_to_plugin_requested = Signal()
    """
    This signal will request to change the focus to the plugin.
    """

    sig_edit_goto_requested = Signal((str, int, str), (str, int, str, bool))
    """
    This signal will request to open a file in a given row and column
    using a code editor.

    Parameters
    ----------
    path: str
        Path to file.
    row: int
        Cursor starting row position.
    word: str
        Word to select on given row.
    processevents: bool
        True if the code editor need to process qt events when loading the
        requested file.
    """

    sig_edit_new = Signal(str)
    """
    This signal will request to create a new file in a code editor.

    Parameters
    ----------
    path: str
        Path to file.
    """

    sig_pdb_state_changed = Signal(bool, dict)
    """
    This signal is emitted when the debugging state changes.

    Parameters
    ----------
    waiting_pdb_input: bool
        If the debugging session is waiting for input.
    pdb_last_step: dict
        Dictionary with the information of the last step done
        in the debugging session.
    """

    sig_shellwidget_created = Signal(object)
    """
    This signal is emitted when a shellwidget is created.

    Parameters
    ----------
    shellwidget: spyder.plugins.ipyconsole.widgets.shell.ShellWidget
        The shellwigdet.
    """

    sig_shellwidget_deleted = Signal(object)
    """
    This signal is emitted when a shellwidget is deleted/removed.

    Parameters
    ----------
    shellwidget: spyder.plugins.ipyconsole.widgets.shell.ShellWidget
        The shellwigdet.
    """

    sig_shellwidget_changed = Signal(object)
    """
    This signal is emitted when the current shellwidget changes.

    Parameters
    ----------
    shellwidget: spyder.plugins.ipyconsole.widgets.shell.ShellWidget
        The shellwigdet.
    """

    sig_external_spyder_kernel_connected = Signal(object)
    """
    This signal is emitted when we connect to an external Spyder kernel.
    Parameters
    ----------
    shellwidget: spyder.plugins.ipyconsole.widgets.shell.ShellWidget
        The shellwigdet that was connected to the kernel.
    """

    sig_render_plain_text_requested = Signal(str)
    """
    This signal is emitted to request a plain text help render.

    Parameters
    ----------
    plain_text: str
        The plain text to render.
    """

    sig_render_rich_text_requested = Signal(str, bool)
    """
    This signal is emitted to request a rich text help render.

    Parameters
    ----------
    rich_text: str
        The rich text.
    collapse: bool
        If the text contains collapsed sections, show them closed (True) or
        open (False).
    """

    sig_help_requested = Signal(dict)
    """
    This signal is emitted to request help on a given object `name`.

    Parameters
    ----------
    help_data: dict
        Example `{'name': str, 'ignore_unknown': bool}`.
    """

    sig_current_directory_changed = Signal(str)
    """
    This signal is emitted when the current directory of the active shell
    widget has changed.

    Parameters
    ----------
    working_directory: str
        The new working directory path.
    """

    # Error messages
    PERMISSION_ERROR_MSG = _("The directory {} is not writable and it is "
                             "required to create IPython consoles. Please "
                             "make it writable.")

    def __init__(self, name=None, plugin=None, parent=None):
        super().__init__(name, plugin, parent)

        self.menu_actions = None
        self.master_clients = 0
        self.clients = []
        self.filenames = []
        self.mainwindow_close = False
        self.active_project_path = None
        self.create_new_client_if_empty = True
        self.css_path = self.get_conf('css_path', section='appearance')
        self.run_cell_filename = None
        self.interrupt_action = None
        self.initial_conf_options = self.get_conf_options()
        self.registered_spyder_kernel_handlers = {}

        # Disable infowidget if requested by the user
        self.enable_infowidget = True
        if plugin:
            cli_options = plugin.get_command_line_options()
            if cli_options.no_web_widgets:
                self.enable_infowidget = False

        # Attrs for testing
        self._testing = bool(os.environ.get('IPYCONSOLE_TESTING'))
        self._test_dir = os.environ.get('IPYCONSOLE_TEST_DIR')
        self._test_no_stderr = os.environ.get('IPYCONSOLE_TEST_NO_STDERR')

        # Create temp dir on testing to save kernel errors
        if self._test_dir:
            if not osp.isdir(osp.join(self._test_dir)):
                os.makedirs(osp.join(self._test_dir))

        layout = QVBoxLayout()
        layout.setSpacing(0)
        self.tabwidget = Tabs(self, menu=self._options_menu,
                              actions=self.menu_actions,
                              rename_tabs=True,
                              split_char='/', split_index=0)
        if (hasattr(self.tabwidget, 'setDocumentMode')
                and not sys.platform == 'darwin'):
            # Don't set document mode to true on OSX because it generates
            # a crash when the console is detached from the main window
            # Fixes spyder-ide/spyder#561.
            self.tabwidget.setDocumentMode(True)
        self.tabwidget.currentChanged.connect(
            lambda idx: self.refresh_container(give_focus=True))
        self.tabwidget.tabBar().tabMoved.connect(self.move_tab)
        self.tabwidget.tabBar().sig_name_changed.connect(
            self.rename_tabs_after_change)
        self.tabwidget.set_close_function(self.close_client)

        if sys.platform == 'darwin':
            tab_container = QWidget()
            tab_container.setObjectName('tab-container')
            tab_layout = QHBoxLayout(tab_container)
            tab_layout.setContentsMargins(0, 0, 0, 0)
            tab_layout.addWidget(self.tabwidget)
            layout.addWidget(tab_container)
        else:
            layout.addWidget(self.tabwidget)

        # Info widget
        if self.enable_infowidget:
            self.infowidget = FrameWebView(self)
            if WEBENGINE:
                self.infowidget.page().setBackgroundColor(
                    QColor(MAIN_BG_COLOR))
            else:
                self.infowidget.setStyleSheet(
                    "background:{}".format(MAIN_BG_COLOR))
            layout.addWidget(self.infowidget)
        else:
            self.infowidget = None

        # Label to inform users how to get out of the pager
        self.pager_label = QLabel(_("Press <b>Q</b> to exit pager"), self)
        self.pager_label.setStyleSheet(
            f"background-color: {QStylePalette.COLOR_ACCENT_2};"
            f"color: {QStylePalette.COLOR_TEXT_1};"
            "margin: 0px 1px 4px 1px;"
            "padding: 5px;"
            "qproperty-alignment: AlignCenter;"
        )
        self.pager_label.hide()
        layout.addWidget(self.pager_label)

        # Find/replace widget
        self.find_widget = FindReplace(self)
        self.find_widget.hide()
        layout.addWidget(self.find_widget)

        self.setLayout(layout)

        # Accepting drops
        self.setAcceptDrops(True)

        # Needed to start Spyder in Windows with Python 3.8
        # See spyder-ide/spyder#11880
        self._init_asyncio_patch()

        # To cache kernel properties
        self._cached_kernel_properties = None

        # Initial value for the current working directory
        self._current_working_directory = get_home_dir()

    def on_close(self):
        self.mainwindow_close = True
        self.close_clients()

    # ---- PluginMainWidget API and settings handling
    # ------------------------------------------------------------------------
    def get_title(self):
        return _('IPython Console')

    def get_focus_widget(self):
        client = self.tabwidget.currentWidget()
        if client is not None:
            return client.get_control()

    def setup(self):
        # Options menu actions
        self.create_client_action = self.create_action(
            IPythonConsoleWidgetActions.CreateNewClient,
            text=_("New console (default settings)"),
            icon=self.create_icon('ipython_console'),
            triggered=self.create_new_client,
            register_shortcut=True
        )
        self.restart_action = self.create_action(
            IPythonConsoleWidgetActions.Restart,
            text=_("Restart kernel"),
            icon=self.create_icon('restart'),
            triggered=self.restart_kernel,
            register_shortcut=True
        )
        self.reset_action = self.create_action(
            IPythonConsoleWidgetActions.ResetNamespace,
            text=_("Remove all variables"),
            icon=self.create_icon('editdelete'),
            triggered=self.reset_namespace,
            register_shortcut=True
        )
        self.interrupt_action = self.create_action(
            IPythonConsoleWidgetActions.Interrupt,
            text=_("Interrupt kernel"),
            icon=self.create_icon('stop'),
            triggered=self.interrupt_kernel,
        )
        self.connect_to_kernel_action = self.create_action(
            IPythonConsoleWidgetActions.ConnectToKernel,
            text=_("Connect to an existing kernel"),
            tip=_("Open a new IPython console connected to an existing "
                  "kernel"),
            triggered=self._create_client_for_kernel,
        )
        self.rename_tab_action = self.create_action(
            IPythonConsoleWidgetActions.RenameTab,
            text=_("Rename tab"),
            icon=self.create_icon('rename'),
            triggered=self.tab_name_editor,
        )

        # For the client
        self.env_action = self.create_action(
            IPythonConsoleWidgetActions.ShowEnvironmentVariables,
            text=_("Show environment variables"),
            icon=self.create_icon('environ'),
            triggered=lambda:
                self.get_current_shellwidget().request_env()
                if self.get_current_shellwidget() else None,
        )

        self.syspath_action = self.create_action(
            IPythonConsoleWidgetActions.ShowSystemPath,
            text=_("Show sys.path contents"),
            icon=self.create_icon('syspath'),
            triggered=lambda:
                self.get_current_shellwidget().request_syspath()
                if self.get_current_shellwidget() else None,
        )

        self.show_time_action = self.create_action(
            IPythonConsoleWidgetActions.ToggleElapsedTime,
            text=_("Show elapsed time"),
            toggled=self.set_show_elapsed_time_current_client,
            initial=self.get_conf('show_elapsed_time')
        )

        # Context menu actions
        # TODO: Shortcut registration not working
        self.inspect_action = self.create_action(
            IPythonConsoleWidgetActions.InspectObject,
            text=_("Inspect current object"),
            icon=self.create_icon('MessageBoxInformation'),
            triggered=self.current_client_inspect_object,
            register_shortcut=True)

        self.clear_line_action = self.create_action(
            IPythonConsoleWidgetActions.ClearLine,
            text=_("Clear line or block"),
            triggered=self.current_client_clear_line,
            register_shortcut=True)

        self.clear_console_action = self.create_action(
            IPythonConsoleWidgetActions.ClearConsole,
            text=_("Clear console"),
            triggered=self.current_client_clear_console,
            register_shortcut=True)

        self.quit_action = self.create_action(
            IPythonConsoleWidgetActions.Quit,
            _("&Quit"),
            icon=self.create_icon('exit'),
            triggered=self.current_client_quit)

        # Other actions with shortcuts
        self.array_table_action = self.create_action(
            IPythonConsoleWidgetActions.ArrayTable,
            text=_("Enter array table"),
            triggered=self.current_client_enter_array_table,
            register_shortcut=True)

        self.array_inline_action = self.create_action(
            IPythonConsoleWidgetActions.ArrayInline,
            text=_("Enter array inline"),
            triggered=self.current_client_enter_array_inline,
            register_shortcut=True)

        self.context_menu_actions = (
            MENU_SEPARATOR,
            self.inspect_action,
            self.clear_line_action,
            self.clear_console_action,
            self.reset_action,
            self.array_table_action,
            self.array_inline_action,
            MENU_SEPARATOR,
            self.quit_action
        )

        options_menu = self.get_options_menu()
        self.special_console_menu = self.create_menu(
            IPythonConsoleWidgetOptionsMenus.SpecialConsoles,
            _('Special consoles'))

        for item in [
                self.create_client_action,
                self.special_console_menu,
                self.connect_to_kernel_action]:
            self.add_item_to_menu(
                item,
                menu=options_menu,
                section=IPythonConsoleWidgetOptionsMenuSections.Consoles,
            )

        for item in [
                self.interrupt_action,
                self.restart_action,
                self.reset_action,
                self.rename_tab_action]:
            self.add_item_to_menu(
                item,
                menu=options_menu,
                section=IPythonConsoleWidgetOptionsMenuSections.Edit,
            )

        for item in [
                self.env_action,
                self.syspath_action,
                self.show_time_action]:
            self.add_item_to_menu(
                item,
                menu=options_menu,
                section=IPythonConsoleWidgetOptionsMenuSections.View,
            )

        create_pylab_action = self.create_action(
            IPythonConsoleWidgetActions.CreatePyLabClient,
            text=_("New Pylab console (data plotting)"),
            icon=self.create_icon('ipython_console'),
            triggered=self.create_pylab_client,
        )
        create_sympy_action = self.create_action(
            IPythonConsoleWidgetActions.CreateSymPyClient,
            text=_("New SymPy console (symbolic math)"),
            icon=self.create_icon('ipython_console'),
            triggered=self.create_sympy_client,
        )
        create_cython_action = self.create_action(
            IPythonConsoleWidgetActions.CreateCythonClient,
            _("New Cython console (Python with C extensions)"),
            icon=self.create_icon('ipython_console'),
            triggered=self.create_cython_client,
        )

        for item in [
                create_pylab_action,
                create_sympy_action,
                create_cython_action]:
            self.add_item_to_menu(
                item,
                menu=self.special_console_menu,
                section=IPythonConsoleWidgetConsolesMenusSection.Main,
            )

        # Widgets for the tab corner
        self.reset_button = self.create_toolbutton(
            'reset',
            text=_("Remove all variables"),
            tip=_("Remove all variables from kernel namespace"),
            icon=self.create_icon("editdelete"),
            triggered=self.reset_namespace,
        )
        self.stop_button = self.create_toolbutton(
            'interrupt',
            text=_("Interrupt kernel"),
            tip=_("Interrupt kernel"),
            icon=self.create_icon('stop'),
            triggered=self.interrupt_kernel,
        )
        self.time_label = QLabel("")

        # Add tab corner widgets.
        self.add_corner_widget('reset', self.reset_button)
        self.add_corner_widget('start_interrupt', self.stop_button)
        self.add_corner_widget('timer', self.time_label)

        # Create IPython documentation menu
        self.ipython_menu = self.create_menu(
            menu_id=IPythonConsoleWidgetOptionsMenus.Documentation,
            title=_("IPython documentation"))
        intro_action = self.create_action(
            IPythonConsoleWidgetActions.IPythonDocumentation,
            text=_("Intro to IPython"),
            triggered=self.show_intro
        )
        quickref_action = self.create_action(
            IPythonConsoleWidgetActions.QuickReference,
            text=_("Quick reference"),
            triggered=self.show_quickref
        )
        guiref_action = self.create_action(
            IPythonConsoleWidgetActions.ConsoleHelp,
            text=_("Console help"),
            triggered=self.show_guiref
        )

        for help_action in [
                intro_action, guiref_action, quickref_action]:
            self.ipython_menu.add_action(help_action)

    def set_show_elapsed_time_current_client(self, state):
        if self.get_current_client():
            client = self.get_current_client()
            client.set_show_elapsed_time(state)
            self.refresh_container()

    def update_actions(self):
        client = self.get_current_client()
        if client is not None:
            executing = client.is_client_executing()
            self.interrupt_action.setEnabled(executing)
            self.stop_button.setEnabled(executing)

    # ---- GUI options
    @on_conf_change(section='help', option='connect/ipython_console')
    def change_clients_help_connection(self, value):
        for idx, client in enumerate(self.clients):
            self._change_client_conf(
                client,
                client.get_control().set_help_enabled,
                value)

    @on_conf_change(section='appearance', option='selected')
    def change_clients_color_scheme(self, value):
        for idx, client in enumerate(self.clients):
            self._change_client_conf(
                client,
                client.set_color_scheme,
                value)

    @on_conf_change(option='show_elapsed_time')
    def change_clients_show_elapsed_time(self, value):
        for idx, client in enumerate(self.clients):
            self._change_client_conf(
                client,
                client.set_show_elapsed_time,
                value)
        if self.get_current_client():
            self.refresh_container()

    @on_conf_change(option='show_reset_namespace_warning')
    def change_clients_show_reset_namespace_warning(self, value):
        for idx, client in enumerate(self.clients):
            def change_client_reset_warning(value=value):
                client.reset_warning = value
            self._change_client_conf(
                client,
                change_client_reset_warning,
                value)

    @on_conf_change(option='ask_before_restart')
    def change_clients_ask_before_restart(self, value):
        for idx, client in enumerate(self.clients):
            def change_client_ask_before_restart(value=value):
                client.ask_before_restart = value
            self._change_client_conf(
                client,
                change_client_ask_before_restart,
                value)

    @on_conf_change(option='ask_before_closing')
    def change_clients_ask_before_closing(self, value):
        for idx, client in enumerate(self.clients):
            def change_client_ask_before_closing(value=value):
                client.ask_before_closing = value
            self._change_client_conf(
                client,
                change_client_ask_before_closing,
                value)

    @on_conf_change(option='show_calltips')
    def change_clients_show_calltips(self, value):
        for idx, client in enumerate(self.clients):
            self._change_client_conf(
                client,
                client.shellwidget.set_show_calltips,
                value)

    @on_conf_change(option='buffer_size')
    def change_clients_buffer_size(self, value):
        for idx, client in enumerate(self.clients):
            self._change_client_conf(
                client,
                client.shellwidget.set_buffer_size,
                value)

    @on_conf_change(option='completion_type')
    def change_clients_completion_type(self, value):
        for idx, client in enumerate(self.clients):
            self._change_client_conf(
                client,
                client.shellwidget._set_completion_widget,
                COMPLETION_WIDGET_TYPE[value])

    # ---- Advanced GUI options
    @on_conf_change(option='in_prompt')
    def change_clients_in_prompt(self, value):
        if bool(value):
            for idx, client in enumerate(self.clients):
                self._change_client_conf(
                    client,
                    client.shellwidget.set_in_prompt,
                    value)

    @on_conf_change(option='out_prompt')
    def change_clients_out_prompt(self, value):
        if bool(value):
            for idx, client in enumerate(self.clients):
                self._change_client_conf(
                    client,
                    client.shellwidget.set_out_prompt,
                    value)

    # ---- Advanced options
    @on_conf_change(option='greedy_completer')
    def change_clients_greedy_completer(self, value):
        for idx, client in enumerate(self.clients):
            self._change_client_conf(
                client,
                client.shellwidget.set_greedy_completer,
                value)

    @on_conf_change(option='jedi_completer')
    def change_clients_jedi_completer(self, value):
        for idx, client in enumerate(self.clients):
            self._change_client_conf(
                client,
                client.shellwidget.set_jedi_completer,
                value)

    @on_conf_change(option='autocall')
    def change_clients_autocall(self, value):
        for idx, client in enumerate(self.clients):
            self._change_client_conf(
                client,
                client.shellwidget.set_autocall,
                value)

    # ---- Debugging options
    @on_conf_change(option='pdb_ignore_lib')
    def change_clients_pdb_ignore_lib(self, value):
        for idx, client in enumerate(self.clients):
            self._change_client_conf(
                client,
                client.shellwidget.set_pdb_ignore_lib,
                value)

    @on_conf_change(option='pdb_execute_events')
    def change_clients_pdb_execute_events(self, value):
        for idx, client in enumerate(self.clients):
            self._change_client_conf(
                client,
                client.shellwidget.set_pdb_execute_events,
                value)

    @on_conf_change(option='pdb_use_exclamation_mark')
    def change_clients_pdb_use_exclamation_mark(self, value):
        for idx, client in enumerate(self.clients):
            self._change_client_conf(
                client,
                client.shellwidget.set_pdb_use_exclamation_mark,
                value)

    @on_conf_change(option=[
        'symbolic_math', 'hide_cmd_windows',
        'startup/run_lines', 'startup/use_run_file', 'startup/run_file',
        'pylab', 'pylab/backend', 'pylab/autoload',
        'pylab/inline/figure_format', 'pylab/inline/resolution',
        'pylab/inline/width', 'pylab/inline/height',
        'pylab/inline/bbox_inches'])
    def change_possible_restart_and_mpl_conf(self, option, value):
        """
        Apply options that possibly require a kernel restart or related to
        Matplotlib inline backend options.
        """
        # Check that we are not triggering validations in the initial
        # notification sent when Spyder is starting or when another option
        # already required a restart and the restart dialog was shown
        if not self._testing:
            if option in self.initial_conf_options:
                self.initial_conf_options.remove(option)
                return

        restart_needed = False
        restart_options = []
        # Startup options (needs a restart)
        run_lines_n = 'startup/run_lines'
        use_run_file_n = 'startup/use_run_file'
        run_file_n = 'startup/run_file'

        # Graphic options
        pylab_n = 'pylab'
        pylab_o = self.get_conf(pylab_n)
        pylab_backend_n = 'pylab/backend'

        # Advanced options (needs a restart)
        symbolic_math_n = 'symbolic_math'
        hide_cmd_windows_n = 'hide_cmd_windows'

        restart_options += [run_lines_n, use_run_file_n, run_file_n,
                            symbolic_math_n, hide_cmd_windows_n]
        restart_needed = option in restart_options

        inline_backend = 0
        pylab_restart = False
        clients_backend_require_restart = [False] * len(self.clients)
        current_client = self.get_current_client()
        current_client_backend_require_restart = False
        if pylab_o and pylab_backend_n == option and current_client:
            pylab_backend_o = self.get_conf(pylab_backend_n)

            # Check if clients require a restart due to a change in
            # interactive backend.
            clients_backend_require_restart = []
            for client in self.clients:
                interactive_backend = (
                    client.shellwidget.get_mpl_interactive_backend())

                if (
                    # No restart is needed if the new backend is inline
                    pylab_backend_o != inline_backend and
                    # There was an error getting the interactive backend in
                    # the kernel, so we can't proceed.
                    interactive_backend is not None and
                    # There has to be an interactive backend (i.e. different
                    # from inline) set in the kernel before. Else, a restart
                    # is not necessary.
                    interactive_backend != inline_backend and
                    # The interactive backend to switch to has to be different
                    # from the current one
                    interactive_backend != pylab_backend_o
                ):
                    clients_backend_require_restart.append(True)

                    # Detect if current client requires restart
                    if id(client) == id(current_client):
                        current_client_backend_require_restart = True

                        # For testing
                        if self._testing:
                            os.environ['BACKEND_REQUIRE_RESTART'] = 'true'
                else:
                    clients_backend_require_restart.append(False)

            pylab_restart = any(clients_backend_require_restart)

        if (restart_needed or pylab_restart) and not running_under_pytest():
            self.initial_conf_options = self.get_conf_options()
            self.initial_conf_options.remove(option)
            restart_dialog = ConsoleRestartDialog(self)
            restart_dialog.exec_()
            (restart_all, restart_current,
             no_restart) = restart_dialog.get_action_value()
        else:
            restart_all = False
            restart_current = False
            no_restart = True

        # Apply settings
        options = {option: value}
        for idx, client in enumerate(self.clients):
            restart = (
                (pylab_restart and clients_backend_require_restart[idx]) or
                restart_needed
            )

            if not (restart and restart_all) or no_restart:
                sw = client.shellwidget
                if sw.is_debugging() and sw._executing:
                    # Apply conf when the next Pdb prompt is available
                    def change_client_mpl_conf(o=options, c=client):
                        self._change_client_mpl_conf(o, c)
                        sw.sig_pdb_prompt_ready.disconnect(
                            change_client_mpl_conf)

                    sw.sig_pdb_prompt_ready.connect(change_client_mpl_conf)
                else:
                    self._change_client_mpl_conf(options, client)
            elif restart and restart_all:
                current_ask_before_restart = client.ask_before_restart
                client.ask_before_restart = False
                client.restart_kernel()
                client.ask_before_restart = current_ask_before_restart

        if (((pylab_restart and current_client_backend_require_restart)
             or restart_needed) and restart_current and current_client):
            current_client_ask_before_restart = (
                current_client.ask_before_restart)
            current_client.ask_before_restart = False
            current_client.restart_kernel()
            current_client.ask_before_restart = (
                current_client_ask_before_restart)

    # ---- Private methods
    # -------------------------------------------------------------------------
    def _change_client_conf(self, client, client_conf_func, value):
        """
        Change a client configuration option, taking into account if it is
        in a debugging session.

        Parameters
        ----------
        client : ClientWidget
            Client to update configuration.
        client_conf_func : Callable
            Client method to use to change the configuration.
        value : any
            New value for the client configuration.

        Returns
        -------
        None.

        """
        sw = client.shellwidget
        if not client.is_client_executing():
            client_conf_func(value)
        elif client.shellwidget.is_debugging():
            def change_conf(c=client, ccf=client_conf_func, value=value):
                ccf(value)
                c.shellwidget.sig_pdb_prompt_ready.disconnect(change_conf)
            sw.sig_pdb_prompt_ready.connect(change_conf)
        else:
            def change_conf(c=client, ccf=client_conf_func, value=value):
                ccf(value)
                c.shellwidget.sig_prompt_ready.disconnect(change_conf)
            sw.sig_prompt_ready.connect(change_conf)

    def _change_client_mpl_conf(self, options, client):
        """Apply Matplotlib related configurations to a client."""
        # Matplotlib options
        pylab_n = 'pylab'
        pylab_o = self.get_conf(pylab_n)
        pylab_autoload_n = 'pylab/autoload'
        pylab_backend_n = 'pylab/backend'
        inline_backend_figure_format_n = 'pylab/inline/figure_format'
        inline_backend_resolution_n = 'pylab/inline/resolution'
        inline_backend_width_n = 'pylab/inline/width'
        inline_backend_height_n = 'pylab/inline/height'
        inline_backend_bbox_inches_n = 'pylab/inline/bbox_inches'

        # Client widgets
        sw = client.shellwidget
        if pylab_o:
            if pylab_backend_n in options or pylab_autoload_n in options:
                pylab_autoload_o = self.get_conf(pylab_autoload_n)
                pylab_backend_o = self.get_conf(pylab_backend_n)
                sw.set_matplotlib_backend(pylab_backend_o, pylab_autoload_o)
            if inline_backend_figure_format_n in options:
                inline_backend_figure_format_o = self.get_conf(
                    inline_backend_figure_format_n)
                sw.set_mpl_inline_figure_format(inline_backend_figure_format_o)
            if inline_backend_resolution_n in options:
                inline_backend_resolution_o = self.get_conf(
                    inline_backend_resolution_n)
                sw.set_mpl_inline_resolution(inline_backend_resolution_o)
            if (inline_backend_width_n in options or
                    inline_backend_height_n in options):
                inline_backend_width_o = self.get_conf(
                    inline_backend_width_n)
                inline_backend_height_o = self.get_conf(
                    inline_backend_height_n)
                sw.set_mpl_inline_figure_size(
                    inline_backend_width_o, inline_backend_height_o)
            if inline_backend_bbox_inches_n in options:
                inline_backend_bbox_inches_o = self.get_conf(
                    inline_backend_bbox_inches_n)
                sw.set_mpl_inline_bbox_inches(inline_backend_bbox_inches_o)

    def _init_asyncio_patch(self):
        """
        - This was fixed in Tornado 6.1!
        - Same workaround fix as ipython/ipykernel#564
        - ref: tornadoweb/tornado#2608
        - On Python 3.8+, Tornado 6.0 is not compatible with the default
          asyncio implementation on Windows. Pick the older
          SelectorEventLoopPolicy if the known-incompatible default policy is
          in use.
        - Do this as early as possible to make it a low priority and
          overrideable.
        """
        if os.name == 'nt' and PY38_OR_MORE:
            # Tests on Linux hang if we don't leave this import here.
            import tornado
            if tornado.version_info >= (6, 1):
                return

            import asyncio
            try:
                from asyncio import (
                    WindowsProactorEventLoopPolicy,
                    WindowsSelectorEventLoopPolicy,
                )
            except ImportError:
                # not affected
                pass
            else:
                if isinstance(
                        asyncio.get_event_loop_policy(),
                        WindowsProactorEventLoopPolicy):
                    # WindowsProactorEventLoopPolicy is not compatible
                    # with tornado 6 fallback to the pre-3.8
                    # default of Selector
                    asyncio.set_event_loop_policy(
                        WindowsSelectorEventLoopPolicy())

    def _new_connection_file(self):
        """
        Generate a new connection file

        Taken from jupyter_client/console_app.py
        Licensed under the BSD license
        """
        # Check if jupyter_runtime_dir exists (Spyder addition)
        if not osp.isdir(jupyter_runtime_dir()):
            try:
                os.makedirs(jupyter_runtime_dir())
            except (IOError, OSError):
                return None
        cf = ''
        while not cf:
            ident = str(uuid.uuid4()).split('-')[-1]
            cf = os.path.join(jupyter_runtime_dir(), 'kernel-%s.json' % ident)
            cf = cf if not os.path.exists(cf) else ''
        return cf

    def _shellwidget_started(self, client):
        self.sig_shellwidget_created.emit(client.shellwidget)

    def _shellwidget_deleted(self, client):
        try:
            self.sig_shellwidget_deleted.emit(client.shellwidget)
        except RuntimeError:
            pass

<<<<<<< HEAD
    def _create_client_for_kernel(self, connection_file, hostname, sshkey,
                                  password):
        # Verifying if the connection file exists
        try:
            cf_path = osp.dirname(connection_file)
            cf_filename = osp.basename(connection_file)
            # To change a possible empty string to None
            cf_path = cf_path if cf_path else None
            connection_file = find_connection_file(filename=cf_filename,
                                                   path=cf_path)
            if os.path.splitext(connection_file)[1] != ".json":
                # There might be a file with the same id in the path.
                connection_file = find_connection_file(
                    filename=cf_filename + ".json", path=cf_path)
        except (IOError, UnboundLocalError):
            QMessageBox.critical(self, _('IPython'),
                                 _("Unable to connect to "
                                   "<b>%s</b>") % connection_file)
            return

        # Getting the master id that corresponds to the client
        # (i.e. the i in i/A)
        master_id = None
        given_name = None
        is_external_kernel = True
        known_spyder_kernel = False
        slave_ord = ord('A') - 1
        kernel_manager = None
        stderr_obj = None
        stdout_obj = None
        fault_obj = None

        for cl in self.clients:
            if connection_file in cl.connection_file:
                if cl.get_kernel() is not None:
                    kernel_manager = cl.get_kernel()
                connection_file = cl.connection_file
                if master_id is None:
                    master_id = cl.id_['int_id']
                    is_external_kernel = cl.shellwidget.is_external_kernel
                    known_spyder_kernel = cl.shellwidget.is_spyder_kernel
                    if cl.stderr_obj:
                        stderr_obj = cl.stderr_obj.copy()
                    if cl.stdout_obj:
                        stdout_obj = cl.stdout_obj.copy()
                    if cl.fault_obj:
                        fault_obj = cl.fault_obj.copy()
                given_name = cl.given_name
                new_slave_ord = ord(cl.id_['str_id'])
                if new_slave_ord > slave_ord:
                    slave_ord = new_slave_ord

        # If we couldn't find a client with the same connection file,
        # it means this is a new master client
        if master_id is None:
            self.master_clients += 1
            master_id = str(self.master_clients)

        # Set full client name
        client_id = dict(int_id=master_id,
                         str_id=chr(slave_ord + 1))

        # Creating the client
        show_elapsed_time = self.get_conf('show_elapsed_time')
        reset_warning = self.get_conf('show_reset_namespace_warning')
        ask_before_restart = self.get_conf('ask_before_restart')
        client = ClientWidget(self,
                              id_=client_id,
                              given_name=given_name,
                              history_filename=get_conf_path('history.py'),
                              config_options=self.config_options(),
                              additional_options=self.additional_options(),
                              interpreter_versions=self.interpreter_versions(),
                              connection_file=connection_file,
                              context_menu_actions=self.context_menu_actions,
                              time_label=self.time_label,
                              hostname=hostname,
                              is_external_kernel=is_external_kernel,
                              is_spyder_kernel=known_spyder_kernel,
                              show_elapsed_time=show_elapsed_time,
                              reset_warning=reset_warning,
                              ask_before_restart=ask_before_restart,
                              css_path=self.css_path,
                              handlers=self.registered_spyder_kernel_handlers,
                              stderr_obj=stderr_obj,
                              stdout_obj=stdout_obj,
                              fault_obj=fault_obj)

        # Create kernel client
        kernel_client = SpyderKernelClient(connection_file=connection_file)

        # This is needed for issue spyder-ide/spyder#9304.
        try:
            kernel_client.load_connection_file()
        except Exception as e:
            QMessageBox.critical(self, _('Connection error'),
                                 _("An error occurred while trying to load "
                                   "the kernel connection file. The error "
                                   "was:\n\n") + str(e))
            return

        if hostname is not None:
            try:
                connection_info = dict(
                    ip=kernel_client.ip,
                    shell_port=kernel_client.shell_port,
                    iopub_port=kernel_client.iopub_port,
                    stdin_port=kernel_client.stdin_port,
                    hb_port=kernel_client.hb_port,
                    control_port=kernel_client.control_port)
                newports = self.tunnel_to_kernel(connection_info, hostname,
                                                 sshkey, password)
                (kernel_client.shell_port,
                 kernel_client.iopub_port,
                 kernel_client.stdin_port,
                 kernel_client.hb_port,
                 kernel_client.control_port) = newports
            except Exception as e:
                QMessageBox.critical(self, _('Connection error'),
                                     _("Could not open ssh tunnel. The "
                                       "error was:\n\n") + str(e))
                return

        # Assign kernel manager and client to shellwidget
        kernel_client.start_channels()
        shellwidget = client.shellwidget
        shellwidget.set_kernel_client_and_manager(
            kernel_client, kernel_manager)
        shellwidget.sig_exception_occurred.connect(
            self.sig_exception_occurred)

        if not known_spyder_kernel:
            shellwidget.sig_is_spykernel.connect(
                self.connect_external_spyder_kernel)
            shellwidget.check_spyder_kernel()

        self.sig_shellwidget_created.emit(shellwidget)
        kernel_client.stopped_channels.connect(
            lambda: self.sig_shellwidget_deleted.emit(shellwidget))

        # Set elapsed time, if possible
        if not is_external_kernel:
            self.set_client_elapsed_time(client)

        # Adding a new tab for the client
        self.add_tab(client, name=client.get_name())

        # Register client
        self.register_client(client)
=======
    @Slot()
    def _create_client_for_kernel(self):
        """Create a client connected to an existing kernel"""
        connect_output = KernelConnectionDialog.get_connection_parameters(self)
        (connection_file, hostname, sshkey, password, ok) = connect_output
        if not ok:
            return
        else:
            self.create_client_for_kernel(connection_file, hostname, sshkey,
                                          password)
>>>>>>> 47978a00

    # ---- Public API
    # -------------------------------------------------------------------------

    # ---- General
    # -------------------------------------------------------------------------
    def update_font(self, font, rich_font):
        self._font = font
        self._rich_font = rich_font

        if self.enable_infowidget:
            self.infowidget.set_font(rich_font)

        for client in self.clients:
            client.set_font(font)

    def refresh_container(self, give_focus=False):
        """
        Refresh interface depending on the current widget client available.

        Refreshes corner widgets and actions as well as the info widget and
        sets the shellwdiget and client signals
        """
        client = None
        if self.tabwidget.count():
            for instance_client in self.clients:
                try:
                    instance_client.timer.timeout.disconnect()
                except (RuntimeError, TypeError):
                    pass

            client = self.tabwidget.currentWidget()

            # Decide what to show for each client
            if (client.info_page != client.blank_page and
                    self.enable_infowidget):
                # Show info_page if it has content
                client.set_info_page()
                client.shellwidget.hide()
                client.layout.addWidget(self.infowidget)
                self.infowidget.show()
            else:
                if self.enable_infowidget:
                    self.infowidget.hide()
                client.shellwidget.show()

            # Get reference for the control widget of the selected tab
            # and give focus if needed
            control = client.get_control()
            if give_focus:
                control.setFocus()

            if isinstance(control, PageControlWidget):
                self.pager_label.show()
            else:
                self.pager_label.hide()

            # Setup elapsed time
            show_elapsed_time = client.show_elapsed_time
            self.show_time_action.setChecked(show_elapsed_time)
            client.timer.timeout.connect(client.show_time)
        else:
            control = None
        self.find_widget.set_editor(control)

        if client:
            sw = client.shellwidget
            self.sig_pdb_state_changed.emit(
                sw.is_waiting_pdb_input(), sw.get_pdb_last_step())
            self.sig_shellwidget_changed.emit(sw)

        self.update_tabs_text()
        self.update_actions()

    # ---- For tabs
    # -------------------------------------------------------------------------
    def add_tab(self, client, name, filename='', give_focus=True):
        """Add tab."""
        if not isinstance(client, ClientWidget):
            return
        self.clients.append(client)
        index = self.tabwidget.addTab(client, name)
        self.filenames.insert(index, filename)
        self.tabwidget.setCurrentIndex(index)
        if self.dockwidget and give_focus:
            self.sig_switch_to_plugin_requested.emit()
        self.activateWindow()
        client.get_control().setFocus()
        self.update_tabs_text()

    def move_tab(self, index_from, index_to):
        """
        Move tab (tabs themselves have already been moved by the tabwidget).
        """
        filename = self.filenames.pop(index_from)
        client = self.clients.pop(index_from)
        self.filenames.insert(index_to, filename)
        self.clients.insert(index_to, client)
        self.update_tabs_text()

    def disambiguate_fname(self, fname):
        """Generate a file name without ambiguation."""
        files_path_list = [filename for filename in self.filenames
                           if filename]
        return sourcecode.disambiguate_fname(files_path_list, fname)

    def update_tabs_text(self):
        """Update the text from the tabs."""
        # This is needed to prevent that hanged consoles make reference
        # to an index that doesn't exist. See spyder-ide/spyder#4881.
        try:
            for index, fname in enumerate(self.filenames):
                client = self.clients[index]
                if fname:
                    self.rename_client_tab(client,
                                           self.disambiguate_fname(fname))
                else:
                    self.rename_client_tab(client, None)
        except IndexError:
            pass

    def rename_client_tab(self, client, given_name):
        """Rename a client's tab."""
        index = self.get_client_index_from_id(id(client))

        if given_name is not None:
            client.given_name = given_name

        self.tabwidget.setTabText(index, client.get_name())

    def rename_tabs_after_change(self, given_name):
        """Rename tabs after a change in name."""
        client = self.get_current_client()

        # Prevent renames that want to assign the same name of
        # a previous tab
        repeated = False
        for cl in self.clients:
            if id(client) != id(cl) and given_name == cl.given_name:
                repeated = True
                break

        # Rename current client tab to add str_id
        if client.allow_rename and u'/' not in given_name and not repeated:
            self.rename_client_tab(client, given_name)
        else:
            self.rename_client_tab(client, None)

        # Rename related clients
        if client.allow_rename and u'/' not in given_name and not repeated:
            for cl in self.get_related_clients(client):
                self.rename_client_tab(cl, given_name)

    def tab_name_editor(self):
        """Trigger the tab name editor."""
        index = self.tabwidget.currentIndex()
        self.tabwidget.tabBar().tab_name_editor.edit_tab(index)

    # --- For clients
    # -------------------------------------------------------------------------

    # ---- For magics and configurations
    @Slot(object, object)
    def edit_file(self, filename, line):
        """Handle %edit magic petitions."""
        if not osp.isfile(filename):
            self.sig_edit_new.emit(filename)
        if encoding.is_text_file(filename):
            # The default line number sent by ipykernel is always the last
            # one, but we prefer to use the first.
            self.sig_edit_goto_requested.emit(filename, 1, '')

    def config_options(self):
        """
        Generate a Trailets Config instance for shell widgets using our
        config system

        This lets us create each widget with its own config
        """
        # ---- Jupyter config ----
        try:
            full_cfg = load_pyconfig_files(['jupyter_qtconsole_config.py'],
                                           jupyter_config_dir())

            # From the full config we only select the JupyterWidget section
            # because the others have no effect here.
            cfg = Config({'JupyterWidget': full_cfg.JupyterWidget})
        except Exception:
            cfg = Config()

        # ---- Spyder config ----
        spy_cfg = Config()

        # Make the pager widget a rich one (i.e a QTextEdit)
        spy_cfg.JupyterWidget.kind = 'rich'

        # Gui completion widget
        completion_type_o = self.get_conf('completion_type')
        completions = COMPLETION_WIDGET_TYPE
        spy_cfg.JupyterWidget.gui_completion = completions[completion_type_o]

        # Calltips
        calltips_o = self.get_conf('show_calltips')
        spy_cfg.JupyterWidget.enable_calltips = calltips_o

        # Buffer size
        buffer_size_o = self.get_conf('buffer_size')
        spy_cfg.JupyterWidget.buffer_size = buffer_size_o

        # Prompts
        in_prompt_o = self.get_conf('in_prompt')
        out_prompt_o = self.get_conf('out_prompt')
        if bool(in_prompt_o):
            spy_cfg.JupyterWidget.in_prompt = in_prompt_o
        if bool(out_prompt_o):
            spy_cfg.JupyterWidget.out_prompt = out_prompt_o

        # Style
        color_scheme = self.get_conf('selected', section='appearance')
        style_sheet = create_qss_style(color_scheme)[0]
        spy_cfg.JupyterWidget.style_sheet = style_sheet
        spy_cfg.JupyterWidget.syntax_style = color_scheme

        # Merge QtConsole and Spyder configs. Spyder prefs will have
        # prevalence over QtConsole ones
        cfg._merge(spy_cfg)
        return cfg

    def interpreter_versions(self):
        """Python and IPython versions used by clients"""
        if self.get_conf('default', section='main_interpreter'):
            from IPython.core import release
            versions = dict(
                python_version=sys.version,
                ipython_version=release.version
            )
        else:
            import subprocess
            versions = {}
            pyexec = self.get_conf('executable', section='main_interpreter')
            py_cmd = u'%s -c "import sys; print(sys.version)"' % pyexec
            ipy_cmd = (
                u'%s -c "import IPython.core.release as r; print(r.version)"'
                % pyexec
            )
            for cmd in [py_cmd, ipy_cmd]:
                try:
                    # Use clean environment
                    proc = programs.run_shell_command(cmd, env={})
                    output, _err = proc.communicate()
                except subprocess.CalledProcessError:
                    output = ''
                output = output.decode().split('\n')[0].strip()
                if 'IPython' in cmd:
                    versions['ipython_version'] = output
                else:
                    versions['python_version'] = output

        return versions

    def additional_options(self, is_pylab=False, is_sympy=False):
        """
        Additional options for shell widgets that are not defined
        in JupyterWidget config options
        """
        options = dict(
            pylab=self.get_conf('pylab'),
            autoload_pylab=self.get_conf('pylab/autoload'),
            sympy=self.get_conf('symbolic_math'),
            show_banner=self.get_conf('show_banner')
        )

        if is_pylab is True:
            options['autoload_pylab'] = True
            options['sympy'] = False
        if is_sympy is True:
            options['autoload_pylab'] = False
            options['sympy'] = True

        return options

    # ---- For client widgets
    def set_client_elapsed_time(self, client):
        """Set elapsed time for slave clients."""
        related_clients = self.get_related_clients(client)
        for cl in related_clients:
            if cl.timer is not None:
                client.t0 = cl.t0
                client.timer.timeout.connect(client.show_time)
                client.timer.start(1000)
                break

    def get_focus_client(self):
        """Return current client with focus, if any"""
        widget = QApplication.focusWidget()
        for client in self.clients:
            if widget is client or widget is client.get_control():
                return client

    def get_current_client(self):
        """Return the currently selected client"""
        client = self.tabwidget.currentWidget()
        if client is not None:
            return client

    def get_current_shellwidget(self):
        """Return the shellwidget of the current client"""
        client = self.get_current_client()
        if client is not None:
            return client.shellwidget

    @Slot()
    @Slot(bool)
    @Slot(str)
    @Slot(bool, str)
    @Slot(bool, bool)
    @Slot(bool, str, bool)
    def create_new_client(self, give_focus=True, filename='', is_cython=False,
                          is_pylab=False, is_sympy=False, given_name=None,
                          cache=True):
        """Create a new client"""
        self.master_clients += 1
        client_id = dict(int_id=str(self.master_clients),
                         str_id='A')
        std_dir = self._test_dir if self._test_dir else None
        cf, km, kc, stderr_obj, stdout_obj = self.get_new_kernel(
            is_cython, is_pylab, is_sympy, std_dir=std_dir, cache=cache)

        if cf is not None:
            fault_obj = StdFile(cf, '.fault', std_dir)
        else:
            fault_obj = None

        show_elapsed_time = self.get_conf('show_elapsed_time')
        reset_warning = self.get_conf('show_reset_namespace_warning')
        ask_before_restart = self.get_conf('ask_before_restart')
        ask_before_closing = self.get_conf('ask_before_closing')
        client = ClientWidget(self, id_=client_id,
                              history_filename=get_conf_path('history.py'),
                              config_options=self.config_options(),
                              additional_options=self.additional_options(
                                      is_pylab=is_pylab,
                                      is_sympy=is_sympy),
                              interpreter_versions=self.interpreter_versions(),
                              connection_file=cf,
                              context_menu_actions=self.context_menu_actions,
                              time_label=self.time_label,
                              show_elapsed_time=show_elapsed_time,
                              reset_warning=reset_warning,
                              given_name=given_name,
                              give_focus=give_focus,
                              ask_before_restart=ask_before_restart,
                              ask_before_closing=ask_before_closing,
                              css_path=self.css_path,
                              handlers=self.registered_spyder_kernel_handlers,
                              stderr_obj=stderr_obj,
                              stdout_obj=stdout_obj,
                              fault_obj=fault_obj)

        self.add_tab(
            client, name=client.get_name(), filename=filename,
            give_focus=give_focus)

        if cf is None:
            error_msg = self.PERMISSION_ERROR_MSG.format(jupyter_runtime_dir())
            client.show_kernel_error(error_msg)
            return

        # Check if ipykernel is present in the external interpreter.
        # Else we won't be able to create a client
        if not self.get_conf('default', section='main_interpreter'):
            pyexec = self.get_conf('executable', section='main_interpreter')
            has_spyder_kernels = programs.is_module_installed(
                'spyder_kernels',
                interpreter=pyexec,
                version=SPYDER_KERNELS_VERSION)
            if not has_spyder_kernels and not running_under_pytest():
                client.show_kernel_error(
                    _("The Python environment or installation whose "
                      "interpreter is located at"
                      "<pre>"
                      "    <tt>{0}</tt>"
                      "</pre>"
                      "doesn't have the <tt>spyder-kernels</tt> module or the "
                      "right version of it installed ({1}). "
                      "Without this module is not possible for Spyder to "
                      "create a console for you.<br><br>"
                      "You can install it by activating your environment (if "
                      "necessary) and then running in a system terminal:"
                      "<pre>"
                      "    <tt>{2}</tt>"
                      "</pre>"
                      "or"
                      "<pre>"
                      "    <tt>{3}</tt>"
                      "</pre>").format(
                          pyexec,
                          SPYDER_KERNELS_VERSION_MSG,
                          SPYDER_KERNELS_CONDA,
                          SPYDER_KERNELS_PIP
                      )
                )
                return

        self.connect_client_to_kernel(client, km, kc)
        if client.shellwidget.kernel_manager is None:
            return
        self.register_client(client, give_focus=give_focus)

    def create_client_for_kernel(self, connection_file, hostname, sshkey,
                                 password):
        """Create a client connected to an existing kernel."""
        # Verifying if the connection file exists
        try:
            cf_path = osp.dirname(connection_file)
            cf_filename = osp.basename(connection_file)
            # To change a possible empty string to None
            cf_path = cf_path if cf_path else None
            connection_file = find_connection_file(filename=cf_filename,
                                                   path=cf_path)
            if os.path.splitext(connection_file)[1] != ".json":
                # There might be a file with the same id in the path.
                connection_file = find_connection_file(
                    filename=cf_filename + ".json", path=cf_path)
        except (IOError, UnboundLocalError):
            QMessageBox.critical(self, _('IPython'),
                                 _("Unable to connect to "
                                   "<b>%s</b>") % connection_file)
            return

        # Getting the master id that corresponds to the client
        # (i.e. the i in i/A)
        master_id = None
        given_name = None
        is_external_kernel = True
        known_spyder_kernel = False
        slave_ord = ord('A') - 1
        kernel_manager = None
        stderr_obj = None
        stdout_obj = None
        fault_obj = None

        for cl in self.clients:
            if connection_file in cl.connection_file:
                if cl.get_kernel() is not None:
                    kernel_manager = cl.get_kernel()
                connection_file = cl.connection_file
                if master_id is None:
                    master_id = cl.id_['int_id']
                    is_external_kernel = cl.shellwidget.is_external_kernel
                    known_spyder_kernel = cl.shellwidget.is_spyder_kernel
                    if cl.stderr_obj:
                        stderr_obj = cl.stderr_obj.copy()
                    if cl.stdout_obj:
                        stdout_obj = cl.stdout_obj.copy()
                    if cl.fault_obj:
                        fault_obj = cl.fault_obj.copy()
                given_name = cl.given_name
                new_slave_ord = ord(cl.id_['str_id'])
                if new_slave_ord > slave_ord:
                    slave_ord = new_slave_ord

        # If we couldn't find a client with the same connection file,
        # it means this is a new master client
        if master_id is None:
            self.master_clients += 1
            master_id = str(self.master_clients)

        # Set full client name
        client_id = dict(int_id=master_id,
                         str_id=chr(slave_ord + 1))

        # Creating the client
        show_elapsed_time = self.get_conf('show_elapsed_time')
        reset_warning = self.get_conf('show_reset_namespace_warning')
        ask_before_restart = self.get_conf('ask_before_restart')
        client = ClientWidget(self,
                              id_=client_id,
                              given_name=given_name,
                              history_filename=get_conf_path('history.py'),
                              config_options=self.config_options(),
                              additional_options=self.additional_options(),
                              interpreter_versions=self.interpreter_versions(),
                              connection_file=connection_file,
                              context_menu_actions=self.context_menu_actions,
                              time_label=self.time_label,
                              hostname=hostname,
                              is_external_kernel=is_external_kernel,
                              is_spyder_kernel=known_spyder_kernel,
                              show_elapsed_time=show_elapsed_time,
                              reset_warning=reset_warning,
                              ask_before_restart=ask_before_restart,
                              css_path=self.css_path,
                              handlers=self.registered_spyder_kernel_handlers,
                              stderr_obj=stderr_obj,
                              stdout_obj=stdout_obj,
                              fault_obj=fault_obj)

        # Create kernel client
        kernel_client = QtKernelClient(connection_file=connection_file)

        # This is needed for issue spyder-ide/spyder#9304.
        try:
            kernel_client.load_connection_file()
        except Exception as e:
            QMessageBox.critical(self, _('Connection error'),
                                 _("An error occurred while trying to load "
                                   "the kernel connection file. The error "
                                   "was:\n\n") + str(e))
            return

        if hostname is not None:
            try:
                connection_info = dict(
                    ip=kernel_client.ip,
                    shell_port=kernel_client.shell_port,
                    iopub_port=kernel_client.iopub_port,
                    stdin_port=kernel_client.stdin_port,
                    hb_port=kernel_client.hb_port)
                newports = self.tunnel_to_kernel(connection_info, hostname,
                                                 sshkey, password)
                (kernel_client.shell_port,
                 kernel_client.iopub_port,
                 kernel_client.stdin_port,
                 kernel_client.hb_port) = newports
                # Save parameters to connect comm later
                kernel_client.ssh_parameters = (hostname, sshkey, password)
            except Exception as e:
                QMessageBox.critical(self, _('Connection error'),
                                     _("Could not open ssh tunnel. The "
                                       "error was:\n\n") + str(e))
                return

        # Assign kernel manager and client to shellwidget
        kernel_client.start_channels()
        shellwidget = client.shellwidget
        shellwidget.set_kernel_client_and_manager(
            kernel_client, kernel_manager)
        shellwidget.sig_exception_occurred.connect(
            self.sig_exception_occurred)

        if not known_spyder_kernel:
            shellwidget.sig_is_spykernel.connect(
                self.connect_external_spyder_kernel)
            shellwidget.check_spyder_kernel()

        self.sig_shellwidget_created.emit(shellwidget)
        kernel_client.stopped_channels.connect(
            lambda: self.sig_shellwidget_deleted.emit(shellwidget))

        # Set elapsed time, if possible
        if not is_external_kernel:
            self.set_client_elapsed_time(client)

        # Adding a new tab for the client
        self.add_tab(client, name=client.get_name())

        # Register client
        self.register_client(client)

    def create_pylab_client(self):
        """Force creation of Pylab client"""
        self.create_new_client(is_pylab=True, given_name="Pylab")

    def create_sympy_client(self):
        """Force creation of SymPy client"""
        self.create_new_client(is_sympy=True, given_name="SymPy")

    def create_cython_client(self):
        """Force creation of Cython client"""
        self.create_new_client(is_cython=True, given_name="Cython")

    def get_new_kernel(self, is_cython=False, is_pylab=False,
                       is_sympy=False, std_dir=None, cache=True):
        """Get a new kernel, and cache one for next time."""
        # Cache another kernel for next time.
        kernel_spec = self.create_kernel_spec(
            is_cython=is_cython,
            is_pylab=is_pylab,
            is_sympy=is_sympy
        )

        new_kernel = self.create_new_kernel(kernel_spec, std_dir)

        if new_kernel[2] is None or not cache:
            # error or remove/don't use cache if requested
            self.close_cached_kernel()
            return new_kernel

        # Check cached kernel has the same configuration as is being asked
        cached_kernel = None
        if self._cached_kernel_properties is not None:
            (cached_spec,
             cached_env,
             cached_argv,
             cached_dir,
             cached_kernel) = self._cached_kernel_properties
            # Call interrupt_mode so the dict will be the same
            kernel_spec.interrupt_mode
            cached_spec.interrupt_mode
            valid = (std_dir == cached_dir
                     and cached_spec.__dict__ == kernel_spec.__dict__
                     and kernel_spec.argv == cached_argv
                     and kernel_spec.env == cached_env)
            if not valid:
                # Close the kernel
                self.close_cached_kernel()
                cached_kernel = None

        # Cache the new kernel
        self._cached_kernel_properties = (
            kernel_spec,
            kernel_spec.env,
            kernel_spec.argv,
            std_dir,
            new_kernel)

        if cached_kernel is None:
            return self.create_new_kernel(kernel_spec, std_dir)

        return cached_kernel

    def close_cached_kernel(self):
        """Close the cached kernel."""
        if self._cached_kernel_properties is None:
            return
        cached_kernel = self._cached_kernel_properties[-1]
        _, kernel_manager, _, stderr_obj, stdout_obj = cached_kernel
        kernel_manager.stop_restarter()
        kernel_manager.shutdown_kernel(now=True)
        self._cached_kernel_properties = None
        if stderr_obj:
            stderr_obj.remove()
        if stdout_obj:
            stdout_obj.remove()

    def create_new_kernel(self, kernel_spec, std_dir=None):
        """Create a new kernel."""
        connection_file = self._new_connection_file()
        if connection_file is None:
            return None, None, None, None, None

        stderr_obj = None
        stderr_handle = None
        stdout_obj = None
        stdout_handle = None
        if not self._test_no_stderr:
            stderr_obj = StdFile(connection_file, '.stderr', std_dir)
            stderr_handle = stderr_obj.handle
            stdout_obj = StdFile(connection_file, '.stdout', std_dir)
            stdout_handle = stdout_obj.handle

        km, kc = self.create_kernel_manager_and_kernel_client(
            connection_file,
            stderr_handle,
            stdout_handle,
            kernel_spec,
        )
        return connection_file, km, kc, stderr_obj, stdout_obj

    def connect_client_to_kernel(self, client, km, kc):
        """Connect a client to its kernel."""
        # An error occurred if this is True
        if isinstance(km, str) and kc is None:
            client.shellwidget.kernel_manager = None
            client.show_kernel_error(km)
            return

        # This avoids a recurrent, spurious NameError when running our
        # tests in our CIs
        if not self._testing:
            kc.stopped_channels.connect(
                lambda c=client: self._shellwidget_deleted(c))

        kc.start_channels(shell=True, iopub=True)

        shellwidget = client.shellwidget
        shellwidget.set_kernel_client_and_manager(kc, km)

        shellwidget.sig_exception_occurred.connect(
            self.sig_exception_occurred)

        # _shellwidget_started() – which emits sig_shellwidget_created() – must
        # be called *after* set_kernel_client_and_manager() has been called.
        # This is required so that plugins can rely on a initialized shell
        # widget in their implementation of
        # ShellConnectMainWidget.create_new_widget() (e.g. if they need to
        # communicate with the kernel using the shell widget kernel client).
        #
        # NOTE kc.started_channels() signal must not be used to emit
        # sig_shellwidget_created(): kc.start_channels()
        # (QtKernelClientMixin.start_channels() from qtconsole module) emits the
        # started_channels() signal. Slots connected to this signal are called
        # directly from within start_channels() [1], i.e. before the shell
        # widget’s initialization by set_kernel_client_and_manager().
        #
        # [1] Assuming no threads are involved, i.e. the signal-slot connection
        # type is Qt.DirectConnection.
        self._shellwidget_started(client)


    @Slot(str)
    def create_client_from_path(self, path):
        """Create a client with its cwd pointing to path."""
        self.create_new_client()
        sw = self.get_current_shellwidget()
        sw.set_cwd(path)

    def create_client_for_file(self, filename, is_cython=False):
        """Create a client to execute code related to a file."""
        # Create client
        self.create_new_client(filename=filename, is_cython=is_cython)

        # Don't increase the count of master clients
        self.master_clients -= 1

        # Rename client tab with filename
        client = self.get_current_client()
        client.allow_rename = False
        tab_text = self.disambiguate_fname(filename)
        self.rename_client_tab(client, tab_text)

    def get_client_for_file(self, filename):
        """Get client associated with a given file."""
        client = None
        for idx, cl in enumerate(self.clients):
            if self.filenames[idx] == filename:
                self.tabwidget.setCurrentIndex(idx)
                client = cl
                break
        return client

    def register_client(self, client, give_focus=True):
        """Register new client"""
        client.configure_shellwidget(give_focus=give_focus)

        # Local vars
        shellwidget = client.shellwidget
        control = shellwidget._control

        # Create new clients with Ctrl+T shortcut
        shellwidget.new_client.connect(self.create_new_client)

        # For tracebacks
        control.sig_go_to_error_requested.connect(self.go_to_error)

        # For help requests
        control.sig_help_requested.connect(self.sig_help_requested)

        shellwidget.sig_pdb_step.connect(
            lambda fname, lineno, shellwidget=shellwidget:
            self.pdb_has_stopped(fname, lineno, shellwidget))
        shellwidget.sig_pdb_state_changed.connect(self.sig_pdb_state_changed)

        # To handle %edit magic petitions
        shellwidget.custom_edit_requested.connect(self.edit_file)

        # Connect client to history log
        self.sig_history_requested.emit(client.history_filename)
        client.sig_append_to_history_requested.connect(
            self.sig_append_to_history_requested)

        # Set font for client
        client.set_font(self._font)

        # Set editor for the find widget
        self.find_widget.set_editor(control)

        # Connect to working directory
        shellwidget.sig_working_directory_changed.connect(
            self.working_directory_changed)

        # Connect client execution state to be reflected in the interface
        client.sig_execution_state_changed.connect(self.update_actions)

    def close_client(self, index=None, client=None, ask_recursive=True):
        """Close client tab from index or widget (or close current tab)"""
        if not self.tabwidget.count():
            return
        if client is not None:
            if client not in self.clients:
                # Client already closed
                return
            index = self.tabwidget.indexOf(client)
            # if index is not found in tabwidget it's because this client was
            # already closed and the call was performed by the exit callback
            if index == -1:
                return
        if index is None and client is None:
            index = self.tabwidget.currentIndex()
        if index is not None:
            client = self.tabwidget.widget(index)

        # Needed to handle a RuntimeError. See spyder-ide/spyder#5568.
        try:
            # Close client
            client.stop_button_click_handler()
        except RuntimeError:
            pass

        # Disconnect timer needed to update elapsed time
        try:
            client.timer.timeout.disconnect(client.show_time)
        except (RuntimeError, TypeError):
            pass

        # Check if related clients or kernels are opened
        # and eventually ask before closing them
        if not self.mainwindow_close and ask_recursive:
            close_all = True
            if client.ask_before_closing:
                close = QMessageBox.question(
                    self,
                    self._plugin.get_name(),
                    _("Do you want to close this console?"),
                    QMessageBox.Yes | QMessageBox.No)
                if close == QMessageBox.No:
                    return
            if len(self.get_related_clients(client)) > 0:
                close_all = QMessageBox.question(
                    self,
                    self._plugin.get_name(),
                    _("Do you want to close all other consoles connected "
                      "to the same kernel as this one?"),
                    QMessageBox.Yes | QMessageBox.No)

            if close_all == QMessageBox.Yes:
                self.close_related_clients(client)

        last_client = len(self.get_related_clients(client)) == 0
        client.shutdown(last_client)
        client.close()

        # Note: client index may have changed after closing related widgets
        self.tabwidget.removeTab(self.tabwidget.indexOf(client))
        self.clients.remove(client)

        # This is needed to prevent that hanged consoles make reference
        # to an index that doesn't exist. See spyder-ide/spyder#4881
        try:
            self.filenames.pop(index)
        except IndexError:
            pass

        self.update_tabs_text()

        # Create a new client if the console is about to become empty
        if not self.tabwidget.count() and self.create_new_client_if_empty:
            self.create_new_client()

    def close_clients(self):
        """
        Perform close actions for each running client.

        Returns
        -------
        bool
            If the closing action was succesful.
        """
        open_clients = self.clients.copy()
        for client in self.clients:
            last_client = (
                len(self.get_related_clients(client, open_clients)) == 0)
            client.shutdown(last_client)
            client.close()
            open_clients.remove(client)
        # Close all closing shellwidgets.
        ShellWidget.wait_all_shutdown()
        # Close cached kernel
        self.close_cached_kernel()
        return True

    def get_client_index_from_id(self, client_id):
        """Return client index from id"""
        for index, client in enumerate(self.clients):
            if id(client) == client_id:
                return index

    def get_related_clients(self, client, clients_list=None):
        """
        Get all other clients that are connected to the same kernel as `client`
        """
        if clients_list is None:
            clients_list = self.clients
        related_clients = []
        for cl in clients_list:
            if (cl.connection_file == client.connection_file and
                    cl is not client):
                related_clients.append(cl)
        return related_clients

    def close_related_clients(self, client):
        """Close all clients related to *client*, except itself"""
        related_clients = self.get_related_clients(client)
        for client in related_clients:
            self.close_client(client=client, ask_recursive=False)

    def restart(self):
        """
        Restart the console

        This is needed when we switch projects to update PYTHONPATH
        and the selected interpreter
        """
        self.master_clients = 0
        self.create_new_client_if_empty = False
        for i in range(len(self.clients)):
            client = self.clients[-1]
            self.close_client(client=client, ask_recursive=False)
        self.create_new_client(give_focus=False, cache=False)
        self.create_new_client_if_empty = True

    def current_client_inspect_object(self):
        client = self.get_current_client()
        if client:
            client.inspect_object()

    def current_client_clear_line(self):
        client = self.get_current_client()
        if client:
            client.clear_line()

    def current_client_clear_console(self):
        client = self.get_current_client()
        if client:
            client.clear_console()

    def current_client_quit(self):
        client = self.get_current_client()
        if client:
            client.exit_callback()

    def current_client_enter_array_inline(self):
        client = self.get_current_client()
        if client:
            client.enter_array_inline()

    def current_client_enter_array_table(self):
        client = self.get_current_client()
        if client:
            client.enter_array_table()

    # ---- For kernels
    # -------------------------------------------------------------------------
    def register_spyder_kernel_call_handler(self, handler_id, handler):
        """
        Register a callback for it to be available for newly created
        client kernels.

        Parameters
        ----------
        handler_id : str
            Handler name to be registered and that will be used to
            call the respective handler from the Spyder kernel.
        handler : func
            Callback function that will be called when the kernel request
            the handler_id identifier.

        Returns
        -------
        None.
        """
        self.registered_spyder_kernel_handlers[handler_id] = handler

    def unregister_spyder_kernel_call_handler(self, handler_id):
        """
        Unregister and remove a handler to not be added to newly created
        client kernels.

        Parameters
        ----------
        handler_id : str
            Handler name that was registered and will be removed from
            the Spyder kernel available handlers.

        Returns
        -------
        None.
        """
        self.registered_spyder_kernel_handlers.pop(handler_id, None)

    def ssh_tunnel(self, *args, **kwargs):
        if os.name == 'nt':
            return zmqtunnel.paramiko_tunnel(*args, **kwargs)
        else:
            return openssh_tunnel(self, *args, **kwargs)

    def tunnel_to_kernel(self, connection_info, hostname, sshkey=None,
                         password=None, timeout=10):
        """
        Tunnel connections to a kernel via ssh.

        Remote ports are specified in the connection info ci.
        """
        lports = zmqtunnel.select_random_ports(5)
        rports = (connection_info['shell_port'], connection_info['iopub_port'],
                  connection_info['stdin_port'], connection_info['hb_port'],
                  connection_info['control_port'])
        remote_ip = connection_info['ip']
        for lp, rp in zip(lports, rports):
            self.ssh_tunnel(lp, rp, hostname, remote_ip, sshkey, password,
                            timeout)
        return tuple(lports)

    def create_kernel_spec(self, is_cython=False,
                           is_pylab=False, is_sympy=False):
        """Create a kernel spec for our own kernels"""
        return SpyderKernelSpec(is_cython=is_cython,
                                is_pylab=is_pylab,
                                is_sympy=is_sympy)

    def create_kernel_manager_and_kernel_client(self, connection_file,
                                                stderr_handle,
                                                stdout_handle,
                                                kernel_spec):
        """Create kernel manager and client."""
        # Kernel manager
        try:
            kernel_manager = SpyderKernelManager(
                connection_file=connection_file,
                config=None,
                autorestart=True,
            )
        except Exception:
            error_msg = _("The error is:<br><br>"
                          "<tt>{}</tt>").format(traceback.format_exc())
            return (error_msg, None)
        kernel_manager._kernel_spec = kernel_spec

        # Catch any error generated when trying to start the kernel.
        # See spyder-ide/spyder#7302.
        try:
            kernel_manager.start_kernel(stderr=stderr_handle,
                                        stdout=stdout_handle,
                                        env=kernel_spec.env)
        except Exception:
            error_msg = _("The error is:<br><br>"
                          "<tt>{}</tt>").format(traceback.format_exc())
            return (error_msg, None)

        # Kernel client
        kernel_client = kernel_manager.client()

        # Increase time (in seconds) to detect if a kernel is alive.
        # See spyder-ide/spyder#3444.
        kernel_client.hb_channel.time_to_dead = 25.0

        return kernel_manager, kernel_client

    def restart_kernel(self):
        """Restart kernel of current client."""
        client = self.get_current_client()
        if client is not None:
            self.sig_switch_to_plugin_requested.emit()
            client.restart_kernel()

    def reset_namespace(self):
        """Reset namespace of current client."""
        client = self.get_current_client()
        if client is not None:
            self.sig_switch_to_plugin_requested.emit()
            client.reset_namespace()

    def interrupt_kernel(self):
        """Interrupt kernel of current client."""
        client = self.get_current_client()
        if client is not None:
            self.sig_switch_to_plugin_requested.emit()
            client.stop_button_click_handler()

    def connect_external_spyder_kernel(self, shellwidget):
        """Connect to an external Spyder kernel."""
        shellwidget.is_spyder_kernel = True
        shellwidget.spyder_kernel_comm.open_comm(shellwidget.kernel_client)
        self.sig_shellwidget_changed.emit(shellwidget)
        self.sig_external_spyder_kernel_connected.emit(shellwidget)

    # ---- For running and debugging
    # --------------------------------------------------------------------------

    # ---- For general debugging
    def pdb_has_stopped(self, fname, lineno, shellwidget):
        """Python debugger has just stopped at frame (fname, lineno)"""
        # This is a unique form of the sig_edit_goto_requested signal that
        # is intended to prevent keyboard input from accidentally entering the
        # editor during repeated, rapid entry of debugging commands.
        self.sig_edit_goto_requested[str, int, str, bool].emit(
            fname, lineno, '', False)
        self.activateWindow()
        shellwidget._control.setFocus()

    def set_spyder_breakpoints(self):
        """Set Spyder breakpoints into all clients"""
        for cl in self.clients:
            cl.shellwidget.set_spyder_breakpoints()

    def pdb_execute_command(self, command):
        """
        Send command to the pdb kernel if possible.
        """

        sw = self.get_current_shellwidget()
        if sw is not None:
            # Needed to handle an error when kernel_client is None.
            # See spyder-ide/spyder#7578.
            try:
                sw.pdb_execute_command(command)
            except AttributeError:
                pass

    def stop_debugging(self):
        """Stop debugging"""
        sw = self.get_current_shellwidget()
        if sw is not None:
            sw.stop_debugging()

    def get_pdb_state(self):
        """Get debugging state of the current console."""
        sw = self.get_current_shellwidget()
        if sw is not None:
            return sw.is_waiting_pdb_input()
        return False

    def get_pdb_last_step(self):
        """Get last pdb step of the current console."""
        sw = self.get_current_shellwidget()
        if sw is not None:
            return sw.get_pdb_last_step()
        return {}

    def check_pdb_state(self):
        """
        Check if actions need to be taken checking the last pdb state.
        """
        pdb_state = self.get_pdb_state()
        if pdb_state:
            pdb_last_step = self.get_pdb_last_step()
            sw = self.get_current_shellwidget()
            if 'fname' in pdb_last_step and sw is not None:
                fname = pdb_last_step['fname']
                line = pdb_last_step['lineno']
                self.pdb_has_stopped(fname, line, sw)

    def print_debug_file_msg(self):
        """Print message in the current console when a file can't be closed."""
        debug_msg = _('The current file cannot be closed because it is '
                      'in debug mode.')
        self.get_current_client().shellwidget.append_html_message(
            debug_msg, before_prompt=True)

    # ---- For cells
    def run_cell(self, code, cell_name, filename, run_cell_copy,
                 focus_to_editor, function='runcell'):
        """Run cell in current or dedicated client."""

        def norm(text):
            return remove_backslashes(str(text))

        self.run_cell_filename = filename

        # Select client to execute code on it
        client = self.get_client_for_file(filename)
        if client is None:
            client = self.get_current_client()

        if client is not None:
            # Internal kernels, use runcell
            if client.get_kernel() is not None and not run_cell_copy:
                line = (str(
                        "{}({}, '{}')").format(
                                str(function),
                                repr(cell_name),
                                norm(filename).replace("'", r"\'")))

            # External kernels and run_cell_copy, just execute the code
            else:
                line = code.strip()

            try:
                self.execute_code(line, set_focus=not focus_to_editor)
            except AttributeError:
                pass

            # This is necessary to prevent raising the console if the editor
            # and console are tabified next to each other and the 'Maintain
            # focus in the editor' option is activated.
            # Fixes spyder-ide/spyder#17028
            if not focus_to_editor:
                self.sig_switch_to_plugin_requested.emit()
        else:
            # XXX: not sure it can really happen
            QMessageBox.warning(
                self,
                _('Warning'),
                _("No IPython console is currently available "
                  "to run <b>{}</b>.<br><br>Please open a new "
                  "one and try again.").format(osp.basename(filename)),
                QMessageBox.Ok
            )

    def debug_cell(self, code, cell_name, filename, run_cell_copy,
                   focus_to_editor):
        """Debug current cell."""
        self.run_cell(code, cell_name, filename, run_cell_copy,
                      focus_to_editor, 'debugcell')

    # ---- For scripts
    def run_script(self, filename, wdir, args, debug, post_mortem,
                   current_client, clear_variables, console_namespace):
        """Run script in current or dedicated client"""
        norm = lambda text: remove_backslashes(str(text))

        # Run Cython files in a dedicated console
        is_cython = osp.splitext(filename)[1] == '.pyx'
        if is_cython:
            current_client = False

        # Select client to execute code on it
        is_new_client = False
        if current_client:
            client = self.get_current_client()
        else:
            client = self.get_client_for_file(filename)
            if client is None:
                self.create_client_for_file(filename, is_cython=is_cython)
                client = self.get_current_client()
                is_new_client = True

        if client is not None:
            # If spyder-kernels, use runfile
            if client.shellwidget.is_spyder_kernel:
                line = "%s('%s'" % ('debugfile' if debug else 'runfile',
                                    norm(filename))
                if args:
                    line += ", args='%s'" % norm(args)
                if wdir:
                    line += ", wdir='%s'" % norm(wdir)
                if post_mortem:
                    line += ", post_mortem=True"
                if console_namespace:
                    line += ", current_namespace=True"
                line += ")"
            else:  # External, non spyder-kernels, use %run
                line = "%run "
                if debug:
                    line += "-d "
                line += "\"%s\"" % str(filename)
                if args:
                    line += " %s" % norm(args)

            try:
                if client.shellwidget._executing:
                    # Don't allow multiple executions when there's
                    # still an execution taking place
                    # Fixes spyder-ide/spyder#7293.
                    pass
                elif current_client:
                    self.execute_code(line, current_client, clear_variables,
                                      set_focus=False)
                else:
                    if is_new_client:
                        client.shellwidget.silent_execute('%clear')
                    else:
                        client.shellwidget.execute('%clear')
                    client.shellwidget.sig_prompt_ready.connect(
                            lambda: self.execute_code(
                                line, current_client, clear_variables,
                                set_focus=False))
            except AttributeError:
                pass
            self.sig_switch_to_plugin_requested.emit()
        else:
            # XXX: not sure it can really happen
            QMessageBox.warning(
                self,
                _('Warning'),
                _("No IPython console is currently available to run <b>%s</b>."
                  "<br><br>Please open a new one and try again."
                  ) % osp.basename(filename),
                QMessageBox.Ok
            )

    # ---- For working directory and path management
    def set_working_directory(self, new_dir):
        """
        Set current working directory when changed by the Working Directory
        plugin.
        """
        self._current_working_directory = new_dir

    def get_working_directory(self):
        """Get current working directory."""
        return self._current_working_directory

    def set_current_client_working_directory(self, directory):
        """Set current client working directory."""
        shellwidget = self.get_current_shellwidget()
        if shellwidget is not None:
            shellwidget.set_cwd(directory)

    def working_directory_changed(self, dirname):
        """
        Notify that the working directory was changed in the current console
        to other plugins.
        """
        if osp.isdir(dirname):
            self.sig_current_directory_changed.emit(dirname)

    def update_working_directory(self):
        """Update working directory to console cwd."""
        shellwidget = self.get_current_shellwidget()
        if shellwidget is not None:
            shellwidget.update_cwd()

    def update_path(self, path_dict, new_path_dict):
        """Update path on consoles."""
        for client in self.clients:
            shell = client.shellwidget
            if shell is not None:
                shell.update_syspath(path_dict, new_path_dict)

    def get_active_project_path(self):
        """Get the active project path."""
        return self.active_project_path

    def update_active_project_path(self, active_project_path):
        """
        Update the active project path attribute used to set the current
        working directory on the shells in case a project is active

        Parameters
        ----------
        active_project_path : str
            Root path of the active project if any.

        Returns
        -------
        None.
        """
        self.active_project_path = active_project_path

    # ---- For execution
    def execute_code(self, lines, current_client=True, clear_variables=False,
                     set_focus=True):
        """Execute code instructions."""
        sw = self.get_current_shellwidget()
        if sw is not None:
            if not current_client:
                # Clear console and reset namespace for
                # dedicated clients.
                # See spyder-ide/spyder#5748.
                try:
                    sw.sig_prompt_ready.disconnect()
                except TypeError:
                    pass
                sw.reset_namespace(warning=False)
            elif current_client and clear_variables:
                sw.reset_namespace(warning=False)
            # Needed to handle an error when kernel_client is none.
            # See spyder-ide/spyder#6308.
            try:
                sw.execute(str(lines))
            except AttributeError:
                pass
            self.activateWindow()
            if set_focus:
                self.get_current_client().get_control().setFocus()

    # ---- For error handling
    def go_to_error(self, text):
        """Go to error if relevant"""
        match = get_error_match(str(text))
        if match:
            fname, lnb = match.groups()
            if ("<ipython-input-" in fname and
                    self.run_cell_filename is not None):
                fname = self.run_cell_filename
            # This is needed to fix issue spyder-ide/spyder#9217.
            try:
                self.sig_edit_goto_requested.emit(
                    osp.abspath(fname), int(lnb), '')
            except ValueError:
                pass

    # ---- For documentation and help using the Help plugin
    # ------------------------------------------------------------------------
    @Slot()
    def show_intro(self):
        """Show intro to IPython help"""
        from IPython.core.usage import interactive_usage
        self.sig_render_rich_text_requested.emit(interactive_usage, False)

    @Slot()
    def show_guiref(self):
        """Show qtconsole help"""
        from qtconsole.usage import gui_reference
        self.sig_render_rich_text_requested.emit(gui_reference, True)

    @Slot()
    def show_quickref(self):
        """Show IPython Cheat Sheet"""
        from IPython.core.usage import quick_reference
        self.sig_render_plain_text_requested.emit(quick_reference)<|MERGE_RESOLUTION|>--- conflicted
+++ resolved
@@ -1080,157 +1080,6 @@
         except RuntimeError:
             pass
 
-<<<<<<< HEAD
-    def _create_client_for_kernel(self, connection_file, hostname, sshkey,
-                                  password):
-        # Verifying if the connection file exists
-        try:
-            cf_path = osp.dirname(connection_file)
-            cf_filename = osp.basename(connection_file)
-            # To change a possible empty string to None
-            cf_path = cf_path if cf_path else None
-            connection_file = find_connection_file(filename=cf_filename,
-                                                   path=cf_path)
-            if os.path.splitext(connection_file)[1] != ".json":
-                # There might be a file with the same id in the path.
-                connection_file = find_connection_file(
-                    filename=cf_filename + ".json", path=cf_path)
-        except (IOError, UnboundLocalError):
-            QMessageBox.critical(self, _('IPython'),
-                                 _("Unable to connect to "
-                                   "<b>%s</b>") % connection_file)
-            return
-
-        # Getting the master id that corresponds to the client
-        # (i.e. the i in i/A)
-        master_id = None
-        given_name = None
-        is_external_kernel = True
-        known_spyder_kernel = False
-        slave_ord = ord('A') - 1
-        kernel_manager = None
-        stderr_obj = None
-        stdout_obj = None
-        fault_obj = None
-
-        for cl in self.clients:
-            if connection_file in cl.connection_file:
-                if cl.get_kernel() is not None:
-                    kernel_manager = cl.get_kernel()
-                connection_file = cl.connection_file
-                if master_id is None:
-                    master_id = cl.id_['int_id']
-                    is_external_kernel = cl.shellwidget.is_external_kernel
-                    known_spyder_kernel = cl.shellwidget.is_spyder_kernel
-                    if cl.stderr_obj:
-                        stderr_obj = cl.stderr_obj.copy()
-                    if cl.stdout_obj:
-                        stdout_obj = cl.stdout_obj.copy()
-                    if cl.fault_obj:
-                        fault_obj = cl.fault_obj.copy()
-                given_name = cl.given_name
-                new_slave_ord = ord(cl.id_['str_id'])
-                if new_slave_ord > slave_ord:
-                    slave_ord = new_slave_ord
-
-        # If we couldn't find a client with the same connection file,
-        # it means this is a new master client
-        if master_id is None:
-            self.master_clients += 1
-            master_id = str(self.master_clients)
-
-        # Set full client name
-        client_id = dict(int_id=master_id,
-                         str_id=chr(slave_ord + 1))
-
-        # Creating the client
-        show_elapsed_time = self.get_conf('show_elapsed_time')
-        reset_warning = self.get_conf('show_reset_namespace_warning')
-        ask_before_restart = self.get_conf('ask_before_restart')
-        client = ClientWidget(self,
-                              id_=client_id,
-                              given_name=given_name,
-                              history_filename=get_conf_path('history.py'),
-                              config_options=self.config_options(),
-                              additional_options=self.additional_options(),
-                              interpreter_versions=self.interpreter_versions(),
-                              connection_file=connection_file,
-                              context_menu_actions=self.context_menu_actions,
-                              time_label=self.time_label,
-                              hostname=hostname,
-                              is_external_kernel=is_external_kernel,
-                              is_spyder_kernel=known_spyder_kernel,
-                              show_elapsed_time=show_elapsed_time,
-                              reset_warning=reset_warning,
-                              ask_before_restart=ask_before_restart,
-                              css_path=self.css_path,
-                              handlers=self.registered_spyder_kernel_handlers,
-                              stderr_obj=stderr_obj,
-                              stdout_obj=stdout_obj,
-                              fault_obj=fault_obj)
-
-        # Create kernel client
-        kernel_client = SpyderKernelClient(connection_file=connection_file)
-
-        # This is needed for issue spyder-ide/spyder#9304.
-        try:
-            kernel_client.load_connection_file()
-        except Exception as e:
-            QMessageBox.critical(self, _('Connection error'),
-                                 _("An error occurred while trying to load "
-                                   "the kernel connection file. The error "
-                                   "was:\n\n") + str(e))
-            return
-
-        if hostname is not None:
-            try:
-                connection_info = dict(
-                    ip=kernel_client.ip,
-                    shell_port=kernel_client.shell_port,
-                    iopub_port=kernel_client.iopub_port,
-                    stdin_port=kernel_client.stdin_port,
-                    hb_port=kernel_client.hb_port,
-                    control_port=kernel_client.control_port)
-                newports = self.tunnel_to_kernel(connection_info, hostname,
-                                                 sshkey, password)
-                (kernel_client.shell_port,
-                 kernel_client.iopub_port,
-                 kernel_client.stdin_port,
-                 kernel_client.hb_port,
-                 kernel_client.control_port) = newports
-            except Exception as e:
-                QMessageBox.critical(self, _('Connection error'),
-                                     _("Could not open ssh tunnel. The "
-                                       "error was:\n\n") + str(e))
-                return
-
-        # Assign kernel manager and client to shellwidget
-        kernel_client.start_channels()
-        shellwidget = client.shellwidget
-        shellwidget.set_kernel_client_and_manager(
-            kernel_client, kernel_manager)
-        shellwidget.sig_exception_occurred.connect(
-            self.sig_exception_occurred)
-
-        if not known_spyder_kernel:
-            shellwidget.sig_is_spykernel.connect(
-                self.connect_external_spyder_kernel)
-            shellwidget.check_spyder_kernel()
-
-        self.sig_shellwidget_created.emit(shellwidget)
-        kernel_client.stopped_channels.connect(
-            lambda: self.sig_shellwidget_deleted.emit(shellwidget))
-
-        # Set elapsed time, if possible
-        if not is_external_kernel:
-            self.set_client_elapsed_time(client)
-
-        # Adding a new tab for the client
-        self.add_tab(client, name=client.get_name())
-
-        # Register client
-        self.register_client(client)
-=======
     @Slot()
     def _create_client_for_kernel(self):
         """Create a client connected to an existing kernel"""
@@ -1241,7 +1090,6 @@
         else:
             self.create_client_for_kernel(connection_file, hostname, sshkey,
                                           password)
->>>>>>> 47978a00
 
     # ---- Public API
     # -------------------------------------------------------------------------
@@ -1741,7 +1589,7 @@
                               fault_obj=fault_obj)
 
         # Create kernel client
-        kernel_client = QtKernelClient(connection_file=connection_file)
+        kernel_client = SpyderKernelClient(connection_file=connection_file)
 
         # This is needed for issue spyder-ide/spyder#9304.
         try:
@@ -1760,15 +1608,15 @@
                     shell_port=kernel_client.shell_port,
                     iopub_port=kernel_client.iopub_port,
                     stdin_port=kernel_client.stdin_port,
-                    hb_port=kernel_client.hb_port)
+                    hb_port=kernel_client.hb_port,
+                    control_port=kernel_client.control_port)
                 newports = self.tunnel_to_kernel(connection_info, hostname,
                                                  sshkey, password)
                 (kernel_client.shell_port,
                  kernel_client.iopub_port,
                  kernel_client.stdin_port,
-                 kernel_client.hb_port) = newports
-                # Save parameters to connect comm later
-                kernel_client.ssh_parameters = (hostname, sshkey, password)
+                 kernel_client.hb_port,
+                 kernel_client.control_port) = newports
             except Exception as e:
                 QMessageBox.critical(self, _('Connection error'),
                                      _("Could not open ssh tunnel. The "
