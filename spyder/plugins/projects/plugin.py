--- conflicted
+++ resolved
@@ -1,899 +1,893 @@
-# -*- coding: utf-8 -*-
-#
-# Copyright © Spyder Project Contributors
-# Licensed under the terms of the MIT License
-# (see spyder/__init__.py for details)
-
-"""
-Projects Plugin
-
-It handles closing, opening and switching among projetcs and also
-updating the file tree explorer associated with a project
-"""
-
-# Standard library imports
-import configparser
-import os.path as osp
-import shutil
-import functools
-from collections import OrderedDict
-
-# Third party imports
-from qtpy.compat import getexistingdirectory
-from qtpy.QtCore import Signal, Slot
-from qtpy.QtWidgets import QInputDialog, QMessageBox
-
-# Local imports
-from spyder.api.config.decorators import on_conf_change
-from spyder.api.exceptions import SpyderAPIError
-from spyder.api.translations import get_translation
-from spyder.api.plugins import SpyderDockablePlugin, Plugins
-from spyder.config.base import (get_home_dir, get_project_config_folder,
-                                running_under_pytest)
-from spyder.py3compat import is_text_string, to_text_string
-from spyder.utils import encoding
-from spyder.utils.icon_manager import ima
-from spyder.utils.misc import getcwd_or_home
-from spyder.plugins.mainmenu.api import ApplicationMenus
-from spyder.plugins.projects.api import (BaseProjectType, EmptyProject,
-                                         WORKSPACE)
-from spyder.plugins.projects.utils.watcher import WorkspaceWatcher
-from spyder.plugins.projects.widgets.main_widget import ProjectExplorerWidget
-from spyder.plugins.projects.widgets.projectdialog import ProjectDialog
-from spyder.plugins.completion.api import (
-    CompletionRequestTypes, FileChangeType, WorkspaceUpdateKind)
-from spyder.plugins.completion.decorators import (
-    request, handles, class_register)
-
-# Localization
-_ = get_translation("spyder")
-
-
-class ProjectsApplicationMenu:
-    New = 'new_section'
-    Secundary = 'secundary_section'
-    RecentProjects = 'recent_projects_section'
-
-
-class RecentProjectMenu:
-    List = 'list_section'
-
-
-class ProjectsActions:
-    NewProject = 'new_project_action'
-    OpenProject = 'open_project_action'
-    CloseProject = 'close_project_action'
-    DeleteProject = 'delete_project_action'
-    ClearRecentProjects = 'clear_recent_projects_action'
-    MaxRecent = 'max_recent_action'
-
-
-class RecentProjectsMenuSection:
-    Main = 'main_section'
-    Bottom = 'bottom_section'
-
-
-@class_register
-class Projects(SpyderDockablePlugin):
-    """Projects plugin."""
-    NAME = 'project_explorer'
-    CONF_SECTION = NAME
-    CONF_FILE = False
-    # TODO: Try to define the plugin location in the left side of the editor.
-    TABIFY = Plugins.Help
-    REQUIRES = []
-<<<<<<< HEAD
-    OPTIONAL = [Plugins.Completions, Plugins.IPythonConsole, Plugins.Editor,
-                Plugins.OutlineExplorer, Plugins.MainMenu]
-    WIDGET_CLASS = ProjectExplorerWidget
-=======
-    OPTIONAL = [Plugins.Completions, Plugins.IPythonConsole, Plugins.Explorer]
->>>>>>> 656e7682
-
-    # Signals
-    sig_project_created = Signal(str, str, object)
-    """
-    This signal is emitted to request the Projects plugin the creation of a
-    project.
-
-    Parameters
-    ----------
-    project_path: str
-        Location of project.
-    project_type: str
-        Type of project as defined by project types.
-    project_packages: object
-        Package to install. Currently not in use.
-    """
-
-    sig_project_loaded = Signal(object)
-    """
-    This signal is emitted when a project is loaded.
-
-    Parameters
-    ----------
-    project_packages: object
-        Package to install. Currently not in use.
-    """
-
-    sig_project_closed = Signal(object)
-    """
-    This signal is emitted when a project is closed.
-
-    Parameters
-    ----------
-    project_packages: object
-        Package to install. Currently not in use.
-    """
-
-    sig_pythonpath_changed = Signal()
-    """
-    This signal is emitted when the python path is changed.
-    """
-
-    def __init__(self, parent=None, configuration=None):
-        """Initialization."""
-        super().__init__(parent, configuration)
-        self.recent_projects = self.get_conf('recent_projects', [])
-        self.current_active_project = None
-        self.latest_project = None
-        self.watcher = WorkspaceWatcher(self)
-        self.completions_available = False
-        self.get_widget().setup_project(self.get_active_project_path())
-        self.watcher.connect_signals(self)
-        self._project_types = OrderedDict()
-
-    # ---- SpyderDockablePlugin API
-    # ------------------------------------------------------------------------
-    def get_name(self):
-        """Return widget title"""
-        return _("Project")
-
-    def get_description(self):
-        """Return the description of the explorer widget."""
-        return _("Explore files of a Spyder project.")
-
-    def get_icon(self):
-        """Return the explorer icon."""
-        return self.create_icon('project')
-
-    def register(self):
-        """Register plugin in Spyder's main window"""
-        widget = self.get_widget()
-        self.ipyconsole = self.get_plugin(Plugins.IPythonConsole)
-        self.completions = self.get_plugin(Plugins.Completions)
-        self.editor = self.get_plugin(Plugins.Editor)
-        outline_explorer = self.get_plugin(Plugins.OutlineExplorer)
-        treewidget = widget.treewidget
-
-        treewidget.sig_delete_project.connect(self.delete_project)
-
-        if self.main:
-            widget.sig_open_file_requested.connect(self.main.open_file)
-            treewidget.sig_redirect_stdio_requested.connect(
-                self.main.redirect_internalshell_stdio)
-
-        if self.editor:
-            treewidget.sig_open_file_requested.connect(self.editor.load)
-            treewidget.sig_removed.connect(self.editor.removed)
-            treewidget.sig_tree_removed.connect(self.editor.removed_tree)
-            treewidget.sig_renamed.connect(self.editor.renamed)
-            treewidget.sig_tree_renamed.connect(self.editor.renamed_tree)
-            treewidget.sig_module_created.connect(self.editor.new)
-            treewidget.sig_file_created.connect(
-                lambda t: self.editor.new(text=t))
-
-        if self.ipyconsole:
-            treewidget.sig_open_interpreter_requested.connect(
-                self.ipyconsole.create_client_from_path)
-            treewidget.sig_run_requested.connect(
-                lambda fname:
-                self.ipyconsole.run_script(
-                    fname, osp.dirname(
-                        fname), '', False, False, False, True, False))
-
-        # TODO: This is not necessary anymore due to us starting workspace
-        # services in the editor. However, we could restore it in the future.
-        # lspmgr.sig_language_completions_available.connect(
-        #    lambda settings, language:
-        #        self.start_workspace_services())
-        if self.completions:
-            self.completions.sig_stop_completions.connect(
-                self.stop_workspace_services)
-
-        # ---------------------------------------------------------------------
-        # New project connections
-        # Order matters!
-        # ---------------------------------------------------------------------
-        if self.main:
-            self.sig_project_loaded.connect(
-                lambda v: self.main.set_window_title())
-        if self.completions:
-            self.sig_project_loaded.connect(
-                functools.partial(self.completions.project_path_update,
-                                  update_kind=WorkspaceUpdateKind.ADDITION,
-                                  instance=self))
-        if self.editor:
-            self.sig_project_loaded.connect(
-                lambda v: self.editor.setup_open_files())
-        self.sig_project_loaded.connect(self.update_explorer)
-        if outline_explorer:
-            self.sig_project_loaded.connect(
-                lambda v: outline_explorer.update_all_editors())
-        if self.main:
-            self.sig_project_closed.connect(
-                lambda v: self.main.set_window_title())
-        if self.completions:
-            self.sig_project_closed.connect(
-                functools.partial(self.completions.project_path_update,
-                                  update_kind=WorkspaceUpdateKind.DELETION,
-                                  instance=self))
-        if self.editor:
-            self.sig_project_closed.connect(
-                lambda v: self.editor.setup_open_files())
-        if outline_explorer:
-            self.sig_project_closed.connect(
-                lambda v: outline_explorer.update_all_editors())
-        if self.main:
-            self.main.restore_scrollbar_position.connect(
-                self.restore_scrollbar_position)
-            self.sig_pythonpath_changed.connect(self.main.pythonpath_changed)
-        if self.editor:
-            self.editor.set_projects(self)
-            self.sig_project_loaded.connect(
-                lambda v: self.editor.set_current_project_path(v))
-            self.sig_project_closed.connect(
-                lambda v: self.editor.set_current_project_path())
-
-        self.register_project_type(self, EmptyProject)
-
-        # Define all the plugin actions
-        """Setup the actions of the plugin."""
-        new_project_action = self.create_action(
-            ProjectsActions.NewProject,
-            text=_("New Project..."),
-            triggered=self.create_new_project)
-
-        open_project_action = self.create_action(
-            ProjectsActions.OpenProject,
-            text=_("Open Project..."),
-            triggered=lambda v: self.open_project())
-
-        self.close_project_action = self.create_action(
-            ProjectsActions.CloseProject,
-            text=_("Close Project"),
-            triggered=self.close_project)
-
-        self.delete_project_action = self.create_action(
-            ProjectsActions.DeleteProject,
-            text=_("Delete Project"),
-            triggered=self.delete_project)
-
-        self.clear_recent_projects_action = self.create_action(
-            ProjectsActions.ClearRecentProjects,
-            text=_("Clear this list"),
-            triggered=self.clear_recent_projects)
-
-        self.max_recent_action = self.create_action(
-            ProjectsActions.MaxRecent,
-            text=_("Maximum number of recent projects..."),
-            triggered=self.change_max_recent_projects)
-
-        self.recent_project_menu = self.get_widget().create_menu(
-            RecentProjectMenu.List, _("Recent Projects"))
-        self.recent_project_menu.aboutToShow.connect(self.setup_menu_actions)
-
-        main_menu = self.get_plugin(Plugins.MainMenu)
-        if main_menu:
-            projects_menu = main_menu.get_application_menu(
-                ApplicationMenus.Projects)
-            main_menu.add_item_to_application_menu(
-                new_project_action,
-                menu=projects_menu,
-                section=ProjectsApplicationMenu.New)
-            for item in [open_project_action, self.close_project_action,
-                         self.delete_project_action]:
-                main_menu.add_item_to_application_menu(
-                    item,
-                    menu=projects_menu,
-                    section=ProjectsApplicationMenu.Secundary)
-
-            main_menu.add_item_to_application_menu(
-                self.recent_project_menu,
-                menu=projects_menu,
-                section=ProjectsApplicationMenu.RecentProjects)
-
-        self.setup_menu_actions()
-
-    def setup_menu_actions(self):
-        """Setup and update the menu actions."""
-        self.recent_project_menu.clear()
-        if self.recent_projects:
-            for project in self.recent_projects:
-                if self.is_valid_project(project):
-                    name = project.replace(get_home_dir(), '~')
-                    action = self.create_action(
-                        name,
-                        text=name,
-                        icon=ima.icon('project'),
-                        triggered=self.build_opener(project),
-                    )
-                    self.get_widget().add_item_to_menu(
-                        action,
-                        menu=self.recent_project_menu,
-                        section=RecentProjectsMenuSection.Main)
-        for item in [self.clear_recent_projects_action,
-                     self.max_recent_action]:
-            self.get_widget().add_item_to_menu(
-                item,
-                menu=self.recent_project_menu,
-                section=RecentProjectsMenuSection.Bottom)
-        self.update_project_actions()
-
-    def update_project_actions(self):
-        """Update actions of the Projects menu"""
-        if self.recent_projects:
-            self.clear_recent_projects_action.setEnabled(True)
-        else:
-            self.clear_recent_projects_action.setEnabled(False)
-
-        active = bool(self.get_active_project_path())
-        self.close_project_action.setEnabled(active)
-        self.delete_project_action.setEnabled(active)
-
-    @on_conf_change(section='explorer', option='single_click_to_open')
-    def on_single_click_change(self, value):
-        """Set single click to open files and directories."""
-        self.get_widget().treewidget.set_single_click_to_open(value)
-
-    def closing_plugin(self, cancelable=False):
-        """Perform actions before parent main window is closed"""
-        self.save_config()
-        self.get_widget().closing_widget()
-        return True
-
-    def unmaximize(self):
-        """Unmaximize the currently maximized plugin, if not self."""
-        if self.main:
-            if (self.main.last_plugin is not None and
-                    self.main.last_plugin._ismaximized and
-                    self.main.last_plugin is not self):
-                self.main.maximize_dockwidget()
-
-    def build_opener(self, project):
-        """Build function opening passed project"""
-        def opener(*args, **kwargs):
-            self.open_project(path=project)
-        return opener
-
-    # ------ Public API -------------------------------------------------------
-    @Slot()
-    def create_new_project(self):
-        """Create new project."""
-        self.unmaximize()
-        active_project = self.current_active_project
-        dlg = ProjectDialog(self.get_widget(),
-                            project_types=self.get_project_types())
-        result = dlg.exec_()
-        data = dlg.project_data
-        root_path = data.get("root_path", None)
-        project_type = data.get("project_type", EmptyProject.ID)
-
-        if result:
-            # A project was not open before
-            if active_project is None:
-                if self.get_conf('visible_if_project_open'):
-                    self.show_explorer()
-            else:
-                # We are switching projects.
-                # TODO: Don't emit sig_project_closed when we support
-                # multiple workspaces.
-                self.sig_project_closed.emit(active_project.root_path)
-
-            self._create_project(root_path, project_type_id=project_type)
-            self.sig_pythonpath_changed.emit()
-            self.restart_consoles()
-            dlg.close()
-
-    def _create_project(self, root_path, project_type_id=EmptyProject.ID,
-                        packages=None):
-        """Create a new project."""
-        project_types = self.get_project_types()
-        if project_type_id in project_types:
-            project_type_class = project_types[project_type_id]
-            project = project_type_class(
-                root_path=root_path,
-                parent_plugin=project_type_class._PARENT_PLUGIN,
-            )
-
-            created_succesfully, message = project.create_project()
-            if not created_succesfully:
-                QMessageBox.warning(
-                    self.get_widget(), "Project creation", message)
-                shutil.rmtree(root_path, ignore_errors=True)
-                return
-
-            # TODO: In a subsequent PR return a value and emit based on that
-            self.sig_project_created.emit(root_path, project_type_id, packages)
-            self.open_project(path=root_path, project=project)
-        else:
-            if not running_under_pytest():
-                QMessageBox.critical(
-                    self.get_widget(),
-                    _('Error'),
-                    _("<b>{}</b> is not a registered Spyder project "
-                      "type!").format(project_type_id)
-                )
-
-    def open_project(self, path=None, project=None, restart_consoles=True,
-                     save_previous_files=True, workdir=None):
-        """Open the project located in `path`."""
-        self.unmaximize()
-        if path is None:
-            basedir = get_home_dir()
-            path = getexistingdirectory(parent=self.get_widget(),
-                                        caption=_("Open project"),
-                                        basedir=basedir)
-            path = encoding.to_unicode_from_fs(path)
-            if not self.is_valid_project(path):
-                if path:
-                    QMessageBox.critical(
-                        self.get_widget(),
-                        _('Error'),
-                        _("<b>%s</b> is not a Spyder project!") % path,
-                    )
-                return
-        else:
-            path = encoding.to_unicode_from_fs(path)
-        if project is None:
-            project_type_class = self._load_project_type_class(path)
-            project = project_type_class(
-                root_path=path,
-                parent_plugin=project_type_class._PARENT_PLUGIN,
-            )
-
-        # A project was not open before
-        if self.current_active_project is None:
-            if save_previous_files and self.editor is not None:
-                self.editor.save_open_files()
-
-            if self.editor is not None:
-                self.set_conf('last_working_dir', getcwd_or_home(),
-                              section='editor')
-
-            if self.get_conf('visible_if_project_open'):
-                self.show_explorer()
-        else:
-            # We are switching projects
-            if self.editor is not None:
-                self.set_project_filenames(self.editor.get_open_filenames())
-
-            # TODO: Don't emit sig_project_closed when we support
-            # multiple workspaces.
-            self.sig_project_closed.emit(
-                self.current_active_project.root_path)
-
-        self.current_active_project = project
-        self.latest_project = project
-        self.add_to_recent(path)
-
-        self.set_conf('current_project_path', self.get_active_project_path())
-
-        self.setup_menu_actions()
-        if workdir and osp.isdir(workdir):
-            self.sig_project_loaded.emit(workdir)
-        else:
-            self.sig_project_loaded.emit(path)
-        self.sig_pythonpath_changed.emit()
-        self.watcher.start(path)
-
-        if restart_consoles:
-            self.restart_consoles()
-
-        open_successfully, message = project.open_project()
-        if not open_successfully:
-            QMessageBox.warning(self.get_widget(), "Project open", message)
-
-    def close_project(self):
-        """
-        Close current project and return to a window without an active
-        project
-        """
-        if self.current_active_project:
-            self.unmaximize()
-            if self.editor is not None:
-                self.set_project_filenames(
-                    self.editor.get_open_filenames())
-            path = self.current_active_project.root_path
-            closed_sucessfully, message = (
-                self.current_active_project.close_project())
-            if not closed_sucessfully:
-                QMessageBox.warning(
-                    self.get_widget(), "Project close", message)
-
-            self.current_active_project = None
-            self.set_conf('current_project_path', None)
-            self.setup_menu_actions()
-
-            self.sig_project_closed.emit(path)
-            self.sig_pythonpath_changed.emit()
-
-            if self.get_widget() is not None:
-                self.set_conf('visible_if_project_open',
-                              self.get_widget().isVisible())
-                self.get_widget().close()
-
-            self.get_widget().clear()
-            self.restart_consoles()
-            self.watcher.stop()
-
-    def delete_project(self):
-        """
-        Delete the current project without deleting the files in the directory.
-        """
-        if self.current_active_project:
-            self.unmaximize()
-            path = self.current_active_project.root_path
-            buttons = QMessageBox.Yes | QMessageBox.No
-            answer = QMessageBox.warning(
-                self.get_widget(),
-                _("Delete"),
-                _("Do you really want to delete <b>{filename}</b>?<br><br>"
-                  "<b>Note:</b> This action will only delete the project. "
-                  "Its files are going to be preserved on disk."
-                  ).format(filename=osp.basename(path)),
-                buttons)
-            if answer == QMessageBox.Yes:
-                try:
-                    self.close_project()
-                    shutil.rmtree(osp.join(path, '.spyproject'))
-                except EnvironmentError as error:
-                    QMessageBox.critical(
-                        self.get_widget(),
-                        _("Project Explorer"),
-                        _("<b>Unable to delete <i>{varpath}</i></b>"
-                          "<br><br>The error message was:<br>{error}"
-                          ).format(varpath=path, error=to_text_string(error)))
-
-    def clear_recent_projects(self):
-        """Clear the list of recent projects"""
-        self.recent_projects = []
-        self.setup_menu_actions()
-
-    def change_max_recent_projects(self):
-        """Change max recent projects entries."""
-
-        mrf, valid = QInputDialog.getInt(
-            self.get_widget(),
-            _('Projects'),
-            _('Maximum number of recent projects'),
-            self.get_conf('max_recent_projects'),
-            1,
-            35)
-
-        if valid:
-            self.set_conf('max_recent_projects', mrf)
-
-    def get_active_project(self):
-        """Get the active project"""
-        return self.current_active_project
-
-    def reopen_last_project(self):
-        """
-        Reopen the active project when Spyder was closed last time, if any
-        """
-        current_project_path = self.get_conf('current_project_path',
-                                             default=None)
-
-        # Needs a safer test of project existence!
-        if (current_project_path and
-                self.is_valid_project(current_project_path)):
-            self.open_project(path=current_project_path,
-                              restart_consoles=False,
-                              save_previous_files=False)
-            self.load_config()
-
-    def get_project_filenames(self):
-        """Get the list of recent filenames of a project"""
-        recent_files = []
-        if self.current_active_project:
-            recent_files = self.current_active_project.get_recent_files()
-        elif self.latest_project:
-            recent_files = self.latest_project.get_recent_files()
-        return recent_files
-
-    def set_project_filenames(self, recent_files):
-        """Set the list of open file names in a project"""
-        if (self.current_active_project
-                and self.is_valid_project(
-                        self.current_active_project.root_path)):
-            self.current_active_project.set_recent_files(recent_files)
-
-    def get_active_project_path(self):
-        """Get path of the active project"""
-        active_project_path = None
-        if self.current_active_project:
-            active_project_path = self.current_active_project.root_path
-        return active_project_path
-
-    def get_pythonpath(self, at_start=False):
-        """Get project path as a list to be added to PYTHONPATH"""
-        if at_start:
-            current_path = self.get_conf('current_project_path',
-                                         default=None)
-        else:
-            current_path = self.get_active_project_path()
-        if current_path is None:
-            return []
-        else:
-            return [current_path]
-
-    def get_last_working_dir(self):
-        """Get the path of the last working directory"""
-        return self.get_conf(
-            'last_working_dir', section='editor', default=getcwd_or_home())
-
-    def save_config(self):
-        """
-        Save configuration: opened projects & tree widget state.
-
-        Also save whether dock widget is visible if a project is open.
-        """
-        self.set_conf('recent_projects', self.recent_projects)
-        self.set_conf('expanded_state',
-                      self.get_widget().treewidget.get_expanded_state())
-        self.set_conf('scrollbar_position',
-                      self.get_widget().treewidget.get_scrollbar_position())
-        if self.current_active_project and self.get_widget():
-            self.set_conf('visible_if_project_open',
-                          self.get_widget().isVisible())
-
-    def load_config(self):
-        """Load configuration: opened projects & tree widget state"""
-        expanded_state = self.get_conf('expanded_state', None)
-        # Sometimes the expanded state option may be truncated in .ini file
-        # (for an unknown reason), in this case it would be converted to a
-        # string by 'userconfig':
-        if is_text_string(expanded_state):
-            expanded_state = None
-        if expanded_state is not None:
-            self.get_widget().treewidget.set_expanded_state(expanded_state)
-
-    def restore_scrollbar_position(self):
-        """Restoring scrollbar position after main window is visible"""
-        scrollbar_pos = self.get_conf('scrollbar_position', None)
-        if scrollbar_pos is not None:
-            self.get_widget().treewidget.set_scrollbar_position(scrollbar_pos)
-
-    def update_explorer(self):
-        """Update explorer tree"""
-        self.get_widget().setup_project(self.get_active_project_path())
-
-    def show_explorer(self):
-        """Show the explorer"""
-        if self.get_widget() is not None:
-            if self.get_widget().isHidden():
-                self.get_widget().show()
-            self.get_widget().raise_()
-            self.get_widget().update()
-
-    def restart_consoles(self):
-        """Restart consoles when closing, opening and switching projects"""
-        if self.ipyconsole is not None:
-            self.ipyconsole.restart()
-
-    def is_valid_project(self, path):
-        """Check if a directory is a valid Spyder project"""
-        spy_project_dir = osp.join(path, '.spyproject')
-        return osp.isdir(path) and osp.isdir(spy_project_dir)
-
-    def add_to_recent(self, project):
-        """
-        Add an entry to recent projetcs
-
-        We only maintain the list of the 10 most recent projects
-        """
-        if project not in self.recent_projects:
-            self.recent_projects.insert(0, project)
-        if len(self.recent_projects) > self.get_conf('max_recent_projects'):
-            self.recent_projects.pop(-1)
-
-    def start_workspace_services(self):
-        """Enable LSP workspace functionality."""
-        self.completions_available = True
-        if self.current_active_project:
-            path = self.get_active_project_path()
-            self.notify_project_open(path)
-
-    def stop_workspace_services(self, _language):
-        """Disable LSP workspace functionality."""
-        self.completions_available = False
-
-    def emit_request(self, method, params, requires_response):
-        """Send request/notification/response to all LSP servers."""
-        params['requires_response'] = requires_response
-        params['response_instance'] = self
-        self.completions.broadcast_notification(method, params)
-
-    @Slot(str, dict)
-    def handle_response(self, method, params):
-        """Method dispatcher for LSP requests."""
-        if method in self.handler_registry:
-            handler_name = self.handler_registry[method]
-            handler = getattr(self, handler_name)
-            handler(params)
-
-    @Slot(str, str, bool)
-    @request(method=CompletionRequestTypes.WORKSPACE_WATCHED_FILES_UPDATE,
-             requires_response=False)
-    def file_moved(self, src_file, dest_file, is_dir):
-        """Notify LSP server about a file that is moved."""
-        # LSP specification only considers file updates
-        if is_dir:
-            return
-
-        deletion_entry = {
-            'file': src_file,
-            'kind': FileChangeType.DELETED
-        }
-
-        addition_entry = {
-            'file': dest_file,
-            'kind': FileChangeType.CREATED
-        }
-
-        entries = [addition_entry, deletion_entry]
-        params = {
-            'params': entries
-        }
-        return params
-
-    @request(method=CompletionRequestTypes.WORKSPACE_WATCHED_FILES_UPDATE,
-             requires_response=False)
-    @Slot(str, bool)
-    def file_created(self, src_file, is_dir):
-        """Notify LSP server about file creation."""
-        if is_dir:
-            return
-
-        params = {
-            'params': [{
-                'file': src_file,
-                'kind': FileChangeType.CREATED
-            }]
-        }
-        return params
-
-    @request(method=CompletionRequestTypes.WORKSPACE_WATCHED_FILES_UPDATE,
-             requires_response=False)
-    @Slot(str, bool)
-    def file_deleted(self, src_file, is_dir):
-        """Notify LSP server about file deletion."""
-        if is_dir:
-            return
-
-        params = {
-            'params': [{
-                'file': src_file,
-                'kind': FileChangeType.DELETED
-            }]
-        }
-        return params
-
-    @request(method=CompletionRequestTypes.WORKSPACE_WATCHED_FILES_UPDATE,
-             requires_response=False)
-    @Slot(str, bool)
-    def file_modified(self, src_file, is_dir):
-        """Notify LSP server about file modification."""
-        if is_dir:
-            return
-
-        params = {
-            'params': [{
-                'file': src_file,
-                'kind': FileChangeType.CHANGED
-            }]
-        }
-        return params
-
-    @request(method=CompletionRequestTypes.WORKSPACE_FOLDERS_CHANGE,
-             requires_response=False)
-    def notify_project_open(self, path):
-        """Notify LSP server about project path availability."""
-        params = {
-            'folder': path,
-            'instance': self,
-            'kind': 'addition'
-        }
-        return params
-
-    @request(method=CompletionRequestTypes.WORKSPACE_FOLDERS_CHANGE,
-             requires_response=False)
-    def notify_project_close(self, path):
-        """Notify LSP server to unregister project path."""
-        params = {
-            'folder': path,
-            'instance': self,
-            'kind': 'deletion'
-        }
-        return params
-
-    @handles(CompletionRequestTypes.WORKSPACE_APPLY_EDIT)
-    @request(method=CompletionRequestTypes.WORKSPACE_APPLY_EDIT,
-             requires_response=False)
-    def handle_workspace_edit(self, params):
-        """Apply edits to multiple files and notify server about success."""
-        edits = params['params']
-        response = {
-            'applied': False,
-            'error': 'Not implemented',
-            'language': edits['language']
-        }
-        return response
-
-    # --- New API:
-    # ------------------------------------------------------------------------
-    def _load_project_type_class(self, path):
-        """
-        Load a project type class from the config project folder directly.
-
-        Notes
-        -----
-        This is done directly, since using the EmptyProject would rewrite the
-        value in the constructor. If the project found has not been registered
-        as a valid project type, the EmptyProject type will be returned.
-
-        Returns
-        -------
-        spyder.plugins.projects.api.BaseProjectType
-            Loaded project type class.
-        """
-        fpath = osp.join(
-            path, get_project_config_folder(), 'config', WORKSPACE + ".ini")
-
-        project_type_id = EmptyProject.ID
-        if osp.isfile(fpath):
-            config = configparser.ConfigParser()
-            config.read(fpath)
-            project_type_id = config[WORKSPACE].get(
-                "project_type", EmptyProject.ID)
-
-        EmptyProject._PARENT_PLUGIN = self
-        project_types = self.get_project_types()
-        project_type_class = project_types.get(project_type_id, EmptyProject)
-        return project_type_class
-
-    def register_project_type(self, parent_plugin, project_type):
-        """
-        Register a new project type.
-
-        Parameters
-        ----------
-        parent_plugin: spyder.plugins.api.plugins.SpyderPluginV2
-            The parent plugin instance making the project type registration.
-        project_type: spyder.plugins.projects.api.BaseProjectType
-            Project type to register.
-        """
-        if not issubclass(project_type, BaseProjectType):
-            raise SpyderAPIError("A project type must subclass "
-                                 "BaseProjectType!")
-
-        project_id = project_type.ID
-        if project_id in self._project_types:
-            raise SpyderAPIError("A project type id '{}' has already been "
-                                 "registered!".format(project_id))
-
-        project_type._PARENT_PLUGIN = parent_plugin
-        self._project_types[project_id] = project_type
-
-    def get_project_types(self):
-        """
-        Return available registered project types.
-
-        Returns
-        -------
-        dict
-            Project types dictionary. Keys are project type IDs and values
-            are project type classes.
-        """
-        return self._project_types
+# -*- coding: utf-8 -*-
+#
+# Copyright © Spyder Project Contributors
+# Licensed under the terms of the MIT License
+# (see spyder/__init__.py for details)
+
+"""
+Projects Plugin
+
+It handles closing, opening and switching among projetcs and also
+updating the file tree explorer associated with a project
+"""
+
+# Standard library imports
+import configparser
+import os.path as osp
+import shutil
+import functools
+from collections import OrderedDict
+
+# Third party imports
+from qtpy.compat import getexistingdirectory
+from qtpy.QtCore import Signal, Slot
+from qtpy.QtWidgets import QInputDialog, QMessageBox
+
+# Local imports
+from spyder.api.config.decorators import on_conf_change
+from spyder.api.exceptions import SpyderAPIError
+from spyder.api.translations import get_translation
+from spyder.api.plugins import SpyderDockablePlugin, Plugins
+from spyder.config.base import (get_home_dir, get_project_config_folder,
+                                running_under_pytest)
+from spyder.py3compat import is_text_string, to_text_string
+from spyder.utils import encoding
+from spyder.utils.icon_manager import ima
+from spyder.utils.misc import getcwd_or_home
+from spyder.plugins.mainmenu.api import ApplicationMenus
+from spyder.plugins.projects.api import (BaseProjectType, EmptyProject,
+                                         WORKSPACE)
+from spyder.plugins.projects.utils.watcher import WorkspaceWatcher
+from spyder.plugins.projects.widgets.main_widget import ProjectExplorerWidget
+from spyder.plugins.projects.widgets.projectdialog import ProjectDialog
+from spyder.plugins.completion.api import (
+    CompletionRequestTypes, FileChangeType, WorkspaceUpdateKind)
+from spyder.plugins.completion.decorators import (
+    request, handles, class_register)
+
+# Localization
+_ = get_translation("spyder")
+
+
+class ProjectsApplicationMenu:
+    New = 'new_section'
+    Secundary = 'secundary_section'
+    RecentProjects = 'recent_projects_section'
+
+
+class RecentProjectMenu:
+    List = 'list_section'
+
+
+class ProjectsActions:
+    NewProject = 'new_project_action'
+    OpenProject = 'open_project_action'
+    CloseProject = 'close_project_action'
+    DeleteProject = 'delete_project_action'
+    ClearRecentProjects = 'clear_recent_projects_action'
+    MaxRecent = 'max_recent_action'
+
+
+class RecentProjectsMenuSection:
+    Main = 'main_section'
+    Bottom = 'bottom_section'
+
+
+@class_register
+class Projects(SpyderDockablePlugin):
+    """Projects plugin."""
+    NAME = 'project_explorer'
+    CONF_SECTION = NAME
+    CONF_FILE = False
+    REQUIRES = []
+    OPTIONAL = [Plugins.Completions, Plugins.IPythonConsole, Plugins.Editor,
+                Plugins.OutlineExplorer, Plugins.MainMenu]
+    WIDGET_CLASS = ProjectExplorerWidget
+
+    # Signals
+    sig_project_created = Signal(str, str, object)
+    """
+    This signal is emitted to request the Projects plugin the creation of a
+    project.
+
+    Parameters
+    ----------
+    project_path: str
+        Location of project.
+    project_type: str
+        Type of project as defined by project types.
+    project_packages: object
+        Package to install. Currently not in use.
+    """
+
+    sig_project_loaded = Signal(object)
+    """
+    This signal is emitted when a project is loaded.
+
+    Parameters
+    ----------
+    project_packages: object
+        Package to install. Currently not in use.
+    """
+
+    sig_project_closed = Signal(object)
+    """
+    This signal is emitted when a project is closed.
+
+    Parameters
+    ----------
+    project_packages: object
+        Package to install. Currently not in use.
+    """
+
+    sig_pythonpath_changed = Signal()
+    """
+    This signal is emitted when the python path is changed.
+    """
+
+    def __init__(self, parent=None, configuration=None):
+        """Initialization."""
+        super().__init__(parent, configuration)
+        self.recent_projects = self.get_conf('recent_projects', [])
+        self.current_active_project = None
+        self.latest_project = None
+        self.watcher = WorkspaceWatcher(self)
+        self.completions_available = False
+        self.get_widget().setup_project(self.get_active_project_path())
+        self.watcher.connect_signals(self)
+        self._project_types = OrderedDict()
+
+    # ---- SpyderDockablePlugin API
+    # ------------------------------------------------------------------------
+    def get_name(self):
+        """Return widget title"""
+        return _("Project")
+
+    def get_description(self):
+        """Return the description of the explorer widget."""
+        return _("Explore files of a Spyder project.")
+
+    def get_icon(self):
+        """Return the explorer icon."""
+        return self.create_icon('project')
+
+    def register(self):
+        """Register plugin in Spyder's main window"""
+        widget = self.get_widget()
+        self.ipyconsole = self.get_plugin(Plugins.IPythonConsole)
+        self.completions = self.get_plugin(Plugins.Completions)
+        self.editor = self.get_plugin(Plugins.Editor)
+        outline_explorer = self.get_plugin(Plugins.OutlineExplorer)
+        treewidget = widget.treewidget
+
+        treewidget.sig_delete_project.connect(self.delete_project)
+
+        if self.main:
+            widget.sig_open_file_requested.connect(self.main.open_file)
+            treewidget.sig_redirect_stdio_requested.connect(
+                self.main.redirect_internalshell_stdio)
+
+        if self.editor:
+            treewidget.sig_open_file_requested.connect(self.editor.load)
+            treewidget.sig_removed.connect(self.editor.removed)
+            treewidget.sig_tree_removed.connect(self.editor.removed_tree)
+            treewidget.sig_renamed.connect(self.editor.renamed)
+            treewidget.sig_tree_renamed.connect(self.editor.renamed_tree)
+            treewidget.sig_module_created.connect(self.editor.new)
+            treewidget.sig_file_created.connect(
+                lambda t: self.editor.new(text=t))
+
+        if self.ipyconsole:
+            treewidget.sig_open_interpreter_requested.connect(
+                self.ipyconsole.create_client_from_path)
+            treewidget.sig_run_requested.connect(
+                lambda fname:
+                self.ipyconsole.run_script(
+                    fname, osp.dirname(
+                        fname), '', False, False, False, True, False))
+
+        # TODO: This is not necessary anymore due to us starting workspace
+        # services in the editor. However, we could restore it in the future.
+        # lspmgr.sig_language_completions_available.connect(
+        #    lambda settings, language:
+        #        self.start_workspace_services())
+        if self.completions:
+            self.completions.sig_stop_completions.connect(
+                self.stop_workspace_services)
+
+        # ---------------------------------------------------------------------
+        # New project connections
+        # Order matters!
+        # ---------------------------------------------------------------------
+        if self.main:
+            self.sig_project_loaded.connect(
+                lambda v: self.main.set_window_title())
+        if self.completions:
+            self.sig_project_loaded.connect(
+                functools.partial(self.completions.project_path_update,
+                                  update_kind=WorkspaceUpdateKind.ADDITION,
+                                  instance=self))
+        if self.editor:
+            self.sig_project_loaded.connect(
+                lambda v: self.editor.setup_open_files())
+        self.sig_project_loaded.connect(self.update_explorer)
+        if outline_explorer:
+            self.sig_project_loaded.connect(
+                lambda v: outline_explorer.update_all_editors())
+        if self.main:
+            self.sig_project_closed.connect(
+                lambda v: self.main.set_window_title())
+        if self.completions:
+            self.sig_project_closed.connect(
+                functools.partial(self.completions.project_path_update,
+                                  update_kind=WorkspaceUpdateKind.DELETION,
+                                  instance=self))
+        if self.editor:
+            self.sig_project_closed.connect(
+                lambda v: self.editor.setup_open_files())
+        if outline_explorer:
+            self.sig_project_closed.connect(
+                lambda v: outline_explorer.update_all_editors())
+        if self.main:
+            self.main.restore_scrollbar_position.connect(
+                self.restore_scrollbar_position)
+            self.sig_pythonpath_changed.connect(self.main.pythonpath_changed)
+        if self.editor:
+            self.editor.set_projects(self)
+            self.sig_project_loaded.connect(
+                lambda v: self.editor.set_current_project_path(v))
+            self.sig_project_closed.connect(
+                lambda v: self.editor.set_current_project_path())
+
+        self.register_project_type(self, EmptyProject)
+
+        # Define all the plugin actions
+        """Setup the actions of the plugin."""
+        new_project_action = self.create_action(
+            ProjectsActions.NewProject,
+            text=_("New Project..."),
+            triggered=self.create_new_project)
+
+        open_project_action = self.create_action(
+            ProjectsActions.OpenProject,
+            text=_("Open Project..."),
+            triggered=lambda v: self.open_project())
+
+        self.close_project_action = self.create_action(
+            ProjectsActions.CloseProject,
+            text=_("Close Project"),
+            triggered=self.close_project)
+
+        self.delete_project_action = self.create_action(
+            ProjectsActions.DeleteProject,
+            text=_("Delete Project"),
+            triggered=self.delete_project)
+
+        self.clear_recent_projects_action = self.create_action(
+            ProjectsActions.ClearRecentProjects,
+            text=_("Clear this list"),
+            triggered=self.clear_recent_projects)
+
+        self.max_recent_action = self.create_action(
+            ProjectsActions.MaxRecent,
+            text=_("Maximum number of recent projects..."),
+            triggered=self.change_max_recent_projects)
+
+        self.recent_project_menu = self.get_widget().create_menu(
+            RecentProjectMenu.List, _("Recent Projects"))
+        self.recent_project_menu.aboutToShow.connect(self.setup_menu_actions)
+
+        main_menu = self.get_plugin(Plugins.MainMenu)
+        if main_menu:
+            projects_menu = main_menu.get_application_menu(
+                ApplicationMenus.Projects)
+            main_menu.add_item_to_application_menu(
+                new_project_action,
+                menu=projects_menu,
+                section=ProjectsApplicationMenu.New)
+            for item in [open_project_action, self.close_project_action,
+                         self.delete_project_action]:
+                main_menu.add_item_to_application_menu(
+                    item,
+                    menu=projects_menu,
+                    section=ProjectsApplicationMenu.Secundary)
+
+            main_menu.add_item_to_application_menu(
+                self.recent_project_menu,
+                menu=projects_menu,
+                section=ProjectsApplicationMenu.RecentProjects)
+
+        self.setup_menu_actions()
+
+    def setup_menu_actions(self):
+        """Setup and update the menu actions."""
+        self.recent_project_menu.clear()
+        if self.recent_projects:
+            for project in self.recent_projects:
+                if self.is_valid_project(project):
+                    name = project.replace(get_home_dir(), '~')
+                    action = self.create_action(
+                        name,
+                        text=name,
+                        icon=ima.icon('project'),
+                        triggered=self.build_opener(project),
+                    )
+                    self.get_widget().add_item_to_menu(
+                        action,
+                        menu=self.recent_project_menu,
+                        section=RecentProjectsMenuSection.Main)
+        for item in [self.clear_recent_projects_action,
+                     self.max_recent_action]:
+            self.get_widget().add_item_to_menu(
+                item,
+                menu=self.recent_project_menu,
+                section=RecentProjectsMenuSection.Bottom)
+        self.update_project_actions()
+
+    def update_project_actions(self):
+        """Update actions of the Projects menu"""
+        if self.recent_projects:
+            self.clear_recent_projects_action.setEnabled(True)
+        else:
+            self.clear_recent_projects_action.setEnabled(False)
+
+        active = bool(self.get_active_project_path())
+        self.close_project_action.setEnabled(active)
+        self.delete_project_action.setEnabled(active)
+
+    @on_conf_change(section='explorer', option='single_click_to_open')
+    def on_single_click_change(self, value):
+        """Set single click to open files and directories."""
+        self.get_widget().treewidget.set_single_click_to_open(value)
+
+    def closing_plugin(self, cancelable=False):
+        """Perform actions before parent main window is closed"""
+        self.save_config()
+        self.get_widget().closing_widget()
+        return True
+
+    def unmaximize(self):
+        """Unmaximize the currently maximized plugin, if not self."""
+        if self.main:
+            if (self.main.last_plugin is not None and
+                    self.main.last_plugin._ismaximized and
+                    self.main.last_plugin is not self):
+                self.main.maximize_dockwidget()
+
+    def build_opener(self, project):
+        """Build function opening passed project"""
+        def opener(*args, **kwargs):
+            self.open_project(path=project)
+        return opener
+
+    # ------ Public API -------------------------------------------------------
+    @Slot()
+    def create_new_project(self):
+        """Create new project."""
+        self.unmaximize()
+        active_project = self.current_active_project
+        dlg = ProjectDialog(self.get_widget(),
+                            project_types=self.get_project_types())
+        result = dlg.exec_()
+        data = dlg.project_data
+        root_path = data.get("root_path", None)
+        project_type = data.get("project_type", EmptyProject.ID)
+
+        if result:
+            # A project was not open before
+            if active_project is None:
+                if self.get_conf('visible_if_project_open'):
+                    self.show_explorer()
+            else:
+                # We are switching projects.
+                # TODO: Don't emit sig_project_closed when we support
+                # multiple workspaces.
+                self.sig_project_closed.emit(active_project.root_path)
+
+            self._create_project(root_path, project_type_id=project_type)
+            self.sig_pythonpath_changed.emit()
+            self.restart_consoles()
+            dlg.close()
+
+    def _create_project(self, root_path, project_type_id=EmptyProject.ID,
+                        packages=None):
+        """Create a new project."""
+        project_types = self.get_project_types()
+        if project_type_id in project_types:
+            project_type_class = project_types[project_type_id]
+            project = project_type_class(
+                root_path=root_path,
+                parent_plugin=project_type_class._PARENT_PLUGIN,
+            )
+
+            created_succesfully, message = project.create_project()
+            if not created_succesfully:
+                QMessageBox.warning(
+                    self.get_widget(), "Project creation", message)
+                shutil.rmtree(root_path, ignore_errors=True)
+                return
+
+            # TODO: In a subsequent PR return a value and emit based on that
+            self.sig_project_created.emit(root_path, project_type_id, packages)
+            self.open_project(path=root_path, project=project)
+        else:
+            if not running_under_pytest():
+                QMessageBox.critical(
+                    self.get_widget(),
+                    _('Error'),
+                    _("<b>{}</b> is not a registered Spyder project "
+                      "type!").format(project_type_id)
+                )
+
+    def open_project(self, path=None, project=None, restart_consoles=True,
+                     save_previous_files=True, workdir=None):
+        """Open the project located in `path`."""
+        self.unmaximize()
+        if path is None:
+            basedir = get_home_dir()
+            path = getexistingdirectory(parent=self.get_widget(),
+                                        caption=_("Open project"),
+                                        basedir=basedir)
+            path = encoding.to_unicode_from_fs(path)
+            if not self.is_valid_project(path):
+                if path:
+                    QMessageBox.critical(
+                        self.get_widget(),
+                        _('Error'),
+                        _("<b>%s</b> is not a Spyder project!") % path,
+                    )
+                return
+        else:
+            path = encoding.to_unicode_from_fs(path)
+        if project is None:
+            project_type_class = self._load_project_type_class(path)
+            project = project_type_class(
+                root_path=path,
+                parent_plugin=project_type_class._PARENT_PLUGIN,
+            )
+
+        # A project was not open before
+        if self.current_active_project is None:
+            if save_previous_files and self.editor is not None:
+                self.editor.save_open_files()
+
+            if self.editor is not None:
+                self.set_conf('last_working_dir', getcwd_or_home(),
+                              section='editor')
+
+            if self.get_conf('visible_if_project_open'):
+                self.show_explorer()
+        else:
+            # We are switching projects
+            if self.editor is not None:
+                self.set_project_filenames(self.editor.get_open_filenames())
+
+            # TODO: Don't emit sig_project_closed when we support
+            # multiple workspaces.
+            self.sig_project_closed.emit(
+                self.current_active_project.root_path)
+
+        self.current_active_project = project
+        self.latest_project = project
+        self.add_to_recent(path)
+
+        self.set_conf('current_project_path', self.get_active_project_path())
+
+        self.setup_menu_actions()
+        if workdir and osp.isdir(workdir):
+            self.sig_project_loaded.emit(workdir)
+        else:
+            self.sig_project_loaded.emit(path)
+        self.sig_pythonpath_changed.emit()
+        self.watcher.start(path)
+
+        if restart_consoles:
+            self.restart_consoles()
+
+        open_successfully, message = project.open_project()
+        if not open_successfully:
+            QMessageBox.warning(self.get_widget(), "Project open", message)
+
+    def close_project(self):
+        """
+        Close current project and return to a window without an active
+        project
+        """
+        if self.current_active_project:
+            self.unmaximize()
+            if self.editor is not None:
+                self.set_project_filenames(
+                    self.editor.get_open_filenames())
+            path = self.current_active_project.root_path
+            closed_sucessfully, message = (
+                self.current_active_project.close_project())
+            if not closed_sucessfully:
+                QMessageBox.warning(
+                    self.get_widget(), "Project close", message)
+
+            self.current_active_project = None
+            self.set_conf('current_project_path', None)
+            self.setup_menu_actions()
+
+            self.sig_project_closed.emit(path)
+            self.sig_pythonpath_changed.emit()
+
+            if self.get_widget() is not None:
+                self.set_conf('visible_if_project_open',
+                              self.get_widget().isVisible())
+                self.get_widget().close()
+
+            self.get_widget().clear()
+            self.restart_consoles()
+            self.watcher.stop()
+
+    def delete_project(self):
+        """
+        Delete the current project without deleting the files in the directory.
+        """
+        if self.current_active_project:
+            self.unmaximize()
+            path = self.current_active_project.root_path
+            buttons = QMessageBox.Yes | QMessageBox.No
+            answer = QMessageBox.warning(
+                self.get_widget(),
+                _("Delete"),
+                _("Do you really want to delete <b>{filename}</b>?<br><br>"
+                  "<b>Note:</b> This action will only delete the project. "
+                  "Its files are going to be preserved on disk."
+                  ).format(filename=osp.basename(path)),
+                buttons)
+            if answer == QMessageBox.Yes:
+                try:
+                    self.close_project()
+                    shutil.rmtree(osp.join(path, '.spyproject'))
+                except EnvironmentError as error:
+                    QMessageBox.critical(
+                        self.get_widget(),
+                        _("Project Explorer"),
+                        _("<b>Unable to delete <i>{varpath}</i></b>"
+                          "<br><br>The error message was:<br>{error}"
+                          ).format(varpath=path, error=to_text_string(error)))
+
+    def clear_recent_projects(self):
+        """Clear the list of recent projects"""
+        self.recent_projects = []
+        self.setup_menu_actions()
+
+    def change_max_recent_projects(self):
+        """Change max recent projects entries."""
+
+        mrf, valid = QInputDialog.getInt(
+            self.get_widget(),
+            _('Projects'),
+            _('Maximum number of recent projects'),
+            self.get_conf('max_recent_projects'),
+            1,
+            35)
+
+        if valid:
+            self.set_conf('max_recent_projects', mrf)
+
+    def get_active_project(self):
+        """Get the active project"""
+        return self.current_active_project
+
+    def reopen_last_project(self):
+        """
+        Reopen the active project when Spyder was closed last time, if any
+        """
+        current_project_path = self.get_conf('current_project_path',
+                                             default=None)
+
+        # Needs a safer test of project existence!
+        if (current_project_path and
+                self.is_valid_project(current_project_path)):
+            self.open_project(path=current_project_path,
+                              restart_consoles=False,
+                              save_previous_files=False)
+            self.load_config()
+
+    def get_project_filenames(self):
+        """Get the list of recent filenames of a project"""
+        recent_files = []
+        if self.current_active_project:
+            recent_files = self.current_active_project.get_recent_files()
+        elif self.latest_project:
+            recent_files = self.latest_project.get_recent_files()
+        return recent_files
+
+    def set_project_filenames(self, recent_files):
+        """Set the list of open file names in a project"""
+        if (self.current_active_project
+                and self.is_valid_project(
+                        self.current_active_project.root_path)):
+            self.current_active_project.set_recent_files(recent_files)
+
+    def get_active_project_path(self):
+        """Get path of the active project"""
+        active_project_path = None
+        if self.current_active_project:
+            active_project_path = self.current_active_project.root_path
+        return active_project_path
+
+    def get_pythonpath(self, at_start=False):
+        """Get project path as a list to be added to PYTHONPATH"""
+        if at_start:
+            current_path = self.get_conf('current_project_path',
+                                         default=None)
+        else:
+            current_path = self.get_active_project_path()
+        if current_path is None:
+            return []
+        else:
+            return [current_path]
+
+    def get_last_working_dir(self):
+        """Get the path of the last working directory"""
+        return self.get_conf(
+            'last_working_dir', section='editor', default=getcwd_or_home())
+
+    def save_config(self):
+        """
+        Save configuration: opened projects & tree widget state.
+
+        Also save whether dock widget is visible if a project is open.
+        """
+        self.set_conf('recent_projects', self.recent_projects)
+        self.set_conf('expanded_state',
+                      self.get_widget().treewidget.get_expanded_state())
+        self.set_conf('scrollbar_position',
+                      self.get_widget().treewidget.get_scrollbar_position())
+        if self.current_active_project and self.get_widget():
+            self.set_conf('visible_if_project_open',
+                          self.get_widget().isVisible())
+
+    def load_config(self):
+        """Load configuration: opened projects & tree widget state"""
+        expanded_state = self.get_conf('expanded_state', None)
+        # Sometimes the expanded state option may be truncated in .ini file
+        # (for an unknown reason), in this case it would be converted to a
+        # string by 'userconfig':
+        if is_text_string(expanded_state):
+            expanded_state = None
+        if expanded_state is not None:
+            self.get_widget().treewidget.set_expanded_state(expanded_state)
+
+    def restore_scrollbar_position(self):
+        """Restoring scrollbar position after main window is visible"""
+        scrollbar_pos = self.get_conf('scrollbar_position', None)
+        if scrollbar_pos is not None:
+            self.get_widget().treewidget.set_scrollbar_position(scrollbar_pos)
+
+    def update_explorer(self):
+        """Update explorer tree"""
+        self.get_widget().setup_project(self.get_active_project_path())
+
+    def show_explorer(self):
+        """Show the explorer"""
+        if self.get_widget() is not None:
+            if self.get_widget().isHidden():
+                self.get_widget().show()
+            self.get_widget().raise_()
+            self.get_widget().update()
+
+    def restart_consoles(self):
+        """Restart consoles when closing, opening and switching projects"""
+        if self.ipyconsole is not None:
+            self.ipyconsole.restart()
+
+    def is_valid_project(self, path):
+        """Check if a directory is a valid Spyder project"""
+        spy_project_dir = osp.join(path, '.spyproject')
+        return osp.isdir(path) and osp.isdir(spy_project_dir)
+
+    def add_to_recent(self, project):
+        """
+        Add an entry to recent projetcs
+
+        We only maintain the list of the 10 most recent projects
+        """
+        if project not in self.recent_projects:
+            self.recent_projects.insert(0, project)
+        if len(self.recent_projects) > self.get_conf('max_recent_projects'):
+            self.recent_projects.pop(-1)
+
+    def start_workspace_services(self):
+        """Enable LSP workspace functionality."""
+        self.completions_available = True
+        if self.current_active_project:
+            path = self.get_active_project_path()
+            self.notify_project_open(path)
+
+    def stop_workspace_services(self, _language):
+        """Disable LSP workspace functionality."""
+        self.completions_available = False
+
+    def emit_request(self, method, params, requires_response):
+        """Send request/notification/response to all LSP servers."""
+        params['requires_response'] = requires_response
+        params['response_instance'] = self
+        self.completions.broadcast_notification(method, params)
+
+    @Slot(str, dict)
+    def handle_response(self, method, params):
+        """Method dispatcher for LSP requests."""
+        if method in self.handler_registry:
+            handler_name = self.handler_registry[method]
+            handler = getattr(self, handler_name)
+            handler(params)
+
+    @Slot(str, str, bool)
+    @request(method=CompletionRequestTypes.WORKSPACE_WATCHED_FILES_UPDATE,
+             requires_response=False)
+    def file_moved(self, src_file, dest_file, is_dir):
+        """Notify LSP server about a file that is moved."""
+        # LSP specification only considers file updates
+        if is_dir:
+            return
+
+        deletion_entry = {
+            'file': src_file,
+            'kind': FileChangeType.DELETED
+        }
+
+        addition_entry = {
+            'file': dest_file,
+            'kind': FileChangeType.CREATED
+        }
+
+        entries = [addition_entry, deletion_entry]
+        params = {
+            'params': entries
+        }
+        return params
+
+    @request(method=CompletionRequestTypes.WORKSPACE_WATCHED_FILES_UPDATE,
+             requires_response=False)
+    @Slot(str, bool)
+    def file_created(self, src_file, is_dir):
+        """Notify LSP server about file creation."""
+        if is_dir:
+            return
+
+        params = {
+            'params': [{
+                'file': src_file,
+                'kind': FileChangeType.CREATED
+            }]
+        }
+        return params
+
+    @request(method=CompletionRequestTypes.WORKSPACE_WATCHED_FILES_UPDATE,
+             requires_response=False)
+    @Slot(str, bool)
+    def file_deleted(self, src_file, is_dir):
+        """Notify LSP server about file deletion."""
+        if is_dir:
+            return
+
+        params = {
+            'params': [{
+                'file': src_file,
+                'kind': FileChangeType.DELETED
+            }]
+        }
+        return params
+
+    @request(method=CompletionRequestTypes.WORKSPACE_WATCHED_FILES_UPDATE,
+             requires_response=False)
+    @Slot(str, bool)
+    def file_modified(self, src_file, is_dir):
+        """Notify LSP server about file modification."""
+        if is_dir:
+            return
+
+        params = {
+            'params': [{
+                'file': src_file,
+                'kind': FileChangeType.CHANGED
+            }]
+        }
+        return params
+
+    @request(method=CompletionRequestTypes.WORKSPACE_FOLDERS_CHANGE,
+             requires_response=False)
+    def notify_project_open(self, path):
+        """Notify LSP server about project path availability."""
+        params = {
+            'folder': path,
+            'instance': self,
+            'kind': 'addition'
+        }
+        return params
+
+    @request(method=CompletionRequestTypes.WORKSPACE_FOLDERS_CHANGE,
+             requires_response=False)
+    def notify_project_close(self, path):
+        """Notify LSP server to unregister project path."""
+        params = {
+            'folder': path,
+            'instance': self,
+            'kind': 'deletion'
+        }
+        return params
+
+    @handles(CompletionRequestTypes.WORKSPACE_APPLY_EDIT)
+    @request(method=CompletionRequestTypes.WORKSPACE_APPLY_EDIT,
+             requires_response=False)
+    def handle_workspace_edit(self, params):
+        """Apply edits to multiple files and notify server about success."""
+        edits = params['params']
+        response = {
+            'applied': False,
+            'error': 'Not implemented',
+            'language': edits['language']
+        }
+        return response
+
+    # --- New API:
+    # ------------------------------------------------------------------------
+    def _load_project_type_class(self, path):
+        """
+        Load a project type class from the config project folder directly.
+
+        Notes
+        -----
+        This is done directly, since using the EmptyProject would rewrite the
+        value in the constructor. If the project found has not been registered
+        as a valid project type, the EmptyProject type will be returned.
+
+        Returns
+        -------
+        spyder.plugins.projects.api.BaseProjectType
+            Loaded project type class.
+        """
+        fpath = osp.join(
+            path, get_project_config_folder(), 'config', WORKSPACE + ".ini")
+
+        project_type_id = EmptyProject.ID
+        if osp.isfile(fpath):
+            config = configparser.ConfigParser()
+            config.read(fpath)
+            project_type_id = config[WORKSPACE].get(
+                "project_type", EmptyProject.ID)
+
+        EmptyProject._PARENT_PLUGIN = self
+        project_types = self.get_project_types()
+        project_type_class = project_types.get(project_type_id, EmptyProject)
+        return project_type_class
+
+    def register_project_type(self, parent_plugin, project_type):
+        """
+        Register a new project type.
+
+        Parameters
+        ----------
+        parent_plugin: spyder.plugins.api.plugins.SpyderPluginV2
+            The parent plugin instance making the project type registration.
+        project_type: spyder.plugins.projects.api.BaseProjectType
+            Project type to register.
+        """
+        if not issubclass(project_type, BaseProjectType):
+            raise SpyderAPIError("A project type must subclass "
+                                 "BaseProjectType!")
+
+        project_id = project_type.ID
+        if project_id in self._project_types:
+            raise SpyderAPIError("A project type id '{}' has already been "
+                                 "registered!".format(project_id))
+
+        project_type._PARENT_PLUGIN = parent_plugin
+        self._project_types[project_id] = project_type
+
+    def get_project_types(self):
+        """
+        Return available registered project types.
+
+        Returns
+        -------
+        dict
+            Project types dictionary. Keys are project type IDs and values
+            are project type classes.
+        """
+        return self._project_types