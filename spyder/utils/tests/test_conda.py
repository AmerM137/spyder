# -*- coding: utf-8 -*-
#
# Copyright © Spyder Project Contributors
# Licensed under the terms of the MIT License
#

"""Tests for conda.py"""

# Standard library imports
import os
import sys
import time

# Third party imports
import pytest

# Local imports
from spyder.config.base import running_in_ci
from spyder.config.utils import is_anaconda
from spyder.utils.conda import (
<<<<<<< HEAD
    add_quotes, find_conda, get_conda_env_path, get_conda_root_prefix,
    get_list_conda_envs, get_list_conda_envs_cache)
=======
    add_quotes, find_conda, get_conda_activation_script, get_conda_env_path,
    get_conda_root_prefix, get_list_conda_envs, get_list_conda_envs_cache,
    get_spyder_conda_channel)
>>>>>>> 5013d4a7


if not is_anaconda():
    pytest.skip("Requires conda to be installed", allow_module_level=True)

if os.name == 'nt':
    TEST_PYEXEC = 'c:/miniconda/envs/foobar/python.exe'
else:
    TEST_PYEXEC = '/miniconda/envs/foobar/bin/python'


def test_add_quotes():
    output = add_quotes('/some path/with spaces')
    assert output == '"/some path/with spaces"'

    output = add_quotes('/some-path/with-no-spaces')
    assert output == '/some-path/with-no-spaces'


def test_get_conda_env_path():
    output = get_conda_env_path(TEST_PYEXEC)
    if os.name == 'nt':
        assert output == 'c:/miniconda/envs/foobar'
    else:
        assert output == '/miniconda/envs/foobar'


def test_get_conda_root_prefix():
    output = get_conda_root_prefix(TEST_PYEXEC)
    if os.name == 'nt':
        assert output == 'c:/miniconda'
    else:
        assert output == '/miniconda'

    assert 'envs' not in get_conda_root_prefix(sys.executable)


@pytest.mark.skipif(not running_in_ci(), reason="Only meant for CIs")
def test_find_conda():
    assert find_conda()


@pytest.mark.skipif(not running_in_ci(), reason="Only meant for CIs")
def test_get_list_conda_envs():
    output = get_list_conda_envs()
    expected_envs = ['base', 'test', 'jedi-test-env', 'spytest-ž']

    expected_envs = ['conda: ' + env for env in expected_envs]
    assert set(expected_envs) == set(output.keys())


@pytest.mark.skipif(not running_in_ci(), reason="Only meant for CIs")
def test_get_list_conda_envs_cache():
    time0 = time.time()
    output = get_list_conda_envs_cache()
    time1 = time.time()

    assert output != {}
    assert (time1 - time0) < 0.01


@pytest.mark.skipif(not running_in_ci(), reason="Only meant for CIs")
def test_get_spyder_conda_channel():
    channel, channel_url = get_spyder_conda_channel()
    assert channel == "pypi"
    assert channel_url == "https://conda.anaconda.org/pypi"


if __name__ == "__main__":
    pytest.main()<|MERGE_RESOLUTION|>--- conflicted
+++ resolved
@@ -18,14 +18,8 @@
 from spyder.config.base import running_in_ci
 from spyder.config.utils import is_anaconda
 from spyder.utils.conda import (
-<<<<<<< HEAD
     add_quotes, find_conda, get_conda_env_path, get_conda_root_prefix,
-    get_list_conda_envs, get_list_conda_envs_cache)
-=======
-    add_quotes, find_conda, get_conda_activation_script, get_conda_env_path,
-    get_conda_root_prefix, get_list_conda_envs, get_list_conda_envs_cache,
-    get_spyder_conda_channel)
->>>>>>> 5013d4a7
+    get_list_conda_envs, get_list_conda_envs_cache, get_spyder_conda_channel)
 
 
 if not is_anaconda():
