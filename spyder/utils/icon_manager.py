# -*- coding: utf-8 -*-
#
# Copyright © Spyder Project Contributors
# Licensed under the terms of the MIT License
# (see spyder/__init__.py for details)

# Standard library imports
import os
import os.path as osp
<<<<<<< HEAD
import mimetypes as mime
=======
import sys
>>>>>>> 39a4fe8e

# Third party imports
from qtpy.QtGui import QIcon
from qtpy.QtWidgets import QStyle, QWidget

# Local imports
from spyder.config.base import get_image_path
from spyder.config.main import CONF
from spyder.config.gui import is_dark_interface
from spyder.py3compat import to_text_string
import qtawesome as qta


if is_dark_interface():
    MAIN_FG_COLOR = 'white'
else:
    MAIN_FG_COLOR = 'black'

<<<<<<< HEAD
BIN_FILES = {x: 'ArchiveFileIcon' for x in ['zip', 'x-tar',
                                            'x-7z-compressed', 'rar']}

DOCUMENT_FILES = {'vnd.ms-powerpoint': 'PowerpointFileIcon',
                  'vnd.openxmlformats-officedocument.'
                  'presentationml.presentation': 'PowerpointFileIcon',
                  'msword': 'WordFileIcon',
                  'vnd.openxmlformats-officedocument.'
                  'wordprocessingml.document': 'WordFileIcon',
                  'vnd.ms-excel': 'ExcelFileIcon',
                  'vnd.openxmlformats-officedocument.'
                  'spreadsheetml.sheet': 'ExcelFileIcon',
                  'pdf': 'PDFIcon'}

OFFICE_FILES = {'.xlsx': 'ExcelFileIcon', '.docx': 'WordFileIcon',
                '.pptx': 'PowerpointFileIcon'}
=======
# Magnification factors for attribute icons
# per platform
if sys.platform.startswith('linux'):
    BIG_ATTR_FACTOR = 1.0
    SMALL_ATTR_FACTOR = 0.9
elif os.name == 'nt':
    BIG_ATTR_FACTOR = 1.1
    SMALL_ATTR_FACTOR = 1.0
else:
    BIG_ATTR_FACTOR = 1.3
    SMALL_ATTR_FACTOR = 1.1
>>>>>>> 39a4fe8e

# Icons for different programming language
# extensions
LANGUAGE_ICONS = {
    '.c': 'CFileIcon',
    '.h': 'CFileIcon',
    '.cc': 'CppFileIcon',
    '.hh': 'CppFileIcon',
    '.cpp': 'CppFileIcon',
    '.cxx': 'CppFileIcon',
    '.c++': 'CppFileIcon',
    '.hpp': 'CppFileIcon',
    '.hxx': 'CppFileIcon',
    '.h++': 'CppFileIcon',
    '.cs': 'CsharpFileIcon',
    '.asmx': 'CsharpFileIcon',
    '.py': 'PythonFileIcon',
    '.py3': 'PythonFileIcon',
    '.pyx': 'PythonFileIcon',
    '.pyw': 'PythonFileIcon',
    '.java': 'JavaFileIcon',
    '.jav': 'JavaFileIcon',
    '.j': 'JavaFileIcon',
    '.js': 'JavascriptFileIcon',
    '.r': 'RFileIcon',
    '.rnw': 'RFileIcon',
    '.rmd': 'RFileIcon',
    '.swift': 'SwiftFileIcon',
    '.csv': 'GridFileIcon',
    '.tsv': 'GridFileIcon',
    '.bat': 'WindowsFileIcon',
    '.psl': 'PowershellFileIcon',
    '.sh': 'DollarFileIcon',
    '.md': 'MarkdownFileIcon',
    '.json': 'JsonFileIcon',
    '.html': 'CodeFileIcon',
    '.css': 'CodeFileIcon',
    '.yml': 'ExclamationFileIcon',
    '.yaml': 'ExclamationFileIcon',
    '.xml': 'CodeFileIcon'
}

_resource = {
    'directory': osp.join(osp.dirname(osp.realpath(__file__)), '../fonts'),
    'loaded': False,
}

_qtaargs = {
    'drag-horizontal':         [('mdi.drag-horizontal',), {'color': MAIN_FG_COLOR}],
    'format_letter_case':      [('mdi.format-letter-case',), {'color': MAIN_FG_COLOR}],
    'regex':                   [('mdi.regex',), {'color': MAIN_FG_COLOR}],
    'log':                     [('fa.file-text-o',), {'color': MAIN_FG_COLOR}],
    'configure':               [('fa.wrench',), {'color': MAIN_FG_COLOR}],
    'bold':                    [('fa.bold',), {'color': MAIN_FG_COLOR}],
    'italic':                  [('fa.italic',), {'color': MAIN_FG_COLOR}],
    'genprefs':                [('fa.cogs',), {'color': MAIN_FG_COLOR}],
    'exit':                    [('fa.power-off',), {'color': MAIN_FG_COLOR}],
    'run_small':               [('fa.play',), {'color': 'green'}],
    'stop':                    [('fa.stop',), {'color': 'darkred'}],
    'syspath':                 [('fa.cogs',), {'color': MAIN_FG_COLOR}],
    'font':                    [('fa.font',), {'color': MAIN_FG_COLOR}],
    'keyboard':                [('fa.keyboard-o',), {'color': MAIN_FG_COLOR}],
    'eyedropper':              [('fa.eyedropper',), {'color': MAIN_FG_COLOR}],
    'tooloptions':             [('fa.bars',), {'color': MAIN_FG_COLOR}],
    'edit24':                  [('fa.edit',), {'color': MAIN_FG_COLOR}],
    'edit':                    [('fa.edit',), {'color': MAIN_FG_COLOR}],
    'filenew':                 [('fa.file-o',), {'color': MAIN_FG_COLOR}],
    'fileopen':                [('fa.folder-open',), {'color': MAIN_FG_COLOR}],
    'revert':                  [('fa.undo',), {'color': MAIN_FG_COLOR}],
    'filesave':                [('fa.save',), {'color': MAIN_FG_COLOR}],
    'save_all':                [('fa.save', 'fa.save'), {'options': [{'offset': (-0.2, -0.2), 'scale_factor': 0.6, 'color': MAIN_FG_COLOR}, {'offset': (0.2, 0.2), 'scale_factor': 0.6, 'color': MAIN_FG_COLOR}]}],
    'filesaveas':              [('fa.save', 'fa.pencil'), {'options': [{'offset': (-0.2, -0.2), 'scale_factor': 0.6, 'color': MAIN_FG_COLOR}, {'offset': (0.2, 0.2), 'scale_factor': 0.6, 'color': MAIN_FG_COLOR}]}],
    'print':                   [('fa.print',), {'color': MAIN_FG_COLOR}],
    'fileclose':               [('fa.close',), {'color': MAIN_FG_COLOR}],
    'filecloseall':            [('fa.close', 'fa.close', 'fa.close'), {'options': [{'scale_factor': 0.6, 'offset': (0.3, -0.3), 'color': MAIN_FG_COLOR},  {'scale_factor': 0.6, 'offset': (-0.3, -0.3), 'color': MAIN_FG_COLOR}, {'scale_factor': 0.6, 'offset': (0.3, 0.3), 'color': MAIN_FG_COLOR}]}],
    'breakpoint_transparent':  [('fa.circle',), {'color': 'darkred', 'opacity': 0.75, 'scale_factor': 0.9}],
    'breakpoint_big':          [('fa.circle',), {'color': '#cc0000', 'scale_factor': 0.9} ],
    'breakpoint_cond_big':     [('fa.question-circle',), {'color': '#cc0000', 'scale_factor': 0.9},],
    'arrow_debugger':          [('mdi.arrow-right-thick',), {'color': '#3775a9'}],
    'debug':                   [('spyder.debug',), {'color': '#3775a9'}],
    'arrow-step-over':         [('spyder.step-forward',), {'color': '#3775a9'}],
    'arrow-continue':          [('spyder.continue',), {'color': '#3775a9'}],
    'arrow-step-in':           [('spyder.step-into',), {'color': '#3775a9'}],
    'arrow-step-out':          [('spyder.step-out',), {'color': '#3775a9'}],
    'stop_debug':              [('fa.stop',), {'color': '#3775a9'}],
    'run':                     [('fa.play',), {'color': 'green'}],
    'run_settings':            [('fa.wrench', 'fa.play'), {'options': [{'offset':(0.0, -0.1), 'color': MAIN_FG_COLOR}, {'offset': (0.2, 0.125), 'color': 'green', 'scale_factor': 0.8}]}],
    'run_again':               [('fa.repeat', 'fa.play'), {'options': [{'offset':(0.0, -0.1), 'color': MAIN_FG_COLOR}, {'offset': (0.2, 0.125), 'color': 'green', 'scale_factor': 0.8}]}],
    'run_selection':           [('spyder.run-selection',), {'color': MAIN_FG_COLOR}],
    'run_cell':                [('spyder.cell-code', 'spyder.cell-border', 'spyder.cell-play'),
                                {'options': [{'color': '#fff683'}, {'color': MAIN_FG_COLOR}, {'color': 'green'}]}],
    'run_cell_advance':        [('spyder.cell-code', 'spyder.cell-border', 'spyder.cell-play', 'spyder.cell-next'),
                                {'options': [{'color': '#fff683'}, {'color': MAIN_FG_COLOR,}, {'color': 'green'}, {'color': 'red'}]}],
    'todo_list':               [('fa.th-list', 'fa.check'), {'options': [{'color': '#999999'}, {'offset': (0.0, 0.2), 'color': '#3775a9', 'color_disabled': '#748fa6'}]}],
    'wng_list':                [('fa.th-list', 'fa.warning'), {'options': [{'color': '#999999'}, {'offset': (0.0, 0.2), 'scale_factor': 0.75, 'color': 'orange', 'color_disabled': '#face7e'}]}],
    'prev_wng':                [('fa.arrow-left', 'fa.warning'), {'options': [{'color': '#999999'}, {'offset': (0.0, 0.2), 'scale_factor': 0.75, 'color': 'orange', 'color_disabled': '#face7e'}]}],
    'next_wng':                [('fa.arrow-right', 'fa.warning'), {'options': [{'color': '999999'}, {'offset': (0.0, 0.2), 'scale_factor': 0.75, 'color': 'orange', 'color_disabled': '#face7e'}]}],
    'last_edit_location':      [('fa.caret-up',), {'color': MAIN_FG_COLOR}],
    'prev_cursor':             [('fa.hand-o-left',), {'color': MAIN_FG_COLOR}],
    'next_cursor':             [('fa.hand-o-right',), {'color': MAIN_FG_COLOR}],
    'comment':                 [('fa.comment',), {'color': MAIN_FG_COLOR}],
    'indent':                  [('fa.indent',), {'color': MAIN_FG_COLOR}],
    'unindent':                [('fa.outdent',), {'color': MAIN_FG_COLOR}],
    'gotoline':                [('fa.sort-numeric-asc',), {'color': MAIN_FG_COLOR}],
    'error':                   [('fa.times-circle',), {'color': 'darkred'}],
    'warning':                 [('fa.warning',), {'color': 'orange'}],
    'todo':                    [('fa.exclamation',), {'color': '#3775a9'}],
    'ipython_console':         [('spyder.ipython-logo-alt',), {'color': MAIN_FG_COLOR}],
    'ipython_console_t':       [('spyder.ipython-logo-alt',), {'color':'gray'}],
    'python':                  [('spyder.python-logo-up', 'spyder.python-logo-down'), {'options': [{'color': '#3775a9'}, {'color': '#ffd444'}]}],
    'pythonpath':              [('spyder.python-logo-up', 'spyder.python-logo-down'), {'options': [{'color': '#3775a9'}, {'color': '#ffd444'}]}],
    'terminated':              [('fa.circle',), {'color': MAIN_FG_COLOR}],
    'cmdprompt':               [('fa.terminal',), {'color': MAIN_FG_COLOR}],
    'cmdprompt_t':             [('fa.terminal',), {'color':'gray'}],
    'console':                 [('spyder.python-logo-up', 'spyder.python-logo-down'), {'options': [{'color': '#3775a9'}, {'color': '#ffd444'}]}],
    'findf':                   [('fa.file-o', 'fa.search'), {'options': [{'scale_factor': 1.0, 'color': MAIN_FG_COLOR}, {'scale_factor': 0.6, 'color': MAIN_FG_COLOR}]}],
    'history24':               [('fa.history',), {'color': MAIN_FG_COLOR}],
    'history':                 [('fa.history',), {'color': MAIN_FG_COLOR}],
    'help':                    [('fa.question-circle',), {'color': MAIN_FG_COLOR}],
    'lock':                    [('fa.lock',), {'color': MAIN_FG_COLOR}],
    'lock_open':               [('fa.unlock-alt',), {'color': MAIN_FG_COLOR}],
    'outline_explorer':        [('spyder.treeview',), {'color': MAIN_FG_COLOR}],
    'project_expanded':        [('fa.plus',), {'color': MAIN_FG_COLOR}],
    'dictedit':                [('fa.th-list',), {'color': MAIN_FG_COLOR}],
    'previous':                [('fa.arrow-left',), {'color': MAIN_FG_COLOR}],
    'next':                    [('fa.arrow-right',), {'color': MAIN_FG_COLOR}],
    'set_workdir':             [('fa.check',), {'color': MAIN_FG_COLOR}],
    'up':                      [('fa.arrow-up',), {'color': MAIN_FG_COLOR}],
    'down':                    [('fa.arrow-down',), {'color': MAIN_FG_COLOR}],
    'filesaveas2':             [('fa.save', 'fa.close'), {'options': [{'scale_factor': 0.8, 'offset': (-0.1, -0.1), 'color': MAIN_FG_COLOR}, {'offset': (0.2, 0.2), 'color': MAIN_FG_COLOR}]}],   # save_session_action
    'spyder':                  [('spyder.spyder-logo-background', 'spyder.spyder-logo-web', 'spyder.spyder-logo-snake'),  {'options': [{'color': '#414141'}, {'color': '#fafafa'}, {'color': '#ee0000'}]}],
    'find':                    [('fa.search',), {'color': MAIN_FG_COLOR}],
    'findnext':                [('fa.search', 'fa.long-arrow-down'), {'options':[{'scale_factor': 0.6, 'offset': (0.3, 0.0), 'color': MAIN_FG_COLOR}, {'offset': (-0.3, 0.0), 'color': MAIN_FG_COLOR}]}],
    'findprevious':            [('fa.search', 'fa.long-arrow-up'), {'options':[{'scale_factor': 0.6, 'offset': (0.3, 0.0), 'color': MAIN_FG_COLOR}, {'offset': (-0.3, 0.0), 'color': MAIN_FG_COLOR}]}],
    'replace':                 [('fa.exchange',), {'color': MAIN_FG_COLOR}],
    'undo':                    [('fa.undo',), {'color': MAIN_FG_COLOR}],
    'redo':                    [('fa.repeat',), {'color': MAIN_FG_COLOR}],
    'restart':                 [('fa.repeat',), {'color': MAIN_FG_COLOR}],
    'editcopy':                [('fa.copy',), {'color': MAIN_FG_COLOR}],
    'editcut':                 [('fa.scissors',), {'color': MAIN_FG_COLOR}],
    'editpaste':               [('fa.clipboard',), {'color': MAIN_FG_COLOR}],
    'editdelete':              [('fa.eraser',), {'color': MAIN_FG_COLOR}],
    'editclear':               [('fa.times',), {'color': MAIN_FG_COLOR}],
    'selectall':               [('spyder.text-select-all',), {'color': MAIN_FG_COLOR}],
    'pythonpath_mgr':          [('spyder.python-logo-up', 'spyder.python-logo-down'), {'options': [{'color': '#3775a9'}, {'color': '#ffd444'}]}],
    'exit':                    [('fa.power-off',), {'color': 'darkred'}],
    'advanced':                [('fa.gear',), {'color': MAIN_FG_COLOR}],
    'bug':                     [('fa.bug',), {'color': MAIN_FG_COLOR}],
    'maximize':                [('spyder.maximize-pane',), {'color': MAIN_FG_COLOR}],
    'unmaximize':              [('spyder.minimize-pane',), {'color': MAIN_FG_COLOR}],
    'window_nofullscreen':     [('spyder.inward',), {'color': MAIN_FG_COLOR}],
    'window_fullscreen':       [('fa.arrows-alt',), {'color': MAIN_FG_COLOR}],
    'MessageBoxWarning':       [('fa.warning',), {'color': MAIN_FG_COLOR}],
    'arredit':                 [('fa.table',), {'color': MAIN_FG_COLOR}],
    'zoom_out':                [('fa.search-minus',), {'color': MAIN_FG_COLOR}],
    'zoom_in':                 [('fa.search-plus',), {'color': MAIN_FG_COLOR}],
    'home':                    [('fa.home',), {'color': MAIN_FG_COLOR}],
    'find':                    [('fa.search',), {'color': MAIN_FG_COLOR}],
    'plot':                    [('fa.line-chart',), {'color': MAIN_FG_COLOR}],
    'hist':                    [('fa.bar-chart',), {'color': MAIN_FG_COLOR}],
    'imshow':                  [('fa.image',), {'color': MAIN_FG_COLOR}],
    'insert':                  [('fa.sign-in',), {'color': MAIN_FG_COLOR}],
    'rename':                  [('fa.pencil',), {'color': MAIN_FG_COLOR}],
    'edit_add':                [('fa.plus',), {'color': MAIN_FG_COLOR}],
    'edit_remove':             [('fa.minus',), {'color': MAIN_FG_COLOR}],
    'browse_tab':              [('mdi.tab',), {'color': MAIN_FG_COLOR}],
    'filelist':                [('fa.list',), {'color': MAIN_FG_COLOR}],
    'newwindow':               [('spyder.window',), {'color': MAIN_FG_COLOR}],
    'versplit':                [('spyder.rows',), {'color': MAIN_FG_COLOR}],
    'horsplit':                [('fa.columns',), {'color': MAIN_FG_COLOR}],
    'close_panel':             [('fa.close',), {'color': MAIN_FG_COLOR}],
    'class':                   [('spyder.circle-letter-c',), {'color':'#3775a9'}],
    'private2':                [('spyder.circle-underscore',), {'color':'#e69c9c'}],
    'private1':                [('spyder.circle-underscore',), {'color':'#e69c9c'}],
    'method':                  [('spyder.circle-letter-m',), {'color':'#7ea67e'}],
    'function':                [('spyder.circle-letter-f',), {'color':'orange'}],
    'blockcomment':            [('spyder.circle-hash',), {'color':'grey'}],
    'cell':                    [('spyder.circle-percent',), {'color':'red'}],
    'fromcursor':              [('fa.hand-o-right',), {'color': MAIN_FG_COLOR}],
    'filter':                  [('fa.filter',), {'color': MAIN_FG_COLOR}],
    'folder_new':              [('fa.folder-o', 'fa.plus'), {'options': [{'color': MAIN_FG_COLOR}, {'scale_factor': 0.5, 'offset': (0.0, 0.1), 'color': MAIN_FG_COLOR}]}],
    'package_new':             [('fa.folder-o', 'spyder.python-logo'), {'options': [{'offset': (0.0, -0.125), 'color': MAIN_FG_COLOR}, {'offset': (0.0, 0.125), 'color': MAIN_FG_COLOR}]}],
    'vcs_commit':              [('fa.check',), {'color': 'green'}],
    'vcs_browse':              [('fa.search',), {'color': 'green'}],
    'kill':                    [('fa.warning',), {'color': MAIN_FG_COLOR}],
    'reload':                  [('fa.repeat',), {'color': MAIN_FG_COLOR}],
    'auto_reload':             [('fa.repeat', 'fa.clock-o'), {'options': [{'scale_factor': 0.75, 'offset': (-0.1, -0.1), 'color': MAIN_FG_COLOR}, {'scale_factor': 0.5, 'offset': (0.25, 0.25), 'color': MAIN_FG_COLOR}]}],
    'fileimport':              [('fa.download',), {'color': MAIN_FG_COLOR}],
    'environ':                 [('fa.th-list',), {'color': MAIN_FG_COLOR}],
    'options_less':            [('fa.minus-square',), {'color': MAIN_FG_COLOR}],
    'options_more':            [('fa.plus-square',), {'color': MAIN_FG_COLOR}],
    'ArrowDown':               [('fa.arrow-circle-down',), {'color': MAIN_FG_COLOR}],
    'ArrowUp':                 [('fa.arrow-circle-up',), {'color': MAIN_FG_COLOR}],
    'ArrowBack':               [('fa.arrow-circle-left',), {'color': MAIN_FG_COLOR}],
    'ArrowForward':            [('fa.arrow-circle-right',), {'color': MAIN_FG_COLOR}],
    'DialogApplyButton':       [('fa.check',), {'color': MAIN_FG_COLOR}],
    'DialogCloseButton':       [('fa.close',), {'color': MAIN_FG_COLOR}],
    'DirClosedIcon':           [('fa.folder-o',), {'color': MAIN_FG_COLOR}],
    'DialogHelpButton':        [('fa.life-ring',), {'color': 'darkred'}],
    'MessageBoxInformation':   [('fa.info',), {'color': MAIN_FG_COLOR}],
    'DirOpenIcon':             [('fa.folder-open',), {'color': MAIN_FG_COLOR}],
    'FileIcon':                [('fa.file-o',), {'color': MAIN_FG_COLOR}],
    'ExcelFileIcon':           [('fa.file-excel-o',), {'color': MAIN_FG_COLOR}],
    'WordFileIcon':            [('fa.file-word-o',), {'color': MAIN_FG_COLOR}],
    'PowerpointFileIcon':      [('fa.file-powerpoint-o',), {'color': MAIN_FG_COLOR}],
    'PDFIcon':                 [('fa.file-pdf-o',), {'color': MAIN_FG_COLOR}],
    'AudioFileIcon':           [('fa.file-audio-o',), {'color': MAIN_FG_COLOR}],
    'ImageFileIcon':           [('fa.file-image-o',), {'color': MAIN_FG_COLOR}],
    'ArchiveFileIcon':         [('fa.file-archive-o',), {'color': MAIN_FG_COLOR}],
    'VideoFileIcon':           [('fa.file-video-o',), {'color': MAIN_FG_COLOR}],
    'TextFileIcon':            [('fa.file-text-o',), {'color': MAIN_FG_COLOR}],
    'CFileIcon':               [('mdi.language-c',), {'color': MAIN_FG_COLOR}],
    'CppFileIcon':             [('mdi.language-cpp',), {'color': MAIN_FG_COLOR}],
    'CsharpFileIcon':          [('mdi.language-csharp',), {'color': MAIN_FG_COLOR}],
    'PythonFileIcon':          [('mdi.language-python',), {'color': MAIN_FG_COLOR}],
    'JavaFileIcon':            [('mdi.language-java',), {'color': MAIN_FG_COLOR}],
    'JavascriptFileIcon':      [('mdi.language-javascript',), {'color': MAIN_FG_COLOR}],
    'RFileIcon':               [('mdi.language-r',), {'color': MAIN_FG_COLOR}],
    'SwiftFileIcon':           [('mdi.language-swift',), {'color': MAIN_FG_COLOR}],
    'GridFileIcon':            [('mdi.grid',), {'color': MAIN_FG_COLOR}],
    'WindowsFileIcon':         [('mdi.windows',), {'color': MAIN_FG_COLOR}],
    'PowershellFileIcon':      [('mdi.powershell',), {'color': MAIN_FG_COLOR}],
    'DollarFileIcon':          [('fa5s.file-invoice-dollar',), {'color': MAIN_FG_COLOR}],
    'MarkdownFileIcon':        [('mdi.markdown',), {'color': MAIN_FG_COLOR}],
    'JsonFileIcon':            [('mdi.json',), {'color': MAIN_FG_COLOR}],
    'ExclamationFileIcon':     [('mdi.exclamation',), {'color': MAIN_FG_COLOR}],
    'CodeFileIcon':             [('mdi.xml',), {'color': MAIN_FG_COLOR}],
    'project':                 [('fa.folder-open-o',), {'color': MAIN_FG_COLOR}],
    'DriveHDIcon':             [('fa.hdd-o',), {'color': MAIN_FG_COLOR}],
    'arrow':                   [('fa.arrow-right',), {'color': MAIN_FG_COLOR}],
    'collapse':                [('spyder.inward',), {'color': MAIN_FG_COLOR}],
    'expand':                  [('fa.arrows-alt',), {'color': MAIN_FG_COLOR}],
    'restore':                 [('fa.level-up',), {'color': MAIN_FG_COLOR}],
    'collapse_selection':      [('fa.minus-square-o',), {'color': MAIN_FG_COLOR}],
    'expand_selection':        [('fa.plus-square-o',), {'color': MAIN_FG_COLOR}],
    'copywop':                 [('fa.terminal',), {'color': MAIN_FG_COLOR}],
    'editpaste':               [('fa.paste',), {'color': MAIN_FG_COLOR}],
    'editcopy':                [('fa.copy',), {'color': MAIN_FG_COLOR}],
    'edit':                    [('fa.edit',), {'color': MAIN_FG_COLOR}],
    'convention':              [('spyder.circle-letter-c',), {'color':'#3775a9'}],
    'refactor':                [('spyder.circle-letter-r',), {'color':'#3775a9'}],
    '2uparrow':                [('fa.angle-double-up',), {'color': MAIN_FG_COLOR}],
    '1uparrow':                [('fa.angle-up',), {'color': MAIN_FG_COLOR}],
    '2downarrow':              [('fa.angle-double-down',), {'color': MAIN_FG_COLOR}],
    '1downarrow':              [('fa.angle-down',), {'color': MAIN_FG_COLOR}],
    'undock':                  [('fa.external-link',), {'color': MAIN_FG_COLOR}],
    'dock':                    [('fa.caret-square-o-down',), {'color': MAIN_FG_COLOR}],
    'close_pane':              [('fa.window-close-o',), {'color': MAIN_FG_COLOR}],
    # --- Autocompletion type icons --------------
    'attribute':               [('mdi.alpha-a-box',), {'color': 'magenta', 'scale_factor': BIG_ATTR_FACTOR}],
    'module':                  [('mdi.alpha-m-box',), {'color': '#daa520', 'scale_factor': BIG_ATTR_FACTOR}],
    'class':                   [('mdi.alpha-c-box',), {'color':'#3775a9', 'scale_factor': BIG_ATTR_FACTOR}],
    'private2':                [('spyder.circle-underscore',), {'color':'#e69c9c', 'scale_factor': SMALL_ATTR_FACTOR}],
    'private1':                [('spyder.circle-underscore',), {'color':'#e69c9c', 'scale_factor': SMALL_ATTR_FACTOR}],
    'method':                  [('mdi.alpha-m-box',), {'color':'#7ea67e', 'scale_factor': BIG_ATTR_FACTOR}],
    'function':                [('mdi.alpha-f-box',), {'color':'orange', 'scale_factor': BIG_ATTR_FACTOR}],
    'blockcomment':            [('fa5s.hashtag',), {'color':'grey', 'scale_factor': SMALL_ATTR_FACTOR}],
    'cell':                    [('mdi.percent',), {'color':'red', 'scale_factor': SMALL_ATTR_FACTOR}],
    'no_match':                [('fa.circle',), {'color': 'gray', 'scale_factor': SMALL_ATTR_FACTOR}],
    'github':                  [('fa.github',), {'color': MAIN_FG_COLOR}],
    # --- Spyder Tour --------------------------------------------------------
    'tour.close':              [('fa.close',), {'color': MAIN_FG_COLOR}],
    'tour.home':               [('fa.fast-backward',), {'color': MAIN_FG_COLOR}],
    'tour.previous':           [('fa.backward',), {'color': MAIN_FG_COLOR}],
    'tour.next':               [('fa.forward',), {'color': MAIN_FG_COLOR}],
    'tour.end':                [('fa.fast-forward',), {'color': MAIN_FG_COLOR}],
    # --- Third party plugins ------------------------------------------------
    'profiler':                [('fa.clock-o',), {'color': MAIN_FG_COLOR}],
    'pylint':                  [('fa.search', 'fa.check'), {'options': [{'color': MAIN_FG_COLOR}, {'offset': (0.125, 0.125), 'color': 'orange'}]}],
    'condapackages':           [('fa.archive',), {'color': MAIN_FG_COLOR}],
    'spyder.example':          [('fa.eye',), {'color': MAIN_FG_COLOR}],
    'spyder.autopep8':         [('fa.eye',), {'color': MAIN_FG_COLOR}],
    'spyder.memory_profiler':  [('fa.eye',), {'color': MAIN_FG_COLOR}],
    'spyder.line_profiler':    [('fa.eye',), {'color': MAIN_FG_COLOR}],
    'symbol_find':             [('fa.at',), {'color': MAIN_FG_COLOR}],
    'folding.arrow_right_off': [('fa.caret-right',), {'color': 'gray'}],
    'folding.arrow_right_on':  [('fa.caret-right',), {'color': MAIN_FG_COLOR}],
    'folding.arrow_down_off':  [('fa.caret-down',), {'color': 'gray'}],
    'folding.arrow_down_on':   [('fa.caret-down',), {'color': MAIN_FG_COLOR}],
    'lspserver':               [('fa.server',), {'color': MAIN_FG_COLOR}],
    'dependency_ok':           [('fa.check',), {'color': MAIN_FG_COLOR}],
    'dependency_warning':      [('fa.warning',), {'color': 'orange'}],
    'dependency_error':        [('fa.warning',), {'color': 'darkred'}],
}


def get_std_icon(name, size=None):
    """Get standard platform icon
    Call 'show_std_icons()' for details"""
    if not name.startswith('SP_'):
        name = 'SP_' + name
    icon = QWidget().style().standardIcon(getattr(QStyle, name))
    if size is None:
        return icon
    else:
        return QIcon(icon.pixmap(size, size))


def get_icon(name, default=None, resample=False):
    """Return image inside a QIcon object.

    default: default image name or icon
    resample: if True, manually resample icon pixmaps for usual sizes
    (16, 24, 32, 48, 96, 128, 256). This is recommended for QMainWindow icons
    created from SVG images on non-Windows platforms due to a Qt bug (see
    Issue 1314).
    """

    icon_path = get_image_path(name, default=None)
    if icon_path is not None:
        icon = QIcon(icon_path)
    elif isinstance(default, QIcon):
        icon = default
    elif default is None:
        try:
            icon = get_std_icon(name[:-4])
        except AttributeError:
            icon = QIcon(get_image_path(name, default))
    else:
        icon = QIcon(get_image_path(name, default))
    if resample:
        icon0 = QIcon()
        for size in (16, 24, 32, 48, 96, 128, 256, 512):
            icon0.addPixmap(icon.pixmap(size, size))
        return icon0
    else:
        return icon


def icon(name, resample=False, icon_path=None):
    theme = CONF.get('appearance', 'icon_theme')
    if theme == 'spyder 3':
        if not _resource['loaded']:
            qta.load_font('spyder', 'spyder.ttf', 'spyder-charmap.json',
                          directory=_resource['directory'])
            _resource['loaded'] = True
        args, kwargs = _qtaargs[name]
        return qta.icon(*args, **kwargs)
    elif theme == 'spyder 2':
        icon = get_icon(name + '.png', resample=resample)
        if icon_path:
            icon_path = osp.join(icon_path, name + '.png')
            if osp.isfile(icon_path):
                icon = QIcon(icon_path)
        return icon if icon is not None else QIcon()


def get_icon_by_extension(fname):
    """Return the icon depending on the file extension"""
    application_icons = {}
    application_icons.update(BIN_FILES)
    application_icons.update(DOCUMENT_FILES)
    if osp.isdir(fname):
        return icon('DirOpenIcon')
    else:
        basename = osp.basename(fname)
        __, extension = osp.splitext(basename.lower())
        mime_type, __ = mime.guess_type(basename)
        icon_by_extension = icon('FileIcon')

        if extension in OFFICE_FILES:
            icon_by_extension = icon(OFFICE_FILES[extension])

        if extension in LANGUAGE_ICONS:
            icon_by_extension = icon(LANGUAGE_ICONS[extension])
        else:
            if extension == '.ipynb':
                if is_dark_interface():
                    icon_by_extension = QIcon(
                        get_image_path('notebook_dark.svg'))
                else:
                    icon_by_extension = QIcon(
                        get_image_path('notebook_light.svg'))
            elif mime_type is not None:
                try:
                    # Fix for issue 5080. Even though
                    # mimetypes.guess_type documentation states that
                    # the return value will be None or a tuple of
                    # the form type/subtype, in the Windows registry,
                    # .sql has a mimetype of text\plain
                    # instead of text/plain therefore mimetypes is
                    # returning it incorrectly.
                    file_type, bin_name = mime_type.split('/')
                except ValueError:
                    file_type = 'text'
                if file_type == 'text':
                    icon_by_extension = icon('TextFileIcon')
                elif file_type == 'audio':
                    icon_by_extension = icon('AudioFileIcon')
                elif file_type == 'video':
                    icon_by_extension = icon('VideoFileIcon')
                elif file_type == 'image':
                    icon_by_extension = icon('ImageFileIcon')
                elif file_type == 'application':
                    if bin_name in application_icons:
                        icon_by_extension = icon(
                            application_icons[bin_name])
    return icon_by_extension<|MERGE_RESOLUTION|>--- conflicted
+++ resolved
@@ -7,11 +7,8 @@
 # Standard library imports
 import os
 import os.path as osp
-<<<<<<< HEAD
 import mimetypes as mime
-=======
 import sys
->>>>>>> 39a4fe8e
 
 # Third party imports
 from qtpy.QtGui import QIcon
@@ -30,7 +27,6 @@
 else:
     MAIN_FG_COLOR = 'black'
 
-<<<<<<< HEAD
 BIN_FILES = {x: 'ArchiveFileIcon' for x in ['zip', 'x-tar',
                                             'x-7z-compressed', 'rar']}
 
@@ -47,7 +43,7 @@
 
 OFFICE_FILES = {'.xlsx': 'ExcelFileIcon', '.docx': 'WordFileIcon',
                 '.pptx': 'PowerpointFileIcon'}
-=======
+
 # Magnification factors for attribute icons
 # per platform
 if sys.platform.startswith('linux'):
@@ -59,7 +55,6 @@
 else:
     BIG_ATTR_FACTOR = 1.3
     SMALL_ATTR_FACTOR = 1.1
->>>>>>> 39a4fe8e
 
 # Icons for different programming language
 # extensions
