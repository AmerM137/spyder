--- conflicted
+++ resolved
@@ -1,456 +1,451 @@
-# -*- coding: utf-8 -*-
-#
-# Copyright © Spyder Project Contributors
-# Licensed under the terms of the MIT License
-# (see spyder/__init__.py for details)
-
-"""
-Spyder base configuration management
-
-This file only deals with non-GUI configuration features
-(in other words, we won't import any PyQt object here, avoiding any
-sip API incompatibility issue in spyder's non-gui modules)
-"""
-
-from __future__ import print_function
-
-import codecs
-import locale
-import os.path as osp
-import os
-import shutil
-import sys
-
-# Local imports
-from spyder.utils import encoding
-from spyder.py3compat import (is_unicode, TEXT_TYPES, INT_TYPES, PY3,
-                              to_text_string, is_text_string)
-
-
-#==============================================================================
-# Only for development
-#==============================================================================
-# To activate/deactivate certain things for development
-# SPYDER_DEV is (and *only* has to be) set in bootstrap.py
-DEV = os.environ.get('SPYDER_DEV')
-
-# For testing purposes
-# SPYDER_TEST can be set using the --test option of bootstrap.py
-TEST = os.environ.get('SPYDER_TEST')
-
-
-# To do some adjustments for pytest
-# This env var is defined in runtests.py
-PYTEST = os.environ.get('SPYDER_PYTEST')
-
-
-#==============================================================================
-# Debug helpers
-#==============================================================================
-# This is needed after restarting and using debug_print
-STDOUT = sys.stdout if PY3 else codecs.getwriter('utf-8')(sys.stdout)
-STDERR = sys.stderr
-def _get_debug_env():
-    debug_env = os.environ.get('SPYDER_DEBUG', '')
-    if not debug_env.isdigit():
-        debug_env = bool(debug_env)
-    return int(debug_env)    
-DEBUG = _get_debug_env()
-
-def debug_print(*message):
-    """Output debug messages to stdout"""
-    if DEBUG:
-        ss = STDOUT
-        if PY3:
-            # This is needed after restarting and using debug_print
-            for m in message:
-                ss.buffer.write(str(m).encode('utf-8'))
-            print('', file=ss)
-        else:
-            print(*message, file=ss)
-
-
-#==============================================================================
-# Configuration paths
-#==============================================================================
-# Spyder settings dir
-# NOTE: During the 2.x.x series this dir was named .spyder2, but
-# since 3.0+ we've reverted back to use .spyder to simplify major
-# updates in version (required when we change APIs by Linux
-# packagers)
-if sys.platform.startswith('linux'):
-    SUBFOLDER = 'spyder'
-else:
-    SUBFOLDER = '.spyder'
-
-
-# We can't have PY2 and PY3 settings in the same dir because:
-# 1. This leads to ugly crashes and freezes (e.g. by trying to
-#    embed a PY2 interpreter in PY3)
-# 2. We need to save the list of installed modules (for code
-#    completion) separately for each version
-if PY3:
-    SUBFOLDER = SUBFOLDER + '-py3'
-
-
-def get_home_dir():
-    """
-    Return user home directory
-    """
-    try:
-        # expanduser() returns a raw byte string which needs to be
-        # decoded with the codec that the OS is using to represent file paths.
-        path = encoding.to_unicode_from_fs(osp.expanduser('~'))
-    except:
-        path = ''
-    for env_var in ('HOME', 'USERPROFILE', 'TMP'):
-        if osp.isdir(path):
-            break
-        # os.environ.get() returns a raw byte string which needs to be
-        # decoded with the codec that the OS is using to represent environment
-        # variables.
-        path = encoding.to_unicode_from_fs(os.environ.get(env_var, ''))
-    if path:
-        return path
-    else:
-        raise RuntimeError('Please define environment variable $HOME')
-
-
-def get_conf_path(filename=None):
-    """Return absolute path for configuration file with specified filename"""
-    # This makes us follow the XDG standard to save our settings
-    # on Linux, as it was requested on Issue 2629
-    if sys.platform.startswith('linux'):
-        xdg_config_home = os.environ.get('XDG_CONFIG_HOME', '')
-        if not xdg_config_home:
-            xdg_config_home = osp.join(get_home_dir(), '.config')
-        if not osp.isdir(xdg_config_home):
-            os.makedirs(xdg_config_home)
-        conf_dir = osp.join(xdg_config_home, SUBFOLDER)
-    else:
-        conf_dir = osp.join(get_home_dir(), SUBFOLDER)
-    if not osp.isdir(conf_dir):
-        os.mkdir(conf_dir)
-    if filename is None:
-        return conf_dir
-    else:
-        return osp.join(conf_dir, filename)
-        
-
-def get_module_path(modname):
-    """Return module *modname* base path"""
-    return osp.abspath(osp.dirname(sys.modules[modname].__file__))
-
-
-def get_module_data_path(modname, relpath=None, attr_name='DATAPATH'):
-    """Return module *modname* data path
-    Note: relpath is ignored if module has an attribute named *attr_name*
-    
-    Handles py2exe/cx_Freeze distributions"""
-    datapath = getattr(sys.modules[modname], attr_name, '')
-    if datapath:
-        return datapath
-    else:
-        datapath = get_module_path(modname)
-        parentdir = osp.join(datapath, osp.pardir)
-        if osp.isfile(parentdir):
-            # Parent directory is not a directory but the 'library.zip' file:
-            # this is either a py2exe or a cx_Freeze distribution
-            datapath = osp.abspath(osp.join(osp.join(parentdir, osp.pardir),
-                                            modname))
-        if relpath is not None:
-            datapath = osp.abspath(osp.join(datapath, relpath))
-        return datapath
-
-
-def get_module_source_path(modname, basename=None):
-    """Return module *modname* source path
-    If *basename* is specified, return *modname.basename* path where 
-    *modname* is a package containing the module *basename*
-    
-    *basename* is a filename (not a module name), so it must include the
-    file extension: .py or .pyw
-    
-    Handles py2exe/cx_Freeze distributions"""
-    srcpath = get_module_path(modname)
-    parentdir = osp.join(srcpath, osp.pardir)
-    if osp.isfile(parentdir):
-        # Parent directory is not a directory but the 'library.zip' file:
-        # this is either a py2exe or a cx_Freeze distribution
-        srcpath = osp.abspath(osp.join(osp.join(parentdir, osp.pardir),
-                                       modname))
-    if basename is not None:
-        srcpath = osp.abspath(osp.join(srcpath, basename))
-    return srcpath
-
-
-def is_py2exe_or_cx_Freeze():
-    """Return True if this is a py2exe/cx_Freeze distribution of Spyder"""
-    return osp.isfile(osp.join(get_module_path('spyder'), osp.pardir))
-
-
-#==============================================================================
-# Image path list
-#==============================================================================
-IMG_PATH = []
-def add_image_path(path):
-    if not osp.isdir(path):
-        return
-    global IMG_PATH
-    IMG_PATH.append(path)
-    for dirpath, dirnames, _filenames in os.walk(path):
-        for dirname in dirnames:
-            IMG_PATH.append(osp.join(dirpath, dirname))
-
-add_image_path(get_module_data_path('spyder', relpath='images'))
-
-def get_image_path(name, default="not_found.png"):
-    """Return image absolute path"""
-    for img_path in IMG_PATH:
-        full_path = osp.join(img_path, name)
-        if osp.isfile(full_path):
-            return osp.abspath(full_path)
-    if default is not None:
-        img_path = osp.join(get_module_path('spyder'), 'images')
-        return osp.abspath(osp.join(img_path, default))
-
-
-#==============================================================================
-# Translations
-#==============================================================================
-LANG_FILE = get_conf_path('langconfig')
-DEFAULT_LANGUAGE = 'en'
-
-# This needs to be updated every time a new language is added to spyder, and is
-# used by the Preferences configuration to populate the Language QComboBox
-LANGUAGE_CODES = {'en': u'English',
-                  'fr': u'Français',
-                  'es': u'Español',
-                  'pt_BR': u'Português',
-                  'ru': u'Русский',
-                  'zh_CN': u'简体中文',
-                  'ja': u'日本語',
-                  'de': u'Deutsch'
-                  }
-
-# Disabled languages (because their translations are outdated)
-DISABLED_LANGUAGES = []
-
-def get_available_translations():
-    """
-    List available translations for spyder based on the folders found in the
-    locale folder. This function checks if LANGUAGE_CODES contain the same
-    information that is found in the 'locale' folder to ensure that when a new
-    language is added, LANGUAGE_CODES is updated.
-    """
-    locale_path = get_module_data_path("spyder", relpath="locale",
-                                       attr_name='LOCALEPATH')
-    listdir = os.listdir(locale_path)
-    langs = [d for d in listdir if osp.isdir(osp.join(locale_path, d))]
-    langs = [DEFAULT_LANGUAGE] + langs
-
-    # Remove disabled languages
-    langs = list( set(langs) - set(DISABLED_LANGUAGES) )
-
-    # Check that there is a language code available in case a new translation
-    # is added, to ensure LANGUAGE_CODES is updated.
-    for lang in langs:
-        if lang not in LANGUAGE_CODES:
-            error = _('Update LANGUAGE_CODES (inside config/base.py) if a new '
-                      'translation has been added to Spyder')
-            raise Exception(error)
-    return langs
-
-
-def get_interface_language():
-    """
-    If Spyder has a translation available for the locale language, it will
-    return the version provided by Spyder adjusted for language subdifferences,
-    otherwise it will return DEFAULT_LANGUAGE.
-
-    Example:
-    1.) Spyder provides ('en',  'fr', 'es' and 'pt_BR'), if the locale is
-    either 'en_US' or 'en' or 'en_UK', this function will return 'en'
-
-    2.) Spyder provides ('en',  'fr', 'es' and 'pt_BR'), if the locale is
-    either 'pt' or 'pt_BR', this function will return 'pt_BR'
-    """
-
-    # Solves issue #3627
-    try:
-        locale_language = locale.getdefaultlocale()[0]
-    except ValueError:
-        locale_language = DEFAULT_LANGUAGE
-
-    language = DEFAULT_LANGUAGE
-
-    if locale_language is not None:
-        spyder_languages = get_available_translations()
-        for lang in spyder_languages:
-            if locale_language == lang:
-                language = locale_language
-                break
-            elif locale_language.startswith(lang) or \
-              lang.startswith(locale_language):
-                language = lang
-                break
-
-    return language
-
-
-def save_lang_conf(value):
-    """Save language setting to language config file"""
-    with open(LANG_FILE, 'w') as f:
-        f.write(value)
-
-
-def load_lang_conf():
-    """
-    Load language setting from language config file if it exists, otherwise
-    try to use the local settings if Spyder provides a translation, or
-    return the default if no translation provided.
-    """
-    if osp.isfile(LANG_FILE):
-        with open(LANG_FILE, 'r') as f:
-            lang = f.read()
-    else:
-        lang = get_interface_language()
-        save_lang_conf(lang)
-
-    # Save language again if it's been disabled
-    if lang.strip('\n') in DISABLED_LANGUAGES:
-        lang = DEFAULT_LANGUAGE
-        save_lang_conf(lang)
-
-    return lang
-
-
-def get_translation(modname, dirname=None):
-    """Return translation callback for module *modname*"""
-    if dirname is None:
-        dirname = modname
-    locale_path = get_module_data_path(dirname, relpath="locale",
-                                       attr_name='LOCALEPATH')
-    # If LANG is defined in ubuntu, a warning message is displayed, so in unix
-    # systems we define the LANGUAGE variable.
-    language = load_lang_conf()
-    if os.name == 'nt':
-        os.environ["LANG"] = language      # Works on Windows
-    else:
-        os.environ["LANGUAGE"] = language  # Works on Linux
- 
-    import gettext
-    try:
-        _trans = gettext.translation(modname, locale_path, codeset="utf-8")
-        lgettext = _trans.lgettext
-        def translate_gettext(x):
-            if not PY3 and is_unicode(x):
-                x = x.encode("utf-8")
-            y = lgettext(x)
-            if is_text_string(y) and PY3:
-                return y
-            else:
-                return to_text_string(y, "utf-8")
-        return translate_gettext
-    except IOError as _e:  # analysis:ignore
-        # Not using translations
-        def translate_dumb(x):
-            if not is_unicode(x):
-                return to_text_string(x, "utf-8")
-            return x
-        return translate_dumb
-
-# Translation callback
-_ = get_translation("spyder")
-
-
-#==============================================================================
-# Namespace Browser (Variable Explorer) configuration management
-#==============================================================================
-def get_supported_types():
-    """
-    Return a dictionnary containing types lists supported by the 
-    namespace browser:
-    dict(picklable=picklable_types, editable=editables_types)
-         
-    See:
-    get_remote_data function in spyder/widgets/variableexplorer/utils/monitor.py
-    
-    Note:
-    If you update this list, don't forget to update doc/variablexplorer.rst
-    """
-<<<<<<< HEAD
-    from datetime import date
-    editable_types = [int, float, complex, list, set, dict, tuple, date
-=======
-    from datetime import date, timedelta
-    editable_types = [int, float, complex, list, dict, tuple, date, timedelta
->>>>>>> d0081b4f
-                      ] + list(TEXT_TYPES) + list(INT_TYPES)
-    try:
-        from numpy import ndarray, matrix, generic
-        editable_types += [ndarray, matrix, generic]
-    except:
-        pass
-    try:
-        from pandas import DataFrame, Series, Index
-        editable_types += [DataFrame, Series, Index]
-    except:
-        pass
-    picklable_types = editable_types[:]
-    try:
-        from spyder.pil_patch import Image
-        editable_types.append(Image.Image)
-    except:
-        pass
-    return dict(picklable=picklable_types, editable=editable_types)
-
-# Variable explorer display / check all elements data types for sequences:
-# (when saving the variable explorer contents, check_all is True,
-#  see widgets/variableexplorer/namespacebrowser.py:NamespaceBrowser.save_data)
-CHECK_ALL = False #XXX: If True, this should take too much to compute...
-
-EXCLUDED_NAMES = ['nan', 'inf', 'infty', 'little_endian', 'colorbar_doc',
-                  'typecodes', '__builtins__', '__main__', '__doc__', 'NaN',
-                  'Inf', 'Infinity', 'sctypes', 'rcParams', 'rcParamsDefault',
-                  'sctypeNA', 'typeNA', 'False_', 'True_',]
-
-
-#==============================================================================
-# Mac application utilities
-#==============================================================================
-if PY3:
-    MAC_APP_NAME = 'Spyder.app'
-else:
-    MAC_APP_NAME = 'Spyder-Py2.app'
-
-def running_in_mac_app():
-    if sys.platform == "darwin" and MAC_APP_NAME in __file__:
-        return True
-    else:
-        return False
-
-
-#==============================================================================
-# Reset config files
-#==============================================================================
-SAVED_CONFIG_FILES = ('help', 'onlinehelp', 'path', 'pylint.results',
-                      'spyder.ini', 'temp.py', 'temp.spydata', 'template.py',
-                      'history.py', 'history_internal.py', 'workingdir',
-                      '.projects', '.spyproject', '.ropeproject',
-                      'monitor.log', 'monitor_debug.log', 'rope.log',
-                      'langconfig', 'spyder.lock')
-
-
-def reset_config_files():
-    """Remove all config files"""
-    print("*** Reset Spyder settings to defaults ***", file=STDERR)
-    for fname in SAVED_CONFIG_FILES:
-        cfg_fname = get_conf_path(fname)
-        if osp.isfile(cfg_fname) or osp.islink(cfg_fname):
-            os.remove(cfg_fname)
-        elif osp.isdir(cfg_fname):
-            shutil.rmtree(cfg_fname)
-        else:
-            continue
-        print("removing:", cfg_fname, file=STDERR)
+# -*- coding: utf-8 -*-
+#
+# Copyright © Spyder Project Contributors
+# Licensed under the terms of the MIT License
+# (see spyder/__init__.py for details)
+
+"""
+Spyder base configuration management
+
+This file only deals with non-GUI configuration features
+(in other words, we won't import any PyQt object here, avoiding any
+sip API incompatibility issue in spyder's non-gui modules)
+"""
+
+from __future__ import print_function
+
+import codecs
+import locale
+import os.path as osp
+import os
+import shutil
+import sys
+
+# Local imports
+from spyder.utils import encoding
+from spyder.py3compat import (is_unicode, TEXT_TYPES, INT_TYPES, PY3,
+                              to_text_string, is_text_string)
+
+
+#==============================================================================
+# Only for development
+#==============================================================================
+# To activate/deactivate certain things for development
+# SPYDER_DEV is (and *only* has to be) set in bootstrap.py
+DEV = os.environ.get('SPYDER_DEV')
+
+# For testing purposes
+# SPYDER_TEST can be set using the --test option of bootstrap.py
+TEST = os.environ.get('SPYDER_TEST')
+
+
+# To do some adjustments for pytest
+# This env var is defined in runtests.py
+PYTEST = os.environ.get('SPYDER_PYTEST')
+
+
+#==============================================================================
+# Debug helpers
+#==============================================================================
+# This is needed after restarting and using debug_print
+STDOUT = sys.stdout if PY3 else codecs.getwriter('utf-8')(sys.stdout)
+STDERR = sys.stderr
+def _get_debug_env():
+    debug_env = os.environ.get('SPYDER_DEBUG', '')
+    if not debug_env.isdigit():
+        debug_env = bool(debug_env)
+    return int(debug_env)    
+DEBUG = _get_debug_env()
+
+def debug_print(*message):
+    """Output debug messages to stdout"""
+    if DEBUG:
+        ss = STDOUT
+        if PY3:
+            # This is needed after restarting and using debug_print
+            for m in message:
+                ss.buffer.write(str(m).encode('utf-8'))
+            print('', file=ss)
+        else:
+            print(*message, file=ss)
+
+
+#==============================================================================
+# Configuration paths
+#==============================================================================
+# Spyder settings dir
+# NOTE: During the 2.x.x series this dir was named .spyder2, but
+# since 3.0+ we've reverted back to use .spyder to simplify major
+# updates in version (required when we change APIs by Linux
+# packagers)
+if sys.platform.startswith('linux'):
+    SUBFOLDER = 'spyder'
+else:
+    SUBFOLDER = '.spyder'
+
+
+# We can't have PY2 and PY3 settings in the same dir because:
+# 1. This leads to ugly crashes and freezes (e.g. by trying to
+#    embed a PY2 interpreter in PY3)
+# 2. We need to save the list of installed modules (for code
+#    completion) separately for each version
+if PY3:
+    SUBFOLDER = SUBFOLDER + '-py3'
+
+
+def get_home_dir():
+    """
+    Return user home directory
+    """
+    try:
+        # expanduser() returns a raw byte string which needs to be
+        # decoded with the codec that the OS is using to represent file paths.
+        path = encoding.to_unicode_from_fs(osp.expanduser('~'))
+    except:
+        path = ''
+    for env_var in ('HOME', 'USERPROFILE', 'TMP'):
+        if osp.isdir(path):
+            break
+        # os.environ.get() returns a raw byte string which needs to be
+        # decoded with the codec that the OS is using to represent environment
+        # variables.
+        path = encoding.to_unicode_from_fs(os.environ.get(env_var, ''))
+    if path:
+        return path
+    else:
+        raise RuntimeError('Please define environment variable $HOME')
+
+
+def get_conf_path(filename=None):
+    """Return absolute path for configuration file with specified filename"""
+    # This makes us follow the XDG standard to save our settings
+    # on Linux, as it was requested on Issue 2629
+    if sys.platform.startswith('linux'):
+        xdg_config_home = os.environ.get('XDG_CONFIG_HOME', '')
+        if not xdg_config_home:
+            xdg_config_home = osp.join(get_home_dir(), '.config')
+        if not osp.isdir(xdg_config_home):
+            os.makedirs(xdg_config_home)
+        conf_dir = osp.join(xdg_config_home, SUBFOLDER)
+    else:
+        conf_dir = osp.join(get_home_dir(), SUBFOLDER)
+    if not osp.isdir(conf_dir):
+        os.mkdir(conf_dir)
+    if filename is None:
+        return conf_dir
+    else:
+        return osp.join(conf_dir, filename)
+        
+
+def get_module_path(modname):
+    """Return module *modname* base path"""
+    return osp.abspath(osp.dirname(sys.modules[modname].__file__))
+
+
+def get_module_data_path(modname, relpath=None, attr_name='DATAPATH'):
+    """Return module *modname* data path
+    Note: relpath is ignored if module has an attribute named *attr_name*
+    
+    Handles py2exe/cx_Freeze distributions"""
+    datapath = getattr(sys.modules[modname], attr_name, '')
+    if datapath:
+        return datapath
+    else:
+        datapath = get_module_path(modname)
+        parentdir = osp.join(datapath, osp.pardir)
+        if osp.isfile(parentdir):
+            # Parent directory is not a directory but the 'library.zip' file:
+            # this is either a py2exe or a cx_Freeze distribution
+            datapath = osp.abspath(osp.join(osp.join(parentdir, osp.pardir),
+                                            modname))
+        if relpath is not None:
+            datapath = osp.abspath(osp.join(datapath, relpath))
+        return datapath
+
+
+def get_module_source_path(modname, basename=None):
+    """Return module *modname* source path
+    If *basename* is specified, return *modname.basename* path where 
+    *modname* is a package containing the module *basename*
+    
+    *basename* is a filename (not a module name), so it must include the
+    file extension: .py or .pyw
+    
+    Handles py2exe/cx_Freeze distributions"""
+    srcpath = get_module_path(modname)
+    parentdir = osp.join(srcpath, osp.pardir)
+    if osp.isfile(parentdir):
+        # Parent directory is not a directory but the 'library.zip' file:
+        # this is either a py2exe or a cx_Freeze distribution
+        srcpath = osp.abspath(osp.join(osp.join(parentdir, osp.pardir),
+                                       modname))
+    if basename is not None:
+        srcpath = osp.abspath(osp.join(srcpath, basename))
+    return srcpath
+
+
+def is_py2exe_or_cx_Freeze():
+    """Return True if this is a py2exe/cx_Freeze distribution of Spyder"""
+    return osp.isfile(osp.join(get_module_path('spyder'), osp.pardir))
+
+
+#==============================================================================
+# Image path list
+#==============================================================================
+IMG_PATH = []
+def add_image_path(path):
+    if not osp.isdir(path):
+        return
+    global IMG_PATH
+    IMG_PATH.append(path)
+    for dirpath, dirnames, _filenames in os.walk(path):
+        for dirname in dirnames:
+            IMG_PATH.append(osp.join(dirpath, dirname))
+
+add_image_path(get_module_data_path('spyder', relpath='images'))
+
+def get_image_path(name, default="not_found.png"):
+    """Return image absolute path"""
+    for img_path in IMG_PATH:
+        full_path = osp.join(img_path, name)
+        if osp.isfile(full_path):
+            return osp.abspath(full_path)
+    if default is not None:
+        img_path = osp.join(get_module_path('spyder'), 'images')
+        return osp.abspath(osp.join(img_path, default))
+
+
+#==============================================================================
+# Translations
+#==============================================================================
+LANG_FILE = get_conf_path('langconfig')
+DEFAULT_LANGUAGE = 'en'
+
+# This needs to be updated every time a new language is added to spyder, and is
+# used by the Preferences configuration to populate the Language QComboBox
+LANGUAGE_CODES = {'en': u'English',
+                  'fr': u'Français',
+                  'es': u'Español',
+                  'pt_BR': u'Português',
+                  'ru': u'Русский',
+                  'zh_CN': u'简体中文',
+                  'ja': u'日本語',
+                  'de': u'Deutsch'
+                  }
+
+# Disabled languages (because their translations are outdated)
+DISABLED_LANGUAGES = []
+
+def get_available_translations():
+    """
+    List available translations for spyder based on the folders found in the
+    locale folder. This function checks if LANGUAGE_CODES contain the same
+    information that is found in the 'locale' folder to ensure that when a new
+    language is added, LANGUAGE_CODES is updated.
+    """
+    locale_path = get_module_data_path("spyder", relpath="locale",
+                                       attr_name='LOCALEPATH')
+    listdir = os.listdir(locale_path)
+    langs = [d for d in listdir if osp.isdir(osp.join(locale_path, d))]
+    langs = [DEFAULT_LANGUAGE] + langs
+
+    # Remove disabled languages
+    langs = list( set(langs) - set(DISABLED_LANGUAGES) )
+
+    # Check that there is a language code available in case a new translation
+    # is added, to ensure LANGUAGE_CODES is updated.
+    for lang in langs:
+        if lang not in LANGUAGE_CODES:
+            error = _('Update LANGUAGE_CODES (inside config/base.py) if a new '
+                      'translation has been added to Spyder')
+            raise Exception(error)
+    return langs
+
+
+def get_interface_language():
+    """
+    If Spyder has a translation available for the locale language, it will
+    return the version provided by Spyder adjusted for language subdifferences,
+    otherwise it will return DEFAULT_LANGUAGE.
+
+    Example:
+    1.) Spyder provides ('en',  'fr', 'es' and 'pt_BR'), if the locale is
+    either 'en_US' or 'en' or 'en_UK', this function will return 'en'
+
+    2.) Spyder provides ('en',  'fr', 'es' and 'pt_BR'), if the locale is
+    either 'pt' or 'pt_BR', this function will return 'pt_BR'
+    """
+
+    # Solves issue #3627
+    try:
+        locale_language = locale.getdefaultlocale()[0]
+    except ValueError:
+        locale_language = DEFAULT_LANGUAGE
+
+    language = DEFAULT_LANGUAGE
+
+    if locale_language is not None:
+        spyder_languages = get_available_translations()
+        for lang in spyder_languages:
+            if locale_language == lang:
+                language = locale_language
+                break
+            elif locale_language.startswith(lang) or \
+              lang.startswith(locale_language):
+                language = lang
+                break
+
+    return language
+
+
+def save_lang_conf(value):
+    """Save language setting to language config file"""
+    with open(LANG_FILE, 'w') as f:
+        f.write(value)
+
+
+def load_lang_conf():
+    """
+    Load language setting from language config file if it exists, otherwise
+    try to use the local settings if Spyder provides a translation, or
+    return the default if no translation provided.
+    """
+    if osp.isfile(LANG_FILE):
+        with open(LANG_FILE, 'r') as f:
+            lang = f.read()
+    else:
+        lang = get_interface_language()
+        save_lang_conf(lang)
+
+    # Save language again if it's been disabled
+    if lang.strip('\n') in DISABLED_LANGUAGES:
+        lang = DEFAULT_LANGUAGE
+        save_lang_conf(lang)
+
+    return lang
+
+
+def get_translation(modname, dirname=None):
+    """Return translation callback for module *modname*"""
+    if dirname is None:
+        dirname = modname
+    locale_path = get_module_data_path(dirname, relpath="locale",
+                                       attr_name='LOCALEPATH')
+    # If LANG is defined in ubuntu, a warning message is displayed, so in unix
+    # systems we define the LANGUAGE variable.
+    language = load_lang_conf()
+    if os.name == 'nt':
+        os.environ["LANG"] = language      # Works on Windows
+    else:
+        os.environ["LANGUAGE"] = language  # Works on Linux
+ 
+    import gettext
+    try:
+        _trans = gettext.translation(modname, locale_path, codeset="utf-8")
+        lgettext = _trans.lgettext
+        def translate_gettext(x):
+            if not PY3 and is_unicode(x):
+                x = x.encode("utf-8")
+            y = lgettext(x)
+            if is_text_string(y) and PY3:
+                return y
+            else:
+                return to_text_string(y, "utf-8")
+        return translate_gettext
+    except IOError as _e:  # analysis:ignore
+        # Not using translations
+        def translate_dumb(x):
+            if not is_unicode(x):
+                return to_text_string(x, "utf-8")
+            return x
+        return translate_dumb
+
+# Translation callback
+_ = get_translation("spyder")
+
+
+#==============================================================================
+# Namespace Browser (Variable Explorer) configuration management
+#==============================================================================
+def get_supported_types():
+    """
+    Return a dictionnary containing types lists supported by the 
+    namespace browser:
+    dict(picklable=picklable_types, editable=editables_types)
+         
+    See:
+    get_remote_data function in spyder/widgets/variableexplorer/utils/monitor.py
+    
+    Note:
+    If you update this list, don't forget to update doc/variablexplorer.rst
+    """
+    from datetime import date, timedelta
+    editable_types = [int, float, complex, list, set, dict, tuple, date,
+                      timedelta] + list(TEXT_TYPES) + list(INT_TYPES)
+    try:
+        from numpy import ndarray, matrix, generic
+        editable_types += [ndarray, matrix, generic]
+    except:
+        pass
+    try:
+        from pandas import DataFrame, Series, Index
+        editable_types += [DataFrame, Series, Index]
+    except:
+        pass
+    picklable_types = editable_types[:]
+    try:
+        from spyder.pil_patch import Image
+        editable_types.append(Image.Image)
+    except:
+        pass
+    return dict(picklable=picklable_types, editable=editable_types)
+
+# Variable explorer display / check all elements data types for sequences:
+# (when saving the variable explorer contents, check_all is True,
+#  see widgets/variableexplorer/namespacebrowser.py:NamespaceBrowser.save_data)
+CHECK_ALL = False #XXX: If True, this should take too much to compute...
+
+EXCLUDED_NAMES = ['nan', 'inf', 'infty', 'little_endian', 'colorbar_doc',
+                  'typecodes', '__builtins__', '__main__', '__doc__', 'NaN',
+                  'Inf', 'Infinity', 'sctypes', 'rcParams', 'rcParamsDefault',
+                  'sctypeNA', 'typeNA', 'False_', 'True_',]
+
+
+#==============================================================================
+# Mac application utilities
+#==============================================================================
+if PY3:
+    MAC_APP_NAME = 'Spyder.app'
+else:
+    MAC_APP_NAME = 'Spyder-Py2.app'
+
+def running_in_mac_app():
+    if sys.platform == "darwin" and MAC_APP_NAME in __file__:
+        return True
+    else:
+        return False
+
+
+#==============================================================================
+# Reset config files
+#==============================================================================
+SAVED_CONFIG_FILES = ('help', 'onlinehelp', 'path', 'pylint.results',
+                      'spyder.ini', 'temp.py', 'temp.spydata', 'template.py',
+                      'history.py', 'history_internal.py', 'workingdir',
+                      '.projects', '.spyproject', '.ropeproject',
+                      'monitor.log', 'monitor_debug.log', 'rope.log',
+                      'langconfig', 'spyder.lock')
+
+
+def reset_config_files():
+    """Remove all config files"""
+    print("*** Reset Spyder settings to defaults ***", file=STDERR)
+    for fname in SAVED_CONFIG_FILES:
+        cfg_fname = get_conf_path(fname)
+        if osp.isfile(cfg_fname) or osp.islink(cfg_fname):
+            os.remove(cfg_fname)
+        elif osp.isdir(cfg_fname):
+            shutil.rmtree(cfg_fname)
+        else:
+            continue
+        print("removing:", cfg_fname, file=STDERR)