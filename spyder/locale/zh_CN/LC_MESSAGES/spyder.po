--- conflicted
+++ resolved
@@ -3,11 +3,7 @@
 msgstr ""
 "Project-Id-Version: spyder\n"
 "POT-Creation-Date: 2020-03-31 18:05-0500\n"
-<<<<<<< HEAD
 "PO-Revision-Date: 2020-04-01 17:03\n"
-=======
-"PO-Revision-Date: 2020-03-12 15:57\n"
->>>>>>> 4cc01f1b
 "Last-Translator: FULL NAME <EMAIL@ADDRESS>\n"
 "Language-Team: Chinese Simplified\n"
 "Language: zh_CN\n"
@@ -253,13 +249,9 @@
 msgstr "主工具栏"
 
 #: spyder/app/mainwindow.py:841
-<<<<<<< HEAD
-msgid "Spyder Internal Console\n\n"
-=======
 msgid ""
 "Spyder Internal Console\n"
 "\n"
->>>>>>> 4cc01f1b
 "This console is used to report application\n"
 "internal errors and to inspect Spyder\n"
 "internals with the following commands:\n"
@@ -442,14 +434,8 @@
 msgstr "已连接的控制台窗口（调试）"
 
 #: spyder/app/mainwindow.py:1426
-<<<<<<< HEAD
 msgid "Hide this message during the current session"
 msgstr ""
-=======
-#, fuzzy
-msgid "Hide this message during the current session"
-msgstr "在此会话期间隐藏所有错误"
->>>>>>> 4cc01f1b
 
 #: spyder/app/mainwindow.py:1432
 msgid "A monitor scale change was detected. <br><br>We recommend restarting Spyder to ensure that it's properly displayed. If you don't want to do that, please be sure to activate the option<br><br><tt>Enable auto high DPI scaling</tt><br><br>in <tt>Preferences > General > Interface</tt>, in case Spyder is not displayed correctly.<br><br>Do you want to restart Spyder?"
@@ -484,12 +470,8 @@
 msgstr "警告"
 
 #: spyder/app/mainwindow.py:2025
-<<<<<<< HEAD
-msgid "Window layout will be reset to default settings: this affects window position, size and dockwidgets.\n"
-=======
 msgid ""
 "Window layout will be reset to default settings: this affects window position, size and dockwidgets.\n"
->>>>>>> 4cc01f1b
 "Do you want to continue?"
 msgstr ""
 "窗口布局将被重置为默认设置：这会影响窗口的位置、大小和停靠的组件。\n"
@@ -1561,13 +1543,26 @@
 msgstr "您尝试连接到的外部服务器地址与当前Spyder已经启动的内部服务器相同。<br><br>请提供一个不同的地址！"
 
 #: spyder/plugins/completion/languageserver/plugin.py:87 spyder/plugins/completion/languageserver/plugin.py:95 spyder/plugins/completion/languageserver/plugin.py:171
-<<<<<<< HEAD
 msgid "restarting..."
 msgstr ""
 
 #: spyder/plugins/completion/languageserver/plugin.py:125 spyder/plugins/completion/languageserver/plugin.py:152
 msgid "ready"
 msgstr ""
+
+#: spyder/plugins/completion/languageserver/plugin.py:274
+#, fuzzy
+msgid "It appears there is no {language} language server listening at address:<br><br><tt>{host}:{port}</tt><br><br>Therefore, completion and linting for {language} will not work during this session."
+msgstr "看起来好像 {language} 的语言服务器没有在以下地址列出：<br><br><tt>{host}:{port}</tt><br><br>请检查输入的信息无误，然后重试。"
+
+#: spyder/plugins/completion/languageserver/plugin.py:299 spyder/plugins/completion/languageserver/plugin.py:375
+#, fuzzy
+msgid "down"
+msgstr "下移"
+
+#: spyder/plugins/completion/languageserver/plugin.py:316
+#, fuzzy
+msgid "Completion and linting in the editor for {language} files will not work during the current session, or stopped working.<br><br>"
 
 #: spyder/plugins/completion/languageserver/plugin.py:274
 msgid "It appears there is no {language} language server listening at address:<br><br><tt>{host}:{port}</tt><br><br>Therefore, completion and linting for {language} will not work during this session."
@@ -1602,58 +1597,6 @@
 msgid "starting..."
 msgstr ""
 
-=======
-#, fuzzy
-msgid "restarting..."
-msgstr "重启中"
-
-#: spyder/plugins/completion/languageserver/plugin.py:125 spyder/plugins/completion/languageserver/plugin.py:152
-#, fuzzy
-msgid "ready"
-msgstr "只读"
-
-#: spyder/plugins/completion/languageserver/plugin.py:274
-#, fuzzy
-msgid "It appears there is no {language} language server listening at address:<br><br><tt>{host}:{port}</tt><br><br>Therefore, completion and linting for {language} will not work during this session."
-msgstr "看起来好像 {language} 的语言服务器没有在以下地址列出：<br><br><tt>{host}:{port}</tt><br><br>请检查输入的信息无误，然后重试。"
-
-#: spyder/plugins/completion/languageserver/plugin.py:299 spyder/plugins/completion/languageserver/plugin.py:375
-#, fuzzy
-msgid "down"
-msgstr "下移"
-
-#: spyder/plugins/completion/languageserver/plugin.py:316
-#, fuzzy
-msgid "Completion and linting in the editor for {language} files will not work during the current session, or stopped working.<br><br>"
-msgstr "编辑器中 {language} 文件的补全及语法检查功能在当前会话中无法工作，或者会停止工作。<br><br>要修复该问题，请确保您操作系统中的防火墙或病毒防护软件允许 Python 进程打开端口，或者尝试重启 Spyder."
-
-#: spyder/plugins/completion/languageserver/plugin.py:320
-#, fuzzy
-msgid "Do you want to restart Spyder now?"
-msgstr "您希望现在重启吗？"
-
-#: spyder/plugins/completion/languageserver/plugin.py:325
-#, fuzzy
-msgid "Don't show again"
-msgstr "不再显示。"
-
-#: spyder/plugins/completion/languageserver/widgets/status.py:31
-msgid ""
-"Completions, linting, code\n"
-"folding and symbols status."
-msgstr ""
-
-#: spyder/plugins/completion/languageserver/widgets/status.py:58
-#, fuzzy
-msgid "Restart {} Language Server"
-msgstr "语言服务器"
-
-#: spyder/plugins/completion/languageserver/widgets/status.py:92
-#, fuzzy
-msgid "starting..."
-msgstr "重启中"
-
->>>>>>> 4cc01f1b
 #: spyder/plugins/completion/languageserver/widgets/status.py:108
 msgid "Unknown"
 msgstr ""
@@ -2027,14 +1970,9 @@
 msgstr "Sphinx"
 
 #: spyder/plugins/editor/confpage.py:251
-<<<<<<< HEAD
 msgid "Type:"
 msgstr ""
-=======
-#, fuzzy
-msgid "Type:"
-msgstr "类型"
->>>>>>> 4cc01f1b
+
 
 #: spyder/plugins/editor/confpage.py:261
 msgid "Annotations"
@@ -2625,14 +2563,8 @@
 msgstr "点击以打开"
 
 #: spyder/plugins/editor/widgets/codeeditor.py:1399
-<<<<<<< HEAD
 msgid "One of the files in the editor or the file you are trying to open contains more than 2000 lines.<br><br>Code folding and indent guidelines will be disabled for this kind of files in order to prevent performance degradation."
 msgstr ""
-=======
-#, fuzzy
-msgid "One of the files in the editor or the file you are trying to open contains more than 2000 lines.<br><br>Code folding and indent guidelines will be disabled for this kind of files in order to prevent performance degradation."
-msgstr "这个文件包含超过 2000 行！代码折叠和缩进指示将被禁用，以防止性能下降。"
->>>>>>> 4cc01f1b
 
 #: spyder/plugins/editor/widgets/codeeditor.py:1409
 msgid "File too long"
@@ -2651,27 +2583,18 @@
 msgstr "移除错误"
 
 #: spyder/plugins/editor/widgets/codeeditor.py:3093
-<<<<<<< HEAD
-msgid "It was not possible to remove outputs from this notebook. The error is:\n\n"
-msgstr "不能移除这个u出。错误：\n\n"
-=======
 msgid ""
 "It was not possible to remove outputs from this notebook. The error is:\n"
 "\n"
 msgstr ""
 "不能移除这个u出。错误：\n"
 "\n"
->>>>>>> 4cc01f1b
 
 #: spyder/plugins/editor/widgets/codeeditor.py:3105 spyder/plugins/explorer/widgets/explorer.py:872
 msgid "Conversion error"
 msgstr "转换错误"
 
 #: spyder/plugins/editor/widgets/codeeditor.py:3106 spyder/plugins/explorer/widgets/explorer.py:873
-<<<<<<< HEAD
-msgid "It was not possible to convert this notebook. The error is:\n\n"
-msgstr "无法转换notebook，错误：\n\n\n"
-=======
 msgid ""
 "It was not possible to convert this notebook. The error is:\n"
 "\n"
@@ -2679,7 +2602,6 @@
 "无法转换notebook，错误：\n"
 "\n"
 "\n"
->>>>>>> 4cc01f1b
 
 #: spyder/plugins/editor/widgets/codeeditor.py:3613
 msgid "Clear all ouput"
@@ -4009,14 +3931,8 @@
 msgstr "没有可用的IPython控制台用于运行 <b>{}</b>.<br><br>请新建一个然后重试。"
 
 #: spyder/plugins/ipythonconsole/plugin.py:686
-<<<<<<< HEAD
 msgid "Your Python environment or installation doesn't have the <tt>spyder-kernels</tt> module or the right version of it installed (>= 1.9.0 and < 1.10.0). Without this module is not possible for Spyder to create a console for you.<br><br>You can install it by running in a system terminal:<br><br><tt>conda install spyder-kernels</tt><br><br>or<br><br><tt>pip install spyder-kernels</tt>"
 msgstr ""
-=======
-#, fuzzy
-msgid "Your Python environment or installation doesn't have the <tt>spyder-kernels</tt> module or the right version of it installed (>= 1.9.0 and < 1.10.0). Without this module is not possible for Spyder to create a console for you.<br><br>You can install it by running in a system terminal:<br><br><tt>conda install spyder-kernels</tt><br><br>or<br><br><tt>pip install spyder-kernels</tt>"
-msgstr "您的Python环境没有安装<tt>spyder-kernels</tt>模块，或者模块版本不正确。 若没有此模块，则Spyder无法为您创建控制台。<br><br>您可以在终端中输入下面的命令来安装：<br><br><tt>conda install spyder-kernels</tt><br><br>或者<br><br><tt>pip install spyder-kernels</tt>"
->>>>>>> 4cc01f1b
 
 #: spyder/plugins/ipythonconsole/plugin.py:985
 msgid "Do you want to close this console?"
@@ -4047,14 +3963,6 @@
 msgstr "连接错误"
 
 #: spyder/plugins/ipythonconsole/plugin.py:1496
-<<<<<<< HEAD
-msgid "An error occurred while trying to load the kernel connection file. The error was:\n\n"
-msgstr "加载内核连接文件时出错。错误信息为：\n\n"
-
-#: spyder/plugins/ipythonconsole/plugin.py:1516
-msgid "Could not open ssh tunnel. The error was:\n\n"
-msgstr "无法打开SSH隧道。错误信息为：\n\n"
-=======
 msgid ""
 "An error occurred while trying to load the kernel connection file. The error was:\n"
 "\n"
@@ -4069,7 +3977,6 @@
 msgstr ""
 "无法打开SSH隧道。错误信息为：\n"
 "\n"
->>>>>>> 4cc01f1b
 
 #: spyder/plugins/ipythonconsole/utils/ssh.py:65
 msgid "The authenticity of host <b>%s</b> can't be established. Are you sure you want to continue connecting?"
@@ -4132,12 +4039,8 @@
 msgstr "重启 IPython 内核错误：%s\n"
 
 #: spyder/plugins/ipythonconsole/widgets/client.py:600
-<<<<<<< HEAD
-msgid "<br>Restarting kernel...\n"
-=======
 msgid ""
 "<br>Restarting kernel...\n"
->>>>>>> 4cc01f1b
 "<hr><br>"
 msgstr ""
 "<br>正在重启 IPython 内核...\n"
@@ -4880,13 +4783,9 @@
 msgstr "保存并关闭"
 
 #: spyder/plugins/variableexplorer/widgets/collectionsdelegate.py:106 spyder/plugins/variableexplorer/widgets/collectionsdelegate.py:411
-<<<<<<< HEAD
-msgid "Opening this variable can be slow\n\n"
-=======
 msgid ""
 "Opening this variable can be slow\n"
 "\n"
->>>>>>> 4cc01f1b
 "Do you want to continue anyway?"
 msgstr ""
 "打开这个变量可能很慢\n"
