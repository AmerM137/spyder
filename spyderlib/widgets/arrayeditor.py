# -*- coding: utf-8 -*-
#
# Copyright © 2009 Pierre Raybaut
# Licensed under the terms of the MIT License
# (see spyderlib/__init__.py for details)

"""
NumPy Array Editor Dialog based on PyQt4
"""

# pylint: disable-msg=C0103
# pylint: disable-msg=R0903
# pylint: disable-msg=R0911
# pylint: disable-msg=R0201

from PyQt4.QtCore import (Qt, QVariant, QModelIndex, QAbstractTableModel,
                          SIGNAL, SLOT)
from PyQt4.QtGui import (QHBoxLayout, QColor, QTableView, QItemDelegate,
                         QLineEdit, QCheckBox, QGridLayout, QDoubleValidator,
                         QDialog, QDialogButtonBox, QMessageBox, QPushButton,
                         QInputDialog, QMenu, QApplication, QKeySequence,
                         QLabel, QComboBox, QStackedWidget, QWidget,
                         QVBoxLayout)
import numpy as np
import StringIO

# Local imports
from spyderlib.config import get_icon, get_font
from spyderlib.utils.qthelpers import (translate, add_actions, create_action,
                                       keybinding, qapplication)

# Note: string and unicode data types will be formatted with '%s' (see below)
SUPPORTED_FORMATS = {
                     'single': '%.3f',
                     'double': '%.3f',
                     'float_': '%.3f',
                     'longfloat': '%.3f',
                     'float32': '%.3f',
                     'float64': '%.3f',
                     'float96': '%.3f',
                     'float128': '%.3f',
                     'csingle': '%r',
                     'complex_': '%r',
                     'clongfloat': '%r',
                     'complex64': '%r',
                     'complex128': '%r',
                     'complex192': '%r',
                     'complex256': '%r',
                     'byte': '%d',
                     'short': '%d',
                     'intc': '%d',
                     'int_': '%d',
                     'longlong': '%d',
                     'intp': '%d',
                     'int8': '%d',
                     'int16': '%d',
                     'int32': '%d',
                     'int64': '%d',
                     'ubyte': '%d',
                     'ushort': '%d',
                     'uintc': '%d',
                     'uint': '%d',
                     'ulonglong': '%d',
                     'uintp': '%d',
                     'uint8': '%d',
                     'uint16': '%d',
                     'uint32': '%d',
                     'uint64': '%d',
                     'bool_': '%r',
                     'bool8': '%r',
                     'bool': '%r',
                     }

def is_float(dtype):
    """Return True if datatype dtype is a float kind"""
    return ('float' in dtype.name) or dtype.name in ['single', 'double']

def is_number(dtype):
    """Return True is datatype dtype is a number kind"""
    return is_float(dtype) or ('int' in dtype.name) or ('long' in dtype.name) \
           or ('short' in dtype.name)

def get_idx_rect(index_list):
    """Extract the boundaries from a list of indexes"""
    rows, cols = zip(*[(i.row(), i.column()) for i in index_list])
    return ( min(rows), max(rows), min(cols), max(cols) )


class ArrayModel(QAbstractTableModel):
    """Array Editor Table Model"""
<<<<<<< HEAD
    def __init__(self, data, changes,
                 format="%.3f", xy_mode=False, readonly=False, parent=None):
        QAbstractTableModel.__init__(self)
=======
    def __init__(self, data, format="%.3f",
                 xy_mode=False, readonly=False, parent=None):
        super(ArrayModel, self).__init__()
>>>>>>> c25f0840

        self.dialog = parent
        self.changes = {}
        self.readonly = readonly
        self.test_array = np.array([0], dtype=data.dtype)

        # Backgroundcolor settings
        huerange = [.66, .99] # Hue
        self.sat = .7 # Saturation
        self.val = 1. # Value
        self.alp = .6 # Alpha-channel

        self._data = data
        self._format = format
        self._xy = xy_mode
        
        try:
            self.vmin = data.min()
            self.vmax = data.max()
            if self.vmax == self.vmin:
                self.vmin -= 1
            self.hue0 = huerange[0]
            self.dhue = huerange[1]-huerange[0]
            self.bgcolor_enabled = True
        except TypeError:
            self.vmin = None
            self.vmax = None
            self.hue0 = None
            self.dhue = None
            self.bgcolor_enabled = False
        
        
    def get_format(self):
        """Return current format"""
        # Avoid accessing the private attribute _format from outside
        return self._format
    
    def get_data(self):
        """Return data"""
        return self._data
    
    def set_format(self, format):
        """Change display format"""
        self._format = format
        self.reset()

    def columnCount(self, qindex=QModelIndex()):
        """Array column number"""
        return self._data.shape[1]

    def rowCount(self, qindex=QModelIndex()):
        """Array row number"""
        return self._data.shape[0]

    def bgcolor(self, state):
        """Toggle backgroundcolor"""
        self.bgcolor_enabled = state > 0
        self.reset()

    def get_value(self, index):
        i = index.row()
        j = index.column()
        return self.changes.get((i, j), self._data[i, j])

    def data(self, index, role=Qt.DisplayRole):
        """Cell content"""
        if not index.isValid():
            return QVariant()
        value = self.get_value(index)
        if role == Qt.DisplayRole:
            return QVariant(self._format % value)
        elif role == Qt.TextAlignmentRole:
            return QVariant(int(Qt.AlignCenter|Qt.AlignVCenter))
        elif role == Qt.BackgroundColorRole and self.bgcolor_enabled:
            hue = self.hue0+self.dhue*(self.vmax-value)/(self.vmax-self.vmin)
            hue = float(np.abs(hue))
            color = QColor.fromHsvF(hue, self.sat, self.val, self.alp)
            return QVariant(color)
        elif role == Qt.FontRole:
            return QVariant(get_font('arrayeditor'))
        return QVariant()

    def setData(self, index, value, role=Qt.EditRole):
        """Cell content change"""
        if not index.isValid() or self.readonly:
            return False
        i = index.row()
        j = index.column()
        value = str(value.toString())
        if self._data.dtype.name == "bool":
            try:
                val = bool(float(value))
            except ValueError:
                val = value.lower() == "true"
        elif self._data.dtype.name.startswith("string"):
            val = str(value)
        elif self._data.dtype.name.startswith("unicode"):
            val = unicode(value)
        else:
            if value.lower().startswith('e') or value.lower().endswith('e'):
                return False
            try:
                val = complex(value)
                if not val.imag:
                    val = val.real
            except ValueError, e:
                QMessageBox.critical(self.dialog, "Error",
                                     "Value error: %s" % str(e))
                return False
        try:
            self.test_array[0] = val # will raise an Exception eventually
        except OverflowError, e:
            print type(e.message)
            QMessageBox.critical(self.dialog, "Error",
                                 "Overflow error: %s" % e.message)
            return False
        
        # Add change to self.changes
        self.changes[(i, j)] = val
        self.emit(SIGNAL("dataChanged(QModelIndex,QModelIndex)"),
                  index, index)
        if val > self.vmax:
            self.vmax = val
        if val < self.vmin:
            self.vmin = val
        return True
    
    def flags(self, index):
        """Set editable flag"""
        if not index.isValid():
            return Qt.ItemIsEnabled
        return Qt.ItemFlags(QAbstractTableModel.flags(self, index)|
                            Qt.ItemIsEditable)
                
    def headerData(self, section, orientation, role=Qt.DisplayRole):
        """Set header data"""
        if role != Qt.DisplayRole:
            return QVariant()
        if orientation == Qt.Horizontal:
            return QVariant(int(section))
        else:
            if self._xy:
                if section == 0:
                    return QVariant('x')
                elif self.rowCount() == 2:
                    return QVariant('y')
                else:
                    return QVariant('y ('+str(section-1)+')')
            else:
                return QVariant(int(section))


class ArrayDelegate(QItemDelegate):
    """Array Editor Item Delegate"""
    def __init__(self, dtype, parent=None):
        QItemDelegate.__init__(self, parent)
        self.dtype = dtype

    def createEditor(self, parent, option, index):
        """Create editor widget"""
        model = index.model()
        if model._data.dtype.name == "bool":
            value = not model.get_value(index)
            model.setData(index, QVariant(value))
            return
        else:
            editor = QLineEdit(parent)
            editor.setFont(get_font('arrayeditor'))
            editor.setAlignment(Qt.AlignCenter)
            if is_number(self.dtype):
                editor.setValidator(QDoubleValidator(editor))
            self.connect(editor, SIGNAL("returnPressed()"),
                         self.commitAndCloseEditor)
            return editor

    def commitAndCloseEditor(self):
        """Commit and close editor"""
        editor = self.sender()
        self.emit(SIGNAL("commitData(QWidget*)"), editor)
        self.emit(SIGNAL("closeEditor(QWidget*)"), editor)

    def setEditorData(self, editor, index):
        """Set editor widget's data"""
        text = index.model().data(index, Qt.DisplayRole).toString()
        editor.setText(text)


#TODO: Implement "Paste" (from clipboard) feature
class ArrayView(QTableView):
    """Array view class"""
    def __init__(self, parent, model, dtype, shape):
        QTableView.__init__(self, parent)

        self.setModel(model)
        self.setItemDelegate(ArrayDelegate(dtype, self))
        total_width = 0
        for k in xrange(shape[1]):
            total_width += self.columnWidth(k)
        self.viewport().resize(min(total_width, 1024), self.height())
        self.shape = shape
        self.menu = self.setup_menu()
  
    def resize_to_contents(self):
        """Resize cells to contents"""
        size = 1
        for dim in self.shape:
            size *= dim
        if size > 1e5:
            answer = QMessageBox.warning(self, translate("ArrayEditor",
                                                         "Array editor"),
                                translate("ArrayEditor",
                                          "Resizing cells of a table of such "
                                          "size could take a long time.\n"
                                          "Do you want to continue anyway?"),
                                QMessageBox.Yes | QMessageBox.No)
            if answer == QMessageBox.No:
                return
        self.resizeColumnsToContents()
        self.resizeRowsToContents()

    def setup_menu(self):
        """Setup context menu"""
        self.copy_action = create_action(self,
                                         translate("ArrayEditor", "Copy"),
                                         shortcut=keybinding("Copy"),
                                         icon=get_icon('editcopy.png'),
                                         triggered=self.copy,
                                         context=Qt.WidgetShortcut)
        menu = QMenu(self)
        add_actions(menu, [self.copy_action, ])
        return menu

    def contextMenuEvent(self, event):
        """Reimplement Qt method"""
        self.menu.popup(event.globalPos())
        event.accept()
        
    def keyPressEvent(self, event):
        """Reimplement Qt method"""
        if event == QKeySequence.Copy:
            self.copy()
            event.accept()
        else:
            QTableView.keyPressEvent(self, event)

    def _sel_to_text(self, cell_range):
        """Copy an array portion to a unicode string"""
        row_min, row_max, col_min, col_max = get_idx_rect(cell_range)
        _data = self.model().get_data()
        output = StringIO.StringIO()
        np.savetxt(output,
                  _data[row_min:row_max+1, col_min:col_max+1],
                  delimiter='\t')
        contents = output.getvalue()
        output.close()
        return contents
    
    def copy(self):
        """Copy text to clipboard"""
        cliptxt = self._sel_to_text( self.selectedIndexes() )
        clipboard = QApplication.clipboard()
        clipboard.setText(cliptxt)


class ArrayEditorWidget(QWidget):
    def __init__(self, parent, data, xy, readonly):
        QWidget.__init__(self, parent)
        self.data = data
        self.old_data_shape = None
        if len(self.data.shape) == 1:
            self.old_data_shape = self.data.shape
            self.data.shape = (self.data.shape[0], 1)
        elif len(self.data.shape) == 0:
            self.old_data_shape = self.data.shape
            self.data.shape = (1, 1)

        format = SUPPORTED_FORMATS.get(data.dtype.name, '%s')
        self.model = ArrayModel(self.data, format=format,
                                xy_mode=xy, readonly=readonly, parent=self)
        self.view = ArrayView(self, self.model, data.dtype, data.shape)
        
        btn_layout = QHBoxLayout()
        btn_layout.setAlignment(Qt.AlignLeft)
        btn = QPushButton(translate("ArrayEditor", "Format"))
        # disable format button for int type
        btn.setEnabled(is_float(data.dtype))
        btn_layout.addWidget(btn)
        self.connect(btn, SIGNAL("clicked()"), self.change_format)
        btn = QPushButton(translate("ArrayEditor", "Resize"))
        btn_layout.addWidget(btn)
        self.connect(btn, SIGNAL("clicked()"), self.view.resize_to_contents)
        bgcolor = QCheckBox(translate("ArrayEditor", 'Background color'))
        bgcolor.setChecked(self.model.bgcolor_enabled)
        bgcolor.setEnabled(self.model.bgcolor_enabled)
        self.connect(bgcolor, SIGNAL("stateChanged(int)"), self.model.bgcolor)
        btn_layout.addWidget(bgcolor)
        
        layout = QVBoxLayout()
        layout.addWidget(self.view)
        layout.addLayout(btn_layout)        
        self.setLayout(layout)
        
    def accept_changes(self):
        """Accept changes"""
        for (i, j), value in self.model.changes.iteritems():
            self.data[i, j] = value
        if self.old_data_shape is not None:
            self.data.shape = self.old_data_shape
            
    def reject_changes(self):
        """Reject changes"""
        if self.old_data_shape is not None:
            self.data.shape = self.old_data_shape
        
    def change_format(self):
        """Change display format"""
        format, valid = QInputDialog.getText(self,
                                 translate("ArrayEditor", 'Format'),
                                 translate("ArrayEditor", "Float formatting"),
                                 QLineEdit.Normal, self.model.get_format())
        if valid:
            format = str(format)
            try:
                format % 1.1
            except:
                QMessageBox.critical(self, translate("ArrayEditor", "Error"),
                          translate("ArrayEditor",
                                    "Format (%1) is incorrect").arg(format))
                return
            self.model.set_format(format)    


class ArrayEditor(QDialog):
    """Array Editor Dialog"""    
    def __init__(self, parent=None):
        QDialog.__init__(self, parent)
    
    def setup_and_check(self, data, title='', xy=False, readonly=False):
        """
        Setup ArrayEditor:
        return False if data is not supported, True otherwise
        """
        self.arraywidget = None
        self.is_record_array = data.dtype.names is not None
        if data.size == 0:
            self.error(self.tr("Array is empty"))
            return False
        if data.ndim > 2:
            self.error(self.tr("Arrays with more than 2 dimensions "
                               "are not supported"))
            return False
        if not self.is_record_array:
            dtn = data.dtype.name
            if dtn not in SUPPORTED_FORMATS and not dtn.startswith('string') \
               and not dtn.startswith('unicode'):
                arr = self.tr("%1 arrays").arg(data.dtype.name)
                self.error(self.tr("%1 are currently not supported").arg(arr))
                return False
        
        self.layout = QGridLayout()
        self.setLayout(self.layout)
        self.setWindowIcon(get_icon('arredit.png'))
        title = self.tr("Array editor") + \
                "%s" % (" - "+str(title) if str(title) else "")
        if readonly:
            title += ' (' + self.tr('read only') + ')'
        self.setWindowTitle(title)
        self.resize(600, 500)
        
        # Stack widget
        self.stack = QStackedWidget(self)
        if self.is_record_array:
            for name in data.dtype.names:
                self.stack.addWidget(ArrayEditorWidget(self, data[name],
                                                       xy, readonly))
        else:
            self.stack.addWidget(ArrayEditorWidget(self, data, xy, readonly))
        self.arraywidget = self.stack.currentWidget()
        self.connect(self.stack, SIGNAL('currentChanged(int)'),
                     self.current_widget_changed)
        self.layout.addWidget(self.stack, 1, 0)

        # Buttons configuration
        btn_layout = QHBoxLayout()
        if self.is_record_array:
            btn_layout.addWidget(QLabel(self.tr("Record array fields:")))
            ra_combo = QComboBox(self)
            self.connect(ra_combo, SIGNAL('currentIndexChanged(int)'),
                         self.stack.setCurrentIndex)
            names = []
            for name in data.dtype.names:
                field = data.dtype.fields[name]
                text = name
                if len(field) >= 3:
                    title = field[2]
                    if not isinstance(title, basestring):
                        title = repr(title)
                    text += ' - '+title
                names.append(text)
            ra_combo.addItems(names)
            btn_layout.addWidget(ra_combo)
            btn_layout.addStretch()
        bbox = QDialogButtonBox(QDialogButtonBox.Ok | QDialogButtonBox.Cancel)
        self.connect(bbox, SIGNAL("accepted()"), SLOT("accept()"))
        self.connect(bbox, SIGNAL("rejected()"), SLOT("reject()"))
        btn_layout.addWidget(bbox)
        self.layout.addLayout(btn_layout, 2, 0)
        
        self.setMinimumSize(400, 300)
        
        # Make the dialog act as a window
        self.setWindowFlags(Qt.Window)
        
        return True
        
    def current_widget_changed(self, index):
        self.arraywidget = self.stack.widget(index)
        
    def accept(self):
        """Reimplement Qt method"""
        for index in range(self.stack.count()):
            self.stack.widget(index).accept_changes()
        QDialog.accept(self)

    def error(self, message):
        """An error occured, closing the dialog box"""
        QMessageBox.critical(self, self.tr("Array editor"), message)
        self.setAttribute(Qt.WA_DeleteOnClose)
        self.reject()

    def reject(self):
        """Reimplement Qt method"""
        if self.arraywidget is not None:
            for index in range(self.stack.count()):
                self.stack.widget(index).reject_changes()
        QDialog.reject(self)
    
    
def aedit(data, title="", xy=False, readonly=False, parent=None):
    """
    Edit the array 'data' with the ArrayEditor and return the edited copy
    (if Cancel is pressed, return None)
    (instantiate a new QApplication if necessary,
    so it can be called directly from the interpreter)
    """
    _app = qapplication()
    dialog = ArrayEditor(parent)
    if dialog.setup_and_check(data, title, xy=xy, readonly=readonly):
        if dialog.exec_():
            return data


def test():
    """Array editor test"""
    arr = np.array(["kjrekrjkejr"])
    print "out:", aedit(arr, "string array")
    arr = np.array([u"kjrekrjkejr"])
    print "out:", aedit(arr, "unicode array")
    arr = np.zeros((2,2), {'names': ('red', 'green', 'blue'),
                           'formats': (np.float32, np.float32, np.float32)})
    print "out:", aedit(arr, "record array")
    arr = np.array([(0, 0.0), (0, 0.0), (0, 0.0)],
                   dtype=[(('title 1', 'x'), '|i1'), (('title 2', 'y'), '>f4')])
    print "out:", aedit(arr, "record array with titles")
    arr = np.random.rand(5, 5)
    print "out:", aedit(arr, "float array")
    arr = np.round(np.random.rand(5, 5)*10)+np.round(np.random.rand(5, 5)*10)*1j
    print "out:", aedit(arr, "complex array")
    arr_in = np.array([True, False, True])
    print "in:", arr_in
    arr_out = aedit(arr_in, "bool array")
    print "out:", arr_out
    print arr_in is arr_out
    arr = np.array([1, 2, 3], dtype="int8")
    print "out:", aedit(arr, "int array")

if __name__ == "__main__":
    test()
<|MERGE_RESOLUTION|>--- conflicted
+++ resolved
@@ -1,577 +1,571 @@
-# -*- coding: utf-8 -*-
-#
-# Copyright © 2009 Pierre Raybaut
-# Licensed under the terms of the MIT License
-# (see spyderlib/__init__.py for details)
-
-"""
-NumPy Array Editor Dialog based on PyQt4
-"""
-
-# pylint: disable-msg=C0103
-# pylint: disable-msg=R0903
-# pylint: disable-msg=R0911
-# pylint: disable-msg=R0201
-
-from PyQt4.QtCore import (Qt, QVariant, QModelIndex, QAbstractTableModel,
-                          SIGNAL, SLOT)
-from PyQt4.QtGui import (QHBoxLayout, QColor, QTableView, QItemDelegate,
-                         QLineEdit, QCheckBox, QGridLayout, QDoubleValidator,
-                         QDialog, QDialogButtonBox, QMessageBox, QPushButton,
-                         QInputDialog, QMenu, QApplication, QKeySequence,
-                         QLabel, QComboBox, QStackedWidget, QWidget,
-                         QVBoxLayout)
-import numpy as np
-import StringIO
-
-# Local imports
-from spyderlib.config import get_icon, get_font
-from spyderlib.utils.qthelpers import (translate, add_actions, create_action,
-                                       keybinding, qapplication)
-
-# Note: string and unicode data types will be formatted with '%s' (see below)
-SUPPORTED_FORMATS = {
-                     'single': '%.3f',
-                     'double': '%.3f',
-                     'float_': '%.3f',
-                     'longfloat': '%.3f',
-                     'float32': '%.3f',
-                     'float64': '%.3f',
-                     'float96': '%.3f',
-                     'float128': '%.3f',
-                     'csingle': '%r',
-                     'complex_': '%r',
-                     'clongfloat': '%r',
-                     'complex64': '%r',
-                     'complex128': '%r',
-                     'complex192': '%r',
-                     'complex256': '%r',
-                     'byte': '%d',
-                     'short': '%d',
-                     'intc': '%d',
-                     'int_': '%d',
-                     'longlong': '%d',
-                     'intp': '%d',
-                     'int8': '%d',
-                     'int16': '%d',
-                     'int32': '%d',
-                     'int64': '%d',
-                     'ubyte': '%d',
-                     'ushort': '%d',
-                     'uintc': '%d',
-                     'uint': '%d',
-                     'ulonglong': '%d',
-                     'uintp': '%d',
-                     'uint8': '%d',
-                     'uint16': '%d',
-                     'uint32': '%d',
-                     'uint64': '%d',
-                     'bool_': '%r',
-                     'bool8': '%r',
-                     'bool': '%r',
-                     }
-
-def is_float(dtype):
-    """Return True if datatype dtype is a float kind"""
-    return ('float' in dtype.name) or dtype.name in ['single', 'double']
-
-def is_number(dtype):
-    """Return True is datatype dtype is a number kind"""
-    return is_float(dtype) or ('int' in dtype.name) or ('long' in dtype.name) \
-           or ('short' in dtype.name)
-
-def get_idx_rect(index_list):
-    """Extract the boundaries from a list of indexes"""
-    rows, cols = zip(*[(i.row(), i.column()) for i in index_list])
-    return ( min(rows), max(rows), min(cols), max(cols) )
-
-
-class ArrayModel(QAbstractTableModel):
-    """Array Editor Table Model"""
-<<<<<<< HEAD
-    def __init__(self, data, changes,
-                 format="%.3f", xy_mode=False, readonly=False, parent=None):
-        QAbstractTableModel.__init__(self)
-=======
-    def __init__(self, data, format="%.3f",
-                 xy_mode=False, readonly=False, parent=None):
-        super(ArrayModel, self).__init__()
->>>>>>> c25f0840
-
-        self.dialog = parent
-        self.changes = {}
-        self.readonly = readonly
-        self.test_array = np.array([0], dtype=data.dtype)
-
-        # Backgroundcolor settings
-        huerange = [.66, .99] # Hue
-        self.sat = .7 # Saturation
-        self.val = 1. # Value
-        self.alp = .6 # Alpha-channel
-
-        self._data = data
-        self._format = format
-        self._xy = xy_mode
-        
-        try:
-            self.vmin = data.min()
-            self.vmax = data.max()
-            if self.vmax == self.vmin:
-                self.vmin -= 1
-            self.hue0 = huerange[0]
-            self.dhue = huerange[1]-huerange[0]
-            self.bgcolor_enabled = True
-        except TypeError:
-            self.vmin = None
-            self.vmax = None
-            self.hue0 = None
-            self.dhue = None
-            self.bgcolor_enabled = False
-        
-        
-    def get_format(self):
-        """Return current format"""
-        # Avoid accessing the private attribute _format from outside
-        return self._format
-    
-    def get_data(self):
-        """Return data"""
-        return self._data
-    
-    def set_format(self, format):
-        """Change display format"""
-        self._format = format
-        self.reset()
-
-    def columnCount(self, qindex=QModelIndex()):
-        """Array column number"""
-        return self._data.shape[1]
-
-    def rowCount(self, qindex=QModelIndex()):
-        """Array row number"""
-        return self._data.shape[0]
-
-    def bgcolor(self, state):
-        """Toggle backgroundcolor"""
-        self.bgcolor_enabled = state > 0
-        self.reset()
-
-    def get_value(self, index):
-        i = index.row()
-        j = index.column()
-        return self.changes.get((i, j), self._data[i, j])
-
-    def data(self, index, role=Qt.DisplayRole):
-        """Cell content"""
-        if not index.isValid():
-            return QVariant()
-        value = self.get_value(index)
-        if role == Qt.DisplayRole:
-            return QVariant(self._format % value)
-        elif role == Qt.TextAlignmentRole:
-            return QVariant(int(Qt.AlignCenter|Qt.AlignVCenter))
-        elif role == Qt.BackgroundColorRole and self.bgcolor_enabled:
-            hue = self.hue0+self.dhue*(self.vmax-value)/(self.vmax-self.vmin)
-            hue = float(np.abs(hue))
-            color = QColor.fromHsvF(hue, self.sat, self.val, self.alp)
-            return QVariant(color)
-        elif role == Qt.FontRole:
-            return QVariant(get_font('arrayeditor'))
-        return QVariant()
-
-    def setData(self, index, value, role=Qt.EditRole):
-        """Cell content change"""
-        if not index.isValid() or self.readonly:
-            return False
-        i = index.row()
-        j = index.column()
-        value = str(value.toString())
-        if self._data.dtype.name == "bool":
-            try:
-                val = bool(float(value))
-            except ValueError:
-                val = value.lower() == "true"
-        elif self._data.dtype.name.startswith("string"):
-            val = str(value)
-        elif self._data.dtype.name.startswith("unicode"):
-            val = unicode(value)
-        else:
-            if value.lower().startswith('e') or value.lower().endswith('e'):
-                return False
-            try:
-                val = complex(value)
-                if not val.imag:
-                    val = val.real
-            except ValueError, e:
-                QMessageBox.critical(self.dialog, "Error",
-                                     "Value error: %s" % str(e))
-                return False
-        try:
-            self.test_array[0] = val # will raise an Exception eventually
-        except OverflowError, e:
-            print type(e.message)
-            QMessageBox.critical(self.dialog, "Error",
-                                 "Overflow error: %s" % e.message)
-            return False
-        
-        # Add change to self.changes
-        self.changes[(i, j)] = val
-        self.emit(SIGNAL("dataChanged(QModelIndex,QModelIndex)"),
-                  index, index)
-        if val > self.vmax:
-            self.vmax = val
-        if val < self.vmin:
-            self.vmin = val
-        return True
-    
-    def flags(self, index):
-        """Set editable flag"""
-        if not index.isValid():
-            return Qt.ItemIsEnabled
-        return Qt.ItemFlags(QAbstractTableModel.flags(self, index)|
-                            Qt.ItemIsEditable)
-                
-    def headerData(self, section, orientation, role=Qt.DisplayRole):
-        """Set header data"""
-        if role != Qt.DisplayRole:
-            return QVariant()
-        if orientation == Qt.Horizontal:
-            return QVariant(int(section))
-        else:
-            if self._xy:
-                if section == 0:
-                    return QVariant('x')
-                elif self.rowCount() == 2:
-                    return QVariant('y')
-                else:
-                    return QVariant('y ('+str(section-1)+')')
-            else:
-                return QVariant(int(section))
-
-
-class ArrayDelegate(QItemDelegate):
-    """Array Editor Item Delegate"""
-    def __init__(self, dtype, parent=None):
-        QItemDelegate.__init__(self, parent)
-        self.dtype = dtype
-
-    def createEditor(self, parent, option, index):
-        """Create editor widget"""
-        model = index.model()
-        if model._data.dtype.name == "bool":
-            value = not model.get_value(index)
-            model.setData(index, QVariant(value))
-            return
-        else:
-            editor = QLineEdit(parent)
-            editor.setFont(get_font('arrayeditor'))
-            editor.setAlignment(Qt.AlignCenter)
-            if is_number(self.dtype):
-                editor.setValidator(QDoubleValidator(editor))
-            self.connect(editor, SIGNAL("returnPressed()"),
-                         self.commitAndCloseEditor)
-            return editor
-
-    def commitAndCloseEditor(self):
-        """Commit and close editor"""
-        editor = self.sender()
-        self.emit(SIGNAL("commitData(QWidget*)"), editor)
-        self.emit(SIGNAL("closeEditor(QWidget*)"), editor)
-
-    def setEditorData(self, editor, index):
-        """Set editor widget's data"""
-        text = index.model().data(index, Qt.DisplayRole).toString()
-        editor.setText(text)
-
-
-#TODO: Implement "Paste" (from clipboard) feature
-class ArrayView(QTableView):
-    """Array view class"""
-    def __init__(self, parent, model, dtype, shape):
-        QTableView.__init__(self, parent)
-
-        self.setModel(model)
-        self.setItemDelegate(ArrayDelegate(dtype, self))
-        total_width = 0
-        for k in xrange(shape[1]):
-            total_width += self.columnWidth(k)
-        self.viewport().resize(min(total_width, 1024), self.height())
-        self.shape = shape
-        self.menu = self.setup_menu()
-  
-    def resize_to_contents(self):
-        """Resize cells to contents"""
-        size = 1
-        for dim in self.shape:
-            size *= dim
-        if size > 1e5:
-            answer = QMessageBox.warning(self, translate("ArrayEditor",
-                                                         "Array editor"),
-                                translate("ArrayEditor",
-                                          "Resizing cells of a table of such "
-                                          "size could take a long time.\n"
-                                          "Do you want to continue anyway?"),
-                                QMessageBox.Yes | QMessageBox.No)
-            if answer == QMessageBox.No:
-                return
-        self.resizeColumnsToContents()
-        self.resizeRowsToContents()
-
-    def setup_menu(self):
-        """Setup context menu"""
-        self.copy_action = create_action(self,
-                                         translate("ArrayEditor", "Copy"),
-                                         shortcut=keybinding("Copy"),
-                                         icon=get_icon('editcopy.png'),
-                                         triggered=self.copy,
-                                         context=Qt.WidgetShortcut)
-        menu = QMenu(self)
-        add_actions(menu, [self.copy_action, ])
-        return menu
-
-    def contextMenuEvent(self, event):
-        """Reimplement Qt method"""
-        self.menu.popup(event.globalPos())
-        event.accept()
-        
-    def keyPressEvent(self, event):
-        """Reimplement Qt method"""
-        if event == QKeySequence.Copy:
-            self.copy()
-            event.accept()
-        else:
-            QTableView.keyPressEvent(self, event)
-
-    def _sel_to_text(self, cell_range):
-        """Copy an array portion to a unicode string"""
-        row_min, row_max, col_min, col_max = get_idx_rect(cell_range)
-        _data = self.model().get_data()
-        output = StringIO.StringIO()
-        np.savetxt(output,
-                  _data[row_min:row_max+1, col_min:col_max+1],
-                  delimiter='\t')
-        contents = output.getvalue()
-        output.close()
-        return contents
-    
-    def copy(self):
-        """Copy text to clipboard"""
-        cliptxt = self._sel_to_text( self.selectedIndexes() )
-        clipboard = QApplication.clipboard()
-        clipboard.setText(cliptxt)
-
-
-class ArrayEditorWidget(QWidget):
-    def __init__(self, parent, data, xy, readonly):
-        QWidget.__init__(self, parent)
-        self.data = data
-        self.old_data_shape = None
-        if len(self.data.shape) == 1:
-            self.old_data_shape = self.data.shape
-            self.data.shape = (self.data.shape[0], 1)
-        elif len(self.data.shape) == 0:
-            self.old_data_shape = self.data.shape
-            self.data.shape = (1, 1)
-
-        format = SUPPORTED_FORMATS.get(data.dtype.name, '%s')
-        self.model = ArrayModel(self.data, format=format,
-                                xy_mode=xy, readonly=readonly, parent=self)
-        self.view = ArrayView(self, self.model, data.dtype, data.shape)
-        
-        btn_layout = QHBoxLayout()
-        btn_layout.setAlignment(Qt.AlignLeft)
-        btn = QPushButton(translate("ArrayEditor", "Format"))
-        # disable format button for int type
-        btn.setEnabled(is_float(data.dtype))
-        btn_layout.addWidget(btn)
-        self.connect(btn, SIGNAL("clicked()"), self.change_format)
-        btn = QPushButton(translate("ArrayEditor", "Resize"))
-        btn_layout.addWidget(btn)
-        self.connect(btn, SIGNAL("clicked()"), self.view.resize_to_contents)
-        bgcolor = QCheckBox(translate("ArrayEditor", 'Background color'))
-        bgcolor.setChecked(self.model.bgcolor_enabled)
-        bgcolor.setEnabled(self.model.bgcolor_enabled)
-        self.connect(bgcolor, SIGNAL("stateChanged(int)"), self.model.bgcolor)
-        btn_layout.addWidget(bgcolor)
-        
-        layout = QVBoxLayout()
-        layout.addWidget(self.view)
-        layout.addLayout(btn_layout)        
-        self.setLayout(layout)
-        
-    def accept_changes(self):
-        """Accept changes"""
-        for (i, j), value in self.model.changes.iteritems():
-            self.data[i, j] = value
-        if self.old_data_shape is not None:
-            self.data.shape = self.old_data_shape
-            
-    def reject_changes(self):
-        """Reject changes"""
-        if self.old_data_shape is not None:
-            self.data.shape = self.old_data_shape
-        
-    def change_format(self):
-        """Change display format"""
-        format, valid = QInputDialog.getText(self,
-                                 translate("ArrayEditor", 'Format'),
-                                 translate("ArrayEditor", "Float formatting"),
-                                 QLineEdit.Normal, self.model.get_format())
-        if valid:
-            format = str(format)
-            try:
-                format % 1.1
-            except:
-                QMessageBox.critical(self, translate("ArrayEditor", "Error"),
-                          translate("ArrayEditor",
-                                    "Format (%1) is incorrect").arg(format))
-                return
-            self.model.set_format(format)    
-
-
-class ArrayEditor(QDialog):
-    """Array Editor Dialog"""    
-    def __init__(self, parent=None):
-        QDialog.__init__(self, parent)
-    
-    def setup_and_check(self, data, title='', xy=False, readonly=False):
-        """
-        Setup ArrayEditor:
-        return False if data is not supported, True otherwise
-        """
-        self.arraywidget = None
-        self.is_record_array = data.dtype.names is not None
-        if data.size == 0:
-            self.error(self.tr("Array is empty"))
-            return False
-        if data.ndim > 2:
-            self.error(self.tr("Arrays with more than 2 dimensions "
-                               "are not supported"))
-            return False
-        if not self.is_record_array:
-            dtn = data.dtype.name
-            if dtn not in SUPPORTED_FORMATS and not dtn.startswith('string') \
-               and not dtn.startswith('unicode'):
-                arr = self.tr("%1 arrays").arg(data.dtype.name)
-                self.error(self.tr("%1 are currently not supported").arg(arr))
-                return False
-        
-        self.layout = QGridLayout()
-        self.setLayout(self.layout)
-        self.setWindowIcon(get_icon('arredit.png'))
-        title = self.tr("Array editor") + \
-                "%s" % (" - "+str(title) if str(title) else "")
-        if readonly:
-            title += ' (' + self.tr('read only') + ')'
-        self.setWindowTitle(title)
-        self.resize(600, 500)
-        
-        # Stack widget
-        self.stack = QStackedWidget(self)
-        if self.is_record_array:
-            for name in data.dtype.names:
-                self.stack.addWidget(ArrayEditorWidget(self, data[name],
-                                                       xy, readonly))
-        else:
-            self.stack.addWidget(ArrayEditorWidget(self, data, xy, readonly))
-        self.arraywidget = self.stack.currentWidget()
-        self.connect(self.stack, SIGNAL('currentChanged(int)'),
-                     self.current_widget_changed)
-        self.layout.addWidget(self.stack, 1, 0)
-
-        # Buttons configuration
-        btn_layout = QHBoxLayout()
-        if self.is_record_array:
-            btn_layout.addWidget(QLabel(self.tr("Record array fields:")))
-            ra_combo = QComboBox(self)
-            self.connect(ra_combo, SIGNAL('currentIndexChanged(int)'),
-                         self.stack.setCurrentIndex)
-            names = []
-            for name in data.dtype.names:
-                field = data.dtype.fields[name]
-                text = name
-                if len(field) >= 3:
-                    title = field[2]
-                    if not isinstance(title, basestring):
-                        title = repr(title)
-                    text += ' - '+title
-                names.append(text)
-            ra_combo.addItems(names)
-            btn_layout.addWidget(ra_combo)
-            btn_layout.addStretch()
-        bbox = QDialogButtonBox(QDialogButtonBox.Ok | QDialogButtonBox.Cancel)
-        self.connect(bbox, SIGNAL("accepted()"), SLOT("accept()"))
-        self.connect(bbox, SIGNAL("rejected()"), SLOT("reject()"))
-        btn_layout.addWidget(bbox)
-        self.layout.addLayout(btn_layout, 2, 0)
-        
-        self.setMinimumSize(400, 300)
-        
-        # Make the dialog act as a window
-        self.setWindowFlags(Qt.Window)
-        
-        return True
-        
-    def current_widget_changed(self, index):
-        self.arraywidget = self.stack.widget(index)
-        
-    def accept(self):
-        """Reimplement Qt method"""
-        for index in range(self.stack.count()):
-            self.stack.widget(index).accept_changes()
-        QDialog.accept(self)
-
-    def error(self, message):
-        """An error occured, closing the dialog box"""
-        QMessageBox.critical(self, self.tr("Array editor"), message)
-        self.setAttribute(Qt.WA_DeleteOnClose)
-        self.reject()
-
-    def reject(self):
-        """Reimplement Qt method"""
-        if self.arraywidget is not None:
-            for index in range(self.stack.count()):
-                self.stack.widget(index).reject_changes()
-        QDialog.reject(self)
-    
-    
-def aedit(data, title="", xy=False, readonly=False, parent=None):
-    """
-    Edit the array 'data' with the ArrayEditor and return the edited copy
-    (if Cancel is pressed, return None)
-    (instantiate a new QApplication if necessary,
-    so it can be called directly from the interpreter)
-    """
-    _app = qapplication()
-    dialog = ArrayEditor(parent)
-    if dialog.setup_and_check(data, title, xy=xy, readonly=readonly):
-        if dialog.exec_():
-            return data
-
-
-def test():
-    """Array editor test"""
-    arr = np.array(["kjrekrjkejr"])
-    print "out:", aedit(arr, "string array")
-    arr = np.array([u"kjrekrjkejr"])
-    print "out:", aedit(arr, "unicode array")
-    arr = np.zeros((2,2), {'names': ('red', 'green', 'blue'),
-                           'formats': (np.float32, np.float32, np.float32)})
-    print "out:", aedit(arr, "record array")
-    arr = np.array([(0, 0.0), (0, 0.0), (0, 0.0)],
-                   dtype=[(('title 1', 'x'), '|i1'), (('title 2', 'y'), '>f4')])
-    print "out:", aedit(arr, "record array with titles")
-    arr = np.random.rand(5, 5)
-    print "out:", aedit(arr, "float array")
-    arr = np.round(np.random.rand(5, 5)*10)+np.round(np.random.rand(5, 5)*10)*1j
-    print "out:", aedit(arr, "complex array")
-    arr_in = np.array([True, False, True])
-    print "in:", arr_in
-    arr_out = aedit(arr_in, "bool array")
-    print "out:", arr_out
-    print arr_in is arr_out
-    arr = np.array([1, 2, 3], dtype="int8")
-    print "out:", aedit(arr, "int array")
-
-if __name__ == "__main__":
-    test()
+# -*- coding: utf-8 -*-
+#
+# Copyright © 2009 Pierre Raybaut
+# Licensed under the terms of the MIT License
+# (see spyderlib/__init__.py for details)
+
+"""
+NumPy Array Editor Dialog based on PyQt4
+"""
+
+# pylint: disable-msg=C0103
+# pylint: disable-msg=R0903
+# pylint: disable-msg=R0911
+# pylint: disable-msg=R0201
+
+from PyQt4.QtCore import (Qt, QVariant, QModelIndex, QAbstractTableModel,
+                          SIGNAL, SLOT)
+from PyQt4.QtGui import (QHBoxLayout, QColor, QTableView, QItemDelegate,
+                         QLineEdit, QCheckBox, QGridLayout, QDoubleValidator,
+                         QDialog, QDialogButtonBox, QMessageBox, QPushButton,
+                         QInputDialog, QMenu, QApplication, QKeySequence,
+                         QLabel, QComboBox, QStackedWidget, QWidget,
+                         QVBoxLayout)
+import numpy as np
+import StringIO
+
+# Local imports
+from spyderlib.config import get_icon, get_font
+from spyderlib.utils.qthelpers import (translate, add_actions, create_action,
+                                       keybinding, qapplication)
+
+# Note: string and unicode data types will be formatted with '%s' (see below)
+SUPPORTED_FORMATS = {
+                     'single': '%.3f',
+                     'double': '%.3f',
+                     'float_': '%.3f',
+                     'longfloat': '%.3f',
+                     'float32': '%.3f',
+                     'float64': '%.3f',
+                     'float96': '%.3f',
+                     'float128': '%.3f',
+                     'csingle': '%r',
+                     'complex_': '%r',
+                     'clongfloat': '%r',
+                     'complex64': '%r',
+                     'complex128': '%r',
+                     'complex192': '%r',
+                     'complex256': '%r',
+                     'byte': '%d',
+                     'short': '%d',
+                     'intc': '%d',
+                     'int_': '%d',
+                     'longlong': '%d',
+                     'intp': '%d',
+                     'int8': '%d',
+                     'int16': '%d',
+                     'int32': '%d',
+                     'int64': '%d',
+                     'ubyte': '%d',
+                     'ushort': '%d',
+                     'uintc': '%d',
+                     'uint': '%d',
+                     'ulonglong': '%d',
+                     'uintp': '%d',
+                     'uint8': '%d',
+                     'uint16': '%d',
+                     'uint32': '%d',
+                     'uint64': '%d',
+                     'bool_': '%r',
+                     'bool8': '%r',
+                     'bool': '%r',
+                     }
+
+def is_float(dtype):
+    """Return True if datatype dtype is a float kind"""
+    return ('float' in dtype.name) or dtype.name in ['single', 'double']
+
+def is_number(dtype):
+    """Return True is datatype dtype is a number kind"""
+    return is_float(dtype) or ('int' in dtype.name) or ('long' in dtype.name) \
+           or ('short' in dtype.name)
+
+def get_idx_rect(index_list):
+    """Extract the boundaries from a list of indexes"""
+    rows, cols = zip(*[(i.row(), i.column()) for i in index_list])
+    return ( min(rows), max(rows), min(cols), max(cols) )
+
+
+class ArrayModel(QAbstractTableModel):
+    """Array Editor Table Model"""
+    def __init__(self, data, format="%.3f",
+                 xy_mode=False, readonly=False, parent=None):
+        QAbstractTableModel.__init__(self)
+
+        self.dialog = parent
+        self.changes = {}
+        self.readonly = readonly
+        self.test_array = np.array([0], dtype=data.dtype)
+
+        # Backgroundcolor settings
+        huerange = [.66, .99] # Hue
+        self.sat = .7 # Saturation
+        self.val = 1. # Value
+        self.alp = .6 # Alpha-channel
+
+        self._data = data
+        self._format = format
+        self._xy = xy_mode
+        
+        try:
+            self.vmin = data.min()
+            self.vmax = data.max()
+            if self.vmax == self.vmin:
+                self.vmin -= 1
+            self.hue0 = huerange[0]
+            self.dhue = huerange[1]-huerange[0]
+            self.bgcolor_enabled = True
+        except TypeError:
+            self.vmin = None
+            self.vmax = None
+            self.hue0 = None
+            self.dhue = None
+            self.bgcolor_enabled = False
+        
+        
+    def get_format(self):
+        """Return current format"""
+        # Avoid accessing the private attribute _format from outside
+        return self._format
+    
+    def get_data(self):
+        """Return data"""
+        return self._data
+    
+    def set_format(self, format):
+        """Change display format"""
+        self._format = format
+        self.reset()
+
+    def columnCount(self, qindex=QModelIndex()):
+        """Array column number"""
+        return self._data.shape[1]
+
+    def rowCount(self, qindex=QModelIndex()):
+        """Array row number"""
+        return self._data.shape[0]
+
+    def bgcolor(self, state):
+        """Toggle backgroundcolor"""
+        self.bgcolor_enabled = state > 0
+        self.reset()
+
+    def get_value(self, index):
+        i = index.row()
+        j = index.column()
+        return self.changes.get((i, j), self._data[i, j])
+
+    def data(self, index, role=Qt.DisplayRole):
+        """Cell content"""
+        if not index.isValid():
+            return QVariant()
+        value = self.get_value(index)
+        if role == Qt.DisplayRole:
+            return QVariant(self._format % value)
+        elif role == Qt.TextAlignmentRole:
+            return QVariant(int(Qt.AlignCenter|Qt.AlignVCenter))
+        elif role == Qt.BackgroundColorRole and self.bgcolor_enabled:
+            hue = self.hue0+self.dhue*(self.vmax-value)/(self.vmax-self.vmin)
+            hue = float(np.abs(hue))
+            color = QColor.fromHsvF(hue, self.sat, self.val, self.alp)
+            return QVariant(color)
+        elif role == Qt.FontRole:
+            return QVariant(get_font('arrayeditor'))
+        return QVariant()
+
+    def setData(self, index, value, role=Qt.EditRole):
+        """Cell content change"""
+        if not index.isValid() or self.readonly:
+            return False
+        i = index.row()
+        j = index.column()
+        value = str(value.toString())
+        if self._data.dtype.name == "bool":
+            try:
+                val = bool(float(value))
+            except ValueError:
+                val = value.lower() == "true"
+        elif self._data.dtype.name.startswith("string"):
+            val = str(value)
+        elif self._data.dtype.name.startswith("unicode"):
+            val = unicode(value)
+        else:
+            if value.lower().startswith('e') or value.lower().endswith('e'):
+                return False
+            try:
+                val = complex(value)
+                if not val.imag:
+                    val = val.real
+            except ValueError, e:
+                QMessageBox.critical(self.dialog, "Error",
+                                     "Value error: %s" % str(e))
+                return False
+        try:
+            self.test_array[0] = val # will raise an Exception eventually
+        except OverflowError, e:
+            print type(e.message)
+            QMessageBox.critical(self.dialog, "Error",
+                                 "Overflow error: %s" % e.message)
+            return False
+        
+        # Add change to self.changes
+        self.changes[(i, j)] = val
+        self.emit(SIGNAL("dataChanged(QModelIndex,QModelIndex)"),
+                  index, index)
+        if val > self.vmax:
+            self.vmax = val
+        if val < self.vmin:
+            self.vmin = val
+        return True
+    
+    def flags(self, index):
+        """Set editable flag"""
+        if not index.isValid():
+            return Qt.ItemIsEnabled
+        return Qt.ItemFlags(QAbstractTableModel.flags(self, index)|
+                            Qt.ItemIsEditable)
+                
+    def headerData(self, section, orientation, role=Qt.DisplayRole):
+        """Set header data"""
+        if role != Qt.DisplayRole:
+            return QVariant()
+        if orientation == Qt.Horizontal:
+            return QVariant(int(section))
+        else:
+            if self._xy:
+                if section == 0:
+                    return QVariant('x')
+                elif self.rowCount() == 2:
+                    return QVariant('y')
+                else:
+                    return QVariant('y ('+str(section-1)+')')
+            else:
+                return QVariant(int(section))
+
+
+class ArrayDelegate(QItemDelegate):
+    """Array Editor Item Delegate"""
+    def __init__(self, dtype, parent=None):
+        QItemDelegate.__init__(self, parent)
+        self.dtype = dtype
+
+    def createEditor(self, parent, option, index):
+        """Create editor widget"""
+        model = index.model()
+        if model._data.dtype.name == "bool":
+            value = not model.get_value(index)
+            model.setData(index, QVariant(value))
+            return
+        else:
+            editor = QLineEdit(parent)
+            editor.setFont(get_font('arrayeditor'))
+            editor.setAlignment(Qt.AlignCenter)
+            if is_number(self.dtype):
+                editor.setValidator(QDoubleValidator(editor))
+            self.connect(editor, SIGNAL("returnPressed()"),
+                         self.commitAndCloseEditor)
+            return editor
+
+    def commitAndCloseEditor(self):
+        """Commit and close editor"""
+        editor = self.sender()
+        self.emit(SIGNAL("commitData(QWidget*)"), editor)
+        self.emit(SIGNAL("closeEditor(QWidget*)"), editor)
+
+    def setEditorData(self, editor, index):
+        """Set editor widget's data"""
+        text = index.model().data(index, Qt.DisplayRole).toString()
+        editor.setText(text)
+
+
+#TODO: Implement "Paste" (from clipboard) feature
+class ArrayView(QTableView):
+    """Array view class"""
+    def __init__(self, parent, model, dtype, shape):
+        QTableView.__init__(self, parent)
+
+        self.setModel(model)
+        self.setItemDelegate(ArrayDelegate(dtype, self))
+        total_width = 0
+        for k in xrange(shape[1]):
+            total_width += self.columnWidth(k)
+        self.viewport().resize(min(total_width, 1024), self.height())
+        self.shape = shape
+        self.menu = self.setup_menu()
+  
+    def resize_to_contents(self):
+        """Resize cells to contents"""
+        size = 1
+        for dim in self.shape:
+            size *= dim
+        if size > 1e5:
+            answer = QMessageBox.warning(self, translate("ArrayEditor",
+                                                         "Array editor"),
+                                translate("ArrayEditor",
+                                          "Resizing cells of a table of such "
+                                          "size could take a long time.\n"
+                                          "Do you want to continue anyway?"),
+                                QMessageBox.Yes | QMessageBox.No)
+            if answer == QMessageBox.No:
+                return
+        self.resizeColumnsToContents()
+        self.resizeRowsToContents()
+
+    def setup_menu(self):
+        """Setup context menu"""
+        self.copy_action = create_action(self,
+                                         translate("ArrayEditor", "Copy"),
+                                         shortcut=keybinding("Copy"),
+                                         icon=get_icon('editcopy.png'),
+                                         triggered=self.copy,
+                                         context=Qt.WidgetShortcut)
+        menu = QMenu(self)
+        add_actions(menu, [self.copy_action, ])
+        return menu
+
+    def contextMenuEvent(self, event):
+        """Reimplement Qt method"""
+        self.menu.popup(event.globalPos())
+        event.accept()
+        
+    def keyPressEvent(self, event):
+        """Reimplement Qt method"""
+        if event == QKeySequence.Copy:
+            self.copy()
+            event.accept()
+        else:
+            QTableView.keyPressEvent(self, event)
+
+    def _sel_to_text(self, cell_range):
+        """Copy an array portion to a unicode string"""
+        row_min, row_max, col_min, col_max = get_idx_rect(cell_range)
+        _data = self.model().get_data()
+        output = StringIO.StringIO()
+        np.savetxt(output,
+                  _data[row_min:row_max+1, col_min:col_max+1],
+                  delimiter='\t')
+        contents = output.getvalue()
+        output.close()
+        return contents
+    
+    def copy(self):
+        """Copy text to clipboard"""
+        cliptxt = self._sel_to_text( self.selectedIndexes() )
+        clipboard = QApplication.clipboard()
+        clipboard.setText(cliptxt)
+
+
+class ArrayEditorWidget(QWidget):
+    def __init__(self, parent, data, xy, readonly):
+        QWidget.__init__(self, parent)
+        self.data = data
+        self.old_data_shape = None
+        if len(self.data.shape) == 1:
+            self.old_data_shape = self.data.shape
+            self.data.shape = (self.data.shape[0], 1)
+        elif len(self.data.shape) == 0:
+            self.old_data_shape = self.data.shape
+            self.data.shape = (1, 1)
+
+        format = SUPPORTED_FORMATS.get(data.dtype.name, '%s')
+        self.model = ArrayModel(self.data, format=format,
+                                xy_mode=xy, readonly=readonly, parent=self)
+        self.view = ArrayView(self, self.model, data.dtype, data.shape)
+        
+        btn_layout = QHBoxLayout()
+        btn_layout.setAlignment(Qt.AlignLeft)
+        btn = QPushButton(translate("ArrayEditor", "Format"))
+        # disable format button for int type
+        btn.setEnabled(is_float(data.dtype))
+        btn_layout.addWidget(btn)
+        self.connect(btn, SIGNAL("clicked()"), self.change_format)
+        btn = QPushButton(translate("ArrayEditor", "Resize"))
+        btn_layout.addWidget(btn)
+        self.connect(btn, SIGNAL("clicked()"), self.view.resize_to_contents)
+        bgcolor = QCheckBox(translate("ArrayEditor", 'Background color'))
+        bgcolor.setChecked(self.model.bgcolor_enabled)
+        bgcolor.setEnabled(self.model.bgcolor_enabled)
+        self.connect(bgcolor, SIGNAL("stateChanged(int)"), self.model.bgcolor)
+        btn_layout.addWidget(bgcolor)
+        
+        layout = QVBoxLayout()
+        layout.addWidget(self.view)
+        layout.addLayout(btn_layout)        
+        self.setLayout(layout)
+        
+    def accept_changes(self):
+        """Accept changes"""
+        for (i, j), value in self.model.changes.iteritems():
+            self.data[i, j] = value
+        if self.old_data_shape is not None:
+            self.data.shape = self.old_data_shape
+            
+    def reject_changes(self):
+        """Reject changes"""
+        if self.old_data_shape is not None:
+            self.data.shape = self.old_data_shape
+        
+    def change_format(self):
+        """Change display format"""
+        format, valid = QInputDialog.getText(self,
+                                 translate("ArrayEditor", 'Format'),
+                                 translate("ArrayEditor", "Float formatting"),
+                                 QLineEdit.Normal, self.model.get_format())
+        if valid:
+            format = str(format)
+            try:
+                format % 1.1
+            except:
+                QMessageBox.critical(self, translate("ArrayEditor", "Error"),
+                          translate("ArrayEditor",
+                                    "Format (%1) is incorrect").arg(format))
+                return
+            self.model.set_format(format)    
+
+
+class ArrayEditor(QDialog):
+    """Array Editor Dialog"""    
+    def __init__(self, parent=None):
+        QDialog.__init__(self, parent)
+    
+    def setup_and_check(self, data, title='', xy=False, readonly=False):
+        """
+        Setup ArrayEditor:
+        return False if data is not supported, True otherwise
+        """
+        self.arraywidget = None
+        self.is_record_array = data.dtype.names is not None
+        if data.size == 0:
+            self.error(self.tr("Array is empty"))
+            return False
+        if data.ndim > 2:
+            self.error(self.tr("Arrays with more than 2 dimensions "
+                               "are not supported"))
+            return False
+        if not self.is_record_array:
+            dtn = data.dtype.name
+            if dtn not in SUPPORTED_FORMATS and not dtn.startswith('string') \
+               and not dtn.startswith('unicode'):
+                arr = self.tr("%1 arrays").arg(data.dtype.name)
+                self.error(self.tr("%1 are currently not supported").arg(arr))
+                return False
+        
+        self.layout = QGridLayout()
+        self.setLayout(self.layout)
+        self.setWindowIcon(get_icon('arredit.png'))
+        title = self.tr("Array editor") + \
+                "%s" % (" - "+str(title) if str(title) else "")
+        if readonly:
+            title += ' (' + self.tr('read only') + ')'
+        self.setWindowTitle(title)
+        self.resize(600, 500)
+        
+        # Stack widget
+        self.stack = QStackedWidget(self)
+        if self.is_record_array:
+            for name in data.dtype.names:
+                self.stack.addWidget(ArrayEditorWidget(self, data[name],
+                                                       xy, readonly))
+        else:
+            self.stack.addWidget(ArrayEditorWidget(self, data, xy, readonly))
+        self.arraywidget = self.stack.currentWidget()
+        self.connect(self.stack, SIGNAL('currentChanged(int)'),
+                     self.current_widget_changed)
+        self.layout.addWidget(self.stack, 1, 0)
+
+        # Buttons configuration
+        btn_layout = QHBoxLayout()
+        if self.is_record_array:
+            btn_layout.addWidget(QLabel(self.tr("Record array fields:")))
+            ra_combo = QComboBox(self)
+            self.connect(ra_combo, SIGNAL('currentIndexChanged(int)'),
+                         self.stack.setCurrentIndex)
+            names = []
+            for name in data.dtype.names:
+                field = data.dtype.fields[name]
+                text = name
+                if len(field) >= 3:
+                    title = field[2]
+                    if not isinstance(title, basestring):
+                        title = repr(title)
+                    text += ' - '+title
+                names.append(text)
+            ra_combo.addItems(names)
+            btn_layout.addWidget(ra_combo)
+            btn_layout.addStretch()
+        bbox = QDialogButtonBox(QDialogButtonBox.Ok | QDialogButtonBox.Cancel)
+        self.connect(bbox, SIGNAL("accepted()"), SLOT("accept()"))
+        self.connect(bbox, SIGNAL("rejected()"), SLOT("reject()"))
+        btn_layout.addWidget(bbox)
+        self.layout.addLayout(btn_layout, 2, 0)
+        
+        self.setMinimumSize(400, 300)
+        
+        # Make the dialog act as a window
+        self.setWindowFlags(Qt.Window)
+        
+        return True
+        
+    def current_widget_changed(self, index):
+        self.arraywidget = self.stack.widget(index)
+        
+    def accept(self):
+        """Reimplement Qt method"""
+        for index in range(self.stack.count()):
+            self.stack.widget(index).accept_changes()
+        QDialog.accept(self)
+
+    def error(self, message):
+        """An error occured, closing the dialog box"""
+        QMessageBox.critical(self, self.tr("Array editor"), message)
+        self.setAttribute(Qt.WA_DeleteOnClose)
+        self.reject()
+
+    def reject(self):
+        """Reimplement Qt method"""
+        if self.arraywidget is not None:
+            for index in range(self.stack.count()):
+                self.stack.widget(index).reject_changes()
+        QDialog.reject(self)
+    
+    
+def aedit(data, title="", xy=False, readonly=False, parent=None):
+    """
+    Edit the array 'data' with the ArrayEditor and return the edited copy
+    (if Cancel is pressed, return None)
+    (instantiate a new QApplication if necessary,
+    so it can be called directly from the interpreter)
+    """
+    _app = qapplication()
+    dialog = ArrayEditor(parent)
+    if dialog.setup_and_check(data, title, xy=xy, readonly=readonly):
+        if dialog.exec_():
+            return data
+
+
+def test():
+    """Array editor test"""
+    arr = np.array(["kjrekrjkejr"])
+    print "out:", aedit(arr, "string array")
+    arr = np.array([u"kjrekrjkejr"])
+    print "out:", aedit(arr, "unicode array")
+    arr = np.zeros((2,2), {'names': ('red', 'green', 'blue'),
+                           'formats': (np.float32, np.float32, np.float32)})
+    print "out:", aedit(arr, "record array")
+    arr = np.array([(0, 0.0), (0, 0.0), (0, 0.0)],
+                   dtype=[(('title 1', 'x'), '|i1'), (('title 2', 'y'), '>f4')])
+    print "out:", aedit(arr, "record array with titles")
+    arr = np.random.rand(5, 5)
+    print "out:", aedit(arr, "float array")
+    arr = np.round(np.random.rand(5, 5)*10)+np.round(np.random.rand(5, 5)*10)*1j
+    print "out:", aedit(arr, "complex array")
+    arr_in = np.array([True, False, True])
+    print "in:", arr_in
+    arr_out = aedit(arr_in, "bool array")
+    print "out:", arr_out
+    print arr_in is arr_out
+    arr = np.array([1, 2, 3], dtype="int8")
+    print "out:", aedit(arr, "int array")
+
+if __name__ == "__main__":
+    test()