# -*- coding: utf-8 -*-
#
# Copyright © 2009-2010 Pierre Raybaut
# Licensed under the terms of the MIT License
# (see spyderlib/__init__.py for details)

"""External Console plugin"""

# pylint: disable=C0103
# pylint: disable=R0903
# pylint: disable=R0911
# pylint: disable=R0201

from spyderlib.qt.QtGui import (QVBoxLayout, QMessageBox, QInputDialog,
                                QLineEdit, QPushButton, QGroupBox, QLabel,
                                QTabWidget, QFontComboBox, QHBoxLayout)
from spyderlib.qt.QtCore import SIGNAL, Qt
from spyderlib.qt.compat import getopenfilename

import sys
import os
import os.path as osp
import imp
import re

# Local imports
from spyderlib.baseconfig import _, SCIENTIFIC_STARTUP
from spyderlib.config import get_icon, CONF
from spyderlib.utils import programs
from spyderlib.utils.misc import (get_error_match, get_python_executable,
                                  remove_trailing_single_backslash,
                                  is_python_script)
from spyderlib.utils.qthelpers import create_action, mimedata2url
from spyderlib.widgets.tabs import Tabs
from spyderlib.widgets.externalshell.pythonshell import ExternalPythonShell
from spyderlib.widgets.externalshell.systemshell import ExternalSystemShell
from spyderlib.widgets.findreplace import FindReplace
from spyderlib.plugins import SpyderPluginWidget, PluginConfigPage


class ExternalConsoleConfigPage(PluginConfigPage):
    def __init__(self, plugin, parent):
        PluginConfigPage.__init__(self, plugin, parent)
        self.get_name = lambda: _("Console")

    def setup_page(self):
        interface_group = QGroupBox(_("Interface"))
        font_group = self.create_fontgroup(option=None, text=None,
                                    fontfilters=QFontComboBox.MonospacedFonts)
        newcb = self.create_checkbox
        singletab_box = newcb(_("One tab per script"), 'single_tab')
        showtime_box = newcb(_("Show elapsed time"), 'show_elapsed_time')
        icontext_box = newcb(_("Show icons and text"), 'show_icontext')

        # Interface Group
        interface_layout = QVBoxLayout()
        interface_layout.addWidget(singletab_box)
        interface_layout.addWidget(showtime_box)
        interface_layout.addWidget(icontext_box)
        interface_group.setLayout(interface_layout)
        
        # Source Code Group
        display_group = QGroupBox(_("Source code"))
        buffer_spin = self.create_spinbox(
                            _("Buffer: "), _(" lines"),
                            'max_line_count', min_=0, max_=1000000, step=100,
                            tip=_("Set maximum line count"))
        wrap_mode_box = newcb(_("Wrap lines"), 'wrap')
        merge_channels_box = newcb(
               _("Merge process standard output/error channels"),
               'merge_output_channels',
               tip=_("Merging the output channels of the process means that\n"
                     "the standard error won't be written in red anymore,\n"
                     "but this has the effect of speeding up display."))
        colorize_sys_stderr_box = newcb(
               _("Colorize standard error channel using ANSI escape codes"),
               'colorize_sys_stderr',
               tip=_("This method is the only way to have colorized standard\n"
                     "error channel when the output channels have been "
                     "merged."))
        self.connect(merge_channels_box, SIGNAL("toggled(bool)"),
                     colorize_sys_stderr_box.setEnabled)
        self.connect(merge_channels_box, SIGNAL("toggled(bool)"),
                     colorize_sys_stderr_box.setChecked)
        colorize_sys_stderr_box.setEnabled(
                                    self.get_option('merge_output_channels'))
        
        display_layout = QVBoxLayout()
        display_layout.addWidget(buffer_spin)
        display_layout.addWidget(wrap_mode_box)
        display_layout.addWidget(merge_channels_box)
        display_layout.addWidget(colorize_sys_stderr_box)
        display_group.setLayout(display_layout)
        
        # Background Color Group
        bg_group = QGroupBox(_("Background color"))
        bg_label = QLabel(_("This option will be applied the next time "
                            "a Python console or a terminal is opened."))
        bg_label.setWordWrap(True)
        lightbg_box = newcb(_("Light background (white color)"),
                            'light_background')
        bg_layout = QVBoxLayout()
        bg_layout.addWidget(bg_label)
        bg_layout.addWidget(lightbg_box)
        bg_group.setLayout(bg_layout)

        # Advanced settings
        source_group = QGroupBox(_("Source code"))
        completion_box = newcb(_("Automatic code completion"),
                               'codecompletion/auto')
        case_comp_box = newcb(_("Case sensitive code completion"),
                              'codecompletion/case_sensitive')
        show_single_box = newcb(_("Show single completion"),
                               'codecompletion/show_single')
        comp_enter_box = newcb(_("Enter key selects completion"),
                               'codecompletion/enter_key')
        calltips_box = newcb(_("Balloon tips"), 'calltips')
        inspector_box = newcb(
                  _("Automatic notification to object inspector"),
                  'object_inspector', default=True,
                  tip=_("If this option is enabled, object inspector\n"
                        "will automatically show informations on functions\n"
                        "entered in console (this is triggered when entering\n"
                        "a left parenthesis after a valid function name)"))
        
        source_layout = QVBoxLayout()
        source_layout.addWidget(completion_box)
        source_layout.addWidget(case_comp_box)
        source_layout.addWidget(show_single_box)
        source_layout.addWidget(comp_enter_box)
        source_layout.addWidget(calltips_box)
        source_layout.addWidget(inspector_box)
        source_group.setLayout(source_layout)

        # UMD Group
        umd_group = QGroupBox(_("User Module Deleter (UMD)"))
        umd_label = QLabel(_("UMD forces Python to reload modules which were "
                             "imported when executing a \nscript in the "
                             "external console with the 'runfile' function."))
        umd_enabled_box = newcb(_("Enable UMD"), 'umd/enabled',
                                msg_if_enabled=True, msg_warning=_(
                        "This option will enable the User Module Deleter (UMD) "
                        "in Python interpreters. UMD forces Python to "
                        "reload deeply modules during import when running a "
                        "Python script using the Spyder's builtin function "
                        "<b>runfile</b>."
                        "<br><br><b>1.</b> UMD may require to restart the "
                        "Python interpreter in which it will be called "
                        "(otherwise only newly imported modules will be "
                        "reloaded when executing scripts)."
                        "<br><br><b>2.</b> If errors occur when re-running a "
                        "PyQt-based program, please check that the Qt objects "
                        "are properly destroyed (e.g. you may have to use the "
                        "attribute <b>Qt.WA_DeleteOnClose</b> on your main "
                        "window, using the <b>setAttribute</b> method)"),
                                )
        umd_verbose_box = newcb(_("Show reloaded modules list"),
                                'umd/verbose', msg_info=_(
                                "Please note that these changes will "
                                "be applied only to new Python interpreters"))
        umd_namelist_btn = QPushButton(
                            _("Set UMD excluded (not reloaded) modules"))
        self.connect(umd_namelist_btn, SIGNAL('clicked()'),
                     self.plugin.set_umd_namelist)
        
        umd_layout = QVBoxLayout()
        umd_layout.addWidget(umd_label)
        umd_layout.addWidget(umd_enabled_box)
        umd_layout.addWidget(umd_verbose_box)
        umd_layout.addWidget(umd_namelist_btn)
        umd_group.setLayout(umd_layout)
        
        # Python executable Group
        pyexec_group = QGroupBox(_("Python executable"))
        pyexec_label = QLabel(_("Path to Python interpreter "
                                "executable binary:"))
        if os.name == 'nt':
            filters = _("Executables")+" (*.exe)"
        else:
            filters = None
        pyexec_file = self.create_browsefile('', 'pythonexecutable',
                                             filters=filters)
        
        pyexec_layout = QVBoxLayout()
        pyexec_layout.addWidget(pyexec_label)
        pyexec_layout.addWidget(pyexec_file)
        pyexec_group.setLayout(pyexec_layout)
        
        # Startup Group
        startup_group = QGroupBox(_("Startup"))
        pystartup_box = newcb(_("Open a Python interpreter at startup"),
                              'open_python_at_startup')
        ipykstartup_box = newcb(_("Start an IPython kernel at startup"),
                                'start_ipython_kernel_at_startup')
        is_ipython_012p = programs.is_module_installed('IPython', '>=0.12')
        ipykstartup_box.setEnabled(is_ipython_012p)
        if not is_ipython_012p:
            ipykstartup_box.setToolTip(_("This option is not available for "
                                        "IPython versions prior to v0.12."))
        
        startup_layout = QVBoxLayout()
        startup_layout.addWidget(pystartup_box)
        startup_layout.addWidget(ipykstartup_box)
        startup_group.setLayout(startup_layout)
        
        # PYTHONSTARTUP replacement
        pystartup_group = QGroupBox(_("PYTHONSTARTUP replacement"))
        pystartup_label = QLabel(_("This option will override the "
                                   "PYTHONSTARTUP environment variable which\n"
                                   "defines the script to be executed during "
                                   "the Python interpreter startup."))
        default_radio = self.create_radiobutton(
                                        _("Default PYTHONSTARTUP script"),
                                        'pythonstartup/default', True)
        custom_radio = self.create_radiobutton(
                                        _("Use the following startup script:"),
                                        'pythonstartup/custom', False)
        pystartup_file = self.create_browsefile('', 'pythonstartup', '',
                                                filters=_("Python scripts")+\
                                                " (*.py)")
        self.connect(default_radio, SIGNAL("toggled(bool)"),
                     pystartup_file.setDisabled)
        self.connect(custom_radio, SIGNAL("toggled(bool)"),
                     pystartup_file.setEnabled)
        
        pystartup_layout = QVBoxLayout()
        pystartup_layout.addWidget(pystartup_label)
        pystartup_layout.addWidget(default_radio)
        pystartup_layout.addWidget(custom_radio)
        pystartup_layout.addWidget(pystartup_file)
        pystartup_group.setLayout(pystartup_layout)
        
        # Monitor Group
        monitor_group = QGroupBox(_("Monitor"))
        monitor_label = QLabel(_("The monitor provides introspection "
                                 "features to console: code completion, "
                                 "calltips and variable explorer. "
                                 "Because it relies on several modules, "
                                 "disabling the monitor may be useful "
                                 "to accelerate console startup."))
        monitor_label.setWordWrap(True)
        monitor_box = newcb(_("Enable monitor"), 'monitor/enabled')
        for obj in (completion_box, case_comp_box, show_single_box,
                    comp_enter_box, calltips_box):
            self.connect(monitor_box, SIGNAL("toggled(bool)"), obj.setEnabled)
            obj.setEnabled(self.get_option('monitor/enabled'))
        
        monitor_layout = QVBoxLayout()
        monitor_layout.addWidget(monitor_label)
        monitor_layout.addWidget(monitor_box)
        monitor_group.setLayout(monitor_layout)
        
        # Qt Group
        # Do not test if PyQt4 or PySide is installed with the function 
        # spyderlib.utils.programs.is_module_installed because it will 
        # fail (both libraries can't be imported at the same time):
        try:
            imp.find_module('PyQt4')
            has_pyqt4 = True
        except ImportError:
            has_pyqt4 = False
        try:
            imp.find_module('PySide')
            has_pyside = True
        except ImportError:
            has_pyside = False
        opts = []
        if has_pyqt4:
            opts.append( ('PyQt4', 'pyqt') )
        if has_pyside:
            opts.append( ('PySide', 'pyside') )
        qt_group = QGroupBox(_("Qt (PyQt/PySide)"))
        qt_setapi_box = self.create_combobox(
                         _("Qt-Python bindings library selection:"),
                         [(_("Default library"), 'default')]+opts,
                         'qt/api', default='default', tip=_(
"""This option will act on libraries such as Matplotlib, guidata or ETS"""))
        qt_hook_box = newcb(_("Install Spyder's input hook for Qt"),
                              'qt/install_inputhook',
                              tip=_(
"""PyQt installs an input hook that allows creating and interacting
with Qt widgets in an interactive interpreter without blocking it. 
On Windows platforms, it is strongly recommended to replace it by Spyder's. 
Regarding PySide, note that it does not install an input hook, so it is 
required to enable this feature in order to be able to manipulate PySide/Qt 
objects interactively."""))
        
        qt_layout = QVBoxLayout()
        qt_layout.addWidget(qt_setapi_box)
        qt_layout.addWidget(qt_hook_box)
        qt_group.setLayout(qt_layout)
        qt_group.setEnabled(has_pyqt4 or has_pyside)
        
        # PyQt Group
        if has_pyqt4:
            pyqt_group = QGroupBox(_("PyQt"))
            setapi_box = self.create_combobox(
                _("API selection for QString and QVariant objects:"),
                ((_("Default API"), 0), (_("API #1"), 1), (_("API #2"), 2)),
                'pyqt/api_version', default=0, tip=_(
"""PyQt API #1 is the default API for Python 2. PyQt API #2 is the default 
API for Python 3 and is compatible with PySide.
Note that switching to API #2 may require to enable the Matplotlib patch."""))
            ignore_api_box = newcb(_("Ignore API change errors (sip.setapi)"),
                                     'pyqt/ignore_sip_setapi_errors', tip=_(
"""Enabling this option will ignore errors when changing PyQt API.
As PyQt does not support dynamic API changes, it is strongly recommended
to use this feature wisely, e.g. for debugging purpose."""))
            try:
                from sip import setapi #analysis:ignore
            except ImportError:
                setapi_box.setDisabled(True)
                ignore_api_box.setDisabled(True)
            
            pyqt_layout = QVBoxLayout()
            pyqt_layout.addWidget(setapi_box)
            pyqt_layout.addWidget(ignore_api_box)
            pyqt_group.setLayout(pyqt_layout)
            qt_layout.addWidget(pyqt_group)
        
        # IPython Group
        ipython_group = QGroupBox(_("IPython kernels"))
        ipython_layout = QVBoxLayout()
        if is_ipython_012p:
            ipython_edit_012 = self.create_lineedit(_("Options"),
                         'ipython_kernel_options', alignment=Qt.Horizontal)
            ipython_layout.addWidget(ipython_edit_012)
        else:
            ipython_label = QLabel(_("<b>Note:</b><br>"
                                     "IPython >=<u>v0.12</u> is not "
                                     "installed on this computer."))
            ipython_label.setWordWrap(True)
            ipython_layout.addWidget(ipython_label)
        ipython_group.setLayout(ipython_layout)
        ipython_group.setEnabled(is_ipython_012p)
        
        # Matplotlib Group
        mpl_group = QGroupBox(_("Matplotlib"))
        mpl_backend_box = newcb('', 'matplotlib/backend/enabled', True)
        mpl_backend_edit = self.create_lineedit(_("GUI backend:"),
                                'matplotlib/backend/value', "Qt4Agg",
                                _("Set the GUI toolkit used by Matplotlib to "
                                  "show figures (default: Qt4Agg)"),
                                alignment=Qt.Horizontal)
        self.connect(mpl_backend_box, SIGNAL("toggled(bool)"),
                     mpl_backend_edit.setEnabled)
        mpl_backend_layout = QHBoxLayout()
        mpl_backend_layout.addWidget(mpl_backend_box)
        mpl_backend_layout.addWidget(mpl_backend_edit)
        mpl_backend_edit.setEnabled(
                                self.get_option('matplotlib/backend/enabled'))
        mpl_patch_box = newcb(_("Patch Matplotlib figures"),
                              'matplotlib/patch', False)
        mpl_patch_label = QLabel(_("Patching Matplotlib library will add a "
                                   "button to customize figure options "
                                   "(Qt4Agg only) and fix some issues."))
        mpl_patch_label.setWordWrap(True)
        self.connect(mpl_patch_box, SIGNAL("toggled(bool)"),
                     mpl_patch_label.setEnabled)
        
        mpl_installed = programs.is_module_installed('matplotlib')
        if mpl_installed:
            from spyderlib import mpl_patch
            if not mpl_patch.is_available():
                mpl_patch_box.hide()
                mpl_patch_label.hide()
        
        mpl_layout = QVBoxLayout()
        mpl_layout.addLayout(mpl_backend_layout)
        mpl_layout.addWidget(mpl_patch_box)
        mpl_layout.addWidget(mpl_patch_label)
        mpl_group.setLayout(mpl_layout)
        mpl_group.setEnabled(mpl_installed)
        
        # ETS Group
        ets_group = QGroupBox(_("Enthought Tool Suite"))
        ets_label = QLabel(_("Enthought Tool Suite (ETS) supports "
                             "PyQt4 (qt4) and wxPython (wx) graphical "
                             "user interfaces."))
        ets_label.setWordWrap(True)
        ets_edit = self.create_lineedit(_("ETS_TOOLKIT:"), 'ets_backend',
                                        default='qt4', alignment=Qt.Horizontal)
        
        ets_layout = QVBoxLayout()
        ets_layout.addWidget(ets_label)
        ets_layout.addWidget(ets_edit)
        ets_group.setLayout(ets_layout)
        ets_group.setEnabled(programs.is_module_installed(
                                                    "enthought.etsconfig.api"))
        
        tabs = QTabWidget()
        tabs.addTab(self.create_tab(font_group, interface_group, display_group,
                                    bg_group),
                    _("Display"))
        tabs.addTab(self.create_tab(monitor_group, source_group),
                    _("Introspection"))
        tabs.addTab(self.create_tab(pyexec_group, startup_group,
                                    pystartup_group, umd_group),
                    _("Advanced settings"))
        tabs.addTab(self.create_tab(qt_group, ipython_group,
                                    mpl_group, ets_group),
                    _("External modules"))
        
        vlayout = QVBoxLayout()
        vlayout.addWidget(tabs)
        self.setLayout(vlayout)


class ExternalConsole(SpyderPluginWidget):
    """
    Console widget
    """
    CONF_SECTION = 'console'
    CONFIGWIDGET_CLASS = ExternalConsoleConfigPage
    def __init__(self, parent, light_mode):
        SpyderPluginWidget.__init__(self, parent)
        self.light_mode = light_mode
        self.tabwidget = None
        self.menu_actions = None
        
        self.inspector = None # Object inspector plugin
        self.historylog = None # History log plugin
        self.variableexplorer = None # Variable explorer plugin
        
        self.python_count = 0
        self.terminal_count = 0

        try:
            from sip import setapi #analysis:ignore
        except ImportError:
            self.set_option('pyqt/ignore_sip_setapi_errors', False)

        scientific = programs.is_module_installed('numpy') and\
                     programs.is_module_installed('scipy') and\
                     programs.is_module_installed('matplotlib')
        if self.get_option('pythonstartup/default', None) is None:
            self.set_option('pythonstartup/default', not scientific)
        if not osp.isfile(self.get_option('pythonstartup', '')):
            self.set_option('pythonstartup', SCIENTIFIC_STARTUP)
            self.set_option('pythonstartup/default', not scientific)
        # default/custom settings are mutually exclusive:
        self.set_option('pythonstartup/custom',
                        not self.get_option('pythonstartup/default'))
        
        if self.get_option('ipython_options', None) is None:
            self.set_option('ipython_options',
                            self.get_default_ipython_options())
        if self.get_option('ipython_kernel_options', None) is None:
            self.set_option('ipython_kernel_options',
                            self.get_default_ipython_kernel_options())
        
        executable = self.get_option('pythonexecutable',
                                     get_python_executable())
        if not osp.isfile(executable):
            # This is absolutely necessary, in case the Python interpreter
            # executable has been moved since last Spyder execution (following
            # a Python distribution upgrade for example)
            self.set_option('pythonexecutable', get_python_executable())
        elif executable.endswith('pythonw.exe'):
            # That should not be necessary because this case is already taken
            # care of by the `get_python_executable` function but, this was
            # implemented too late, so we have to fix it here too, in case
            # the Python executable has already been set with pythonw.exe:
            self.set_option('pythonexecutable',
                            executable.replace("pythonw.exe", "python.exe"))
        
        self.shellwidgets = []
        self.filenames = []
        self.icons = []
        self.runfile_args = ""
        
        # Initialize plugin
        self.initialize_plugin()
        
        layout = QVBoxLayout()
        self.tabwidget = Tabs(self, self.menu_actions)
        if hasattr(self.tabwidget, 'setDocumentMode')\
           and not sys.platform == 'darwin':
            # Don't set document mode to true on OSX because it generates
            # a crash when the console is detached from the main window
            # Fixes Issue 561
            self.tabwidget.setDocumentMode(True)
        self.connect(self.tabwidget, SIGNAL('currentChanged(int)'),
                     self.refresh_plugin)
        self.connect(self.tabwidget, SIGNAL('move_data(int,int)'),
                     self.move_tab)
                     
        self.tabwidget.set_close_function(self.close_console)

        layout.addWidget(self.tabwidget)
        
        # Find/replace widget
        self.find_widget = FindReplace(self)
        self.find_widget.hide()
        self.register_widget_shortcuts("Editor", self.find_widget)
        
        layout.addWidget(self.find_widget)
        
        self.setLayout(layout)
            
        # Accepting drops
        self.setAcceptDrops(True)
        
    def move_tab(self, index_from, index_to):
        """
        Move tab (tabs themselves have already been moved by the tabwidget)
        """
        filename = self.filenames.pop(index_from)
        shell = self.shellwidgets.pop(index_from)
        icons = self.icons.pop(index_from)
        
        self.filenames.insert(index_to, filename)
        self.shellwidgets.insert(index_to, shell)
        self.icons.insert(index_to, icons)
        self.emit(SIGNAL('update_plugin_title()'))

    def get_shell_index_from_id(self, shell_id):
        """Return shellwidget index from id"""
        for index, shell in enumerate(self.shellwidgets):
            if id(shell) == shell_id:
                return index
        
    def close_console(self, index=None):
        """Close console tab from index or widget (or close current tab)"""
        if not self.tabwidget.count():
            return
        if index is None:
            index = self.tabwidget.currentIndex()
        self.tabwidget.widget(index).close()
        self.tabwidget.removeTab(index)
        self.filenames.pop(index)
        self.shellwidgets.pop(index)
        self.icons.pop(index)
        self.emit(SIGNAL('update_plugin_title()'))
        
    def set_variableexplorer(self, variableexplorer):
        """Set variable explorer plugin"""
        self.variableexplorer = variableexplorer
        
    def __find_python_shell(self, interpreter_only=False):
        current_index = self.tabwidget.currentIndex()
        if current_index == -1:
            return
        from spyderlib.widgets.externalshell import pythonshell
        for index in [current_index]+range(self.tabwidget.count()):
            shellwidget = self.tabwidget.widget(index)
            if isinstance(shellwidget, pythonshell.ExternalPythonShell):
                if interpreter_only and not shellwidget.is_interpreter:
                    continue
                elif not shellwidget.is_running():
                    continue
                else:
                    self.tabwidget.setCurrentIndex(index)
                    return shellwidget
                
    def get_running_python_shell(self):
        """
        Called by object inspector to retrieve a running Python shell instance
        """
        current_index = self.tabwidget.currentIndex()
        if current_index == -1:
            return
        from spyderlib.widgets.externalshell import pythonshell
        shellwidgets = [self.tabwidget.widget(index)
                        for index in range(self.tabwidget.count())]
        shellwidgets = [_w for _w in shellwidgets
                        if isinstance(_w, pythonshell.ExternalPythonShell) \
                        and _w.is_running()]
        if shellwidgets:
            # First, iterate on interpreters only:
            for shellwidget in shellwidgets:
                if shellwidget.is_interpreter:
                    return shellwidget.shell
            else:
                return shellwidgets[0].shell
        
    def run_script_in_current_shell(self, filename, wdir, args, debug):
        """Run script in current shell, if any"""
        line = "%s(r'%s'" % ('debugfile' if debug else 'runfile',
                             unicode(filename))
        norm = lambda text: remove_trailing_single_backslash(unicode(text))
        if args:
            line += ", args=r'%s'" % norm(args)
        if wdir:
            line += ", wdir=r'%s'" % norm(wdir)
        line += ")"
        self.execute_python_code(line, interpreter_only=True)
            
    def set_current_shell_working_directory(self, directory):
        """Set current shell working directory"""
        shellwidget = self.__find_python_shell()
        if shellwidget is not None:
            shellwidget.shell.set_cwd(unicode(directory))
        
    def execute_python_code(self, lines, interpreter_only=False):
        """Execute Python code in an already opened Python interpreter"""
        shellwidget = self.__find_python_shell(
                                        interpreter_only=interpreter_only)
        if shellwidget is not None:
            if shellwidget.is_ipython_kernel:
                #  IPython Console plugin
                ipw = self.main.ipyconsole.get_ipython_widget(id(shellwidget))
                ipw.execute(unicode(lines))
                ipw.setFocus()
            else:
                shellwidget.shell.execute_lines(unicode(lines))
                shellwidget.shell.setFocus()
            
    def pdb_has_stopped(self, fname, lineno, shell):
        """Python debugger has just stopped at frame (fname, lineno)"""      
        # This is a unique form of the edit_goto signal that is intended to 
        # prevent keyboard input from accidentally entering the editor
        # during repeated, rapid entry of debugging commands.    
        self.emit(SIGNAL("edit_goto(QString,int,QString,bool)"),
                  fname, lineno, '',False)
        shell.setFocus()
        
    def start(self, fname, wdir=None, args='', interact=False, debug=False,
              python=True, ipython_kernel=False, python_args=''):
        """
        Start new console
        
        fname:
          string: filename of script to run
          None: open an interpreter
        wdir: working directory
        args: command line options of the Python script
        interact: inspect script interactively after its execution
        debug: run pdb
        python: True: Python interpreter, False: terminal
        ipython_kernel: True: IPython kernel
        python_args: additionnal Python interpreter command line options
                   (option "-u" is mandatory, see widgets.externalshell package)
        """
        # Note: fname is None <=> Python interpreter
        if fname is not None and not isinstance(fname, basestring):
            fname = unicode(fname)
        if wdir is not None and not isinstance(wdir, basestring):
            wdir = unicode(wdir)
        
        if fname is not None and fname in self.filenames:
            index = self.filenames.index(fname)
            if self.get_option('single_tab'):
                old_shell = self.shellwidgets[index]
                if old_shell.is_running():
                    answer = QMessageBox.question(self, self.get_plugin_title(),
                        _("%s is already running in a separate process.\n"
                          "Do you want to kill the process before starting "
                          "a new one?") % osp.basename(fname),
                        QMessageBox.Yes | QMessageBox.Cancel)
                    if answer == QMessageBox.Yes:
                        old_shell.process.kill()
                        old_shell.process.waitForFinished()
                    else:
                        return
                self.close_console(index)
        else:
            index = self.tabwidget.count()

        # Creating a new external shell
        pythonpath = self.main.get_spyder_pythonpath()
        light_background = self.get_option('light_background')
        show_elapsed_time = self.get_option('show_elapsed_time')
        if python:
            pythonexecutable = self.get_option('pythonexecutable')
            if self.get_option('pythonstartup/default', True):
                pythonstartup = None
            else:
                pythonstartup = self.get_option('pythonstartup', None)
            monitor_enabled = self.get_option('monitor/enabled')
            mpl_patch_enabled = self.get_option('matplotlib/patch')
            if self.get_option('matplotlib/backend/enabled'):
                mpl_backend = self.get_option('matplotlib/backend/value')
            else:
                mpl_backend = None
            ets_backend = self.get_option('ets_backend', 'qt4')
            qt_api = self.get_option('qt/api')
            if qt_api not in ('pyqt', 'pyside'):
                qt_api = None
            install_qt_inputhook = self.get_option('qt/install_inputhook')
            pyqt_api = self.get_option('pyqt/api_version', 0)
            ignore_sip_setapi_errors = self.get_option(
                                            'pyqt/ignore_sip_setapi_errors')
            merge_output_channels = self.get_option('merge_output_channels')
            colorize_sys_stderr = self.get_option('colorize_sys_stderr')
            umd_enabled = self.get_option('umd/enabled')
            umd_namelist = self.get_option('umd/namelist')
            umd_verbose = self.get_option('umd/verbose')
            ar_timeout = CONF.get('variable_explorer', 'autorefresh/timeout')
            ar_state = CONF.get('variable_explorer', 'autorefresh')
            if self.light_mode:
                from spyderlib.plugins.variableexplorer import VariableExplorer
                sa_settings = VariableExplorer.get_settings()
            else:
                sa_settings = None
            shellwidget = ExternalPythonShell(self, fname, wdir,
                           interact, debug, path=pythonpath,
                           python_args=python_args,
                           ipython_kernel=ipython_kernel,
                           arguments=args, stand_alone=sa_settings,
                           pythonstartup=pythonstartup,
                           pythonexecutable=pythonexecutable,
                           umd_enabled=umd_enabled, umd_namelist=umd_namelist,
                           umd_verbose=umd_verbose, ets_backend=ets_backend,
                           monitor_enabled=monitor_enabled,
                           mpl_patch_enabled=mpl_patch_enabled,
                           mpl_backend=mpl_backend,
                           qt_api=qt_api, pyqt_api=pyqt_api,
                           install_qt_inputhook=install_qt_inputhook,
                           ignore_sip_setapi_errors=ignore_sip_setapi_errors,
                           merge_output_channels=merge_output_channels,
                           colorize_sys_stderr=colorize_sys_stderr,
                           autorefresh_timeout=ar_timeout,
                           autorefresh_state=ar_state,
                           light_background=light_background,
                           menu_actions=self.menu_actions,
                           show_buttons_inside=False,
                           show_elapsed_time=show_elapsed_time)
            self.connect(shellwidget, SIGNAL('pdb(QString,int)'),
                         lambda fname, lineno, shell=shellwidget.shell:
                         self.pdb_has_stopped(fname, lineno, shell))
            self.register_widget_shortcuts("Console", shellwidget.shell)
        else:
            if os.name == 'posix':
                cmd = 'gnome-terminal'
                args = []
                if programs.is_program_installed(cmd):
                    if wdir:
                        args.extend(['--working-directory=%s' % wdir])
                    programs.run_program(cmd, args)
                    return
                cmd = 'konsole'
                if programs.is_program_installed(cmd):
                    if wdir:
                        args.extend(['--workdir', wdir])
                    programs.run_program(cmd, args)
                    return
            shellwidget = ExternalSystemShell(self, wdir, path=pythonpath,
                                          light_background=light_background,
                                          menu_actions=self.menu_actions,
                                          show_buttons_inside=False,
                                          show_elapsed_time=show_elapsed_time)
        
        # Code completion / calltips
        shellwidget.shell.setMaximumBlockCount(
                                            self.get_option('max_line_count') )
        shellwidget.shell.set_font( self.get_plugin_font() )
        shellwidget.shell.toggle_wrap_mode( self.get_option('wrap') )
        shellwidget.shell.set_calltips( self.get_option('calltips') )
        shellwidget.shell.set_codecompletion_auto(
                            self.get_option('codecompletion/auto') )
        shellwidget.shell.set_codecompletion_case(
                            self.get_option('codecompletion/case_sensitive') )
        shellwidget.shell.set_codecompletion_single(
                            self.get_option('codecompletion/show_single') )
        shellwidget.shell.set_codecompletion_enter(
                            self.get_option('codecompletion/enter_key') )
        if python and self.inspector is not None:
            shellwidget.shell.set_inspector(self.inspector)
            shellwidget.shell.set_inspector_enabled(
                                            self.get_option('object_inspector'))
        if self.historylog is not None:
            self.historylog.add_history(shellwidget.shell.history_filename)
            self.connect(shellwidget.shell,
                         SIGNAL('append_to_history(QString,QString)'),
                         self.historylog.append_to_history)
        self.connect(shellwidget.shell, SIGNAL("go_to_error(QString)"),
                     self.go_to_error)
        self.connect(shellwidget.shell, SIGNAL("focus_changed()"),
                     lambda: self.emit(SIGNAL("focus_changed()")))
        if python:
            if self.main.editor is not None:
                self.connect(shellwidget, SIGNAL('open_file(QString,int)'),
                             self.open_file_in_spyder)
            if fname is None:
                if ipython_kernel:
                    tab_name = "IPyKernel"
                    tab_icon1 = get_icon('ipython.png')
                    tab_icon2 = get_icon('ipython_t.png')
                    self.connect(shellwidget,
                                 SIGNAL('create_ipython_client(QString)'),
                                 lambda cf: self.create_ipython_client(
                                         cf, kernel_widget_id=id(shellwidget)))
                else:
                    self.python_count += 1
                    tab_name = "Python %d" % self.python_count
                    tab_icon1 = get_icon('python.png')
                    tab_icon2 = get_icon('python_t.png')
            else:
                tab_name = osp.basename(fname)
                tab_icon1 = get_icon('run.png')
                tab_icon2 = get_icon('terminated.png')
        else:
            fname = id(shellwidget)
            if os.name == 'nt':
                tab_name = _("Command Window")
            else:
                tab_name = _("Terminal")
            self.terminal_count += 1
            tab_name += (" %d" % self.terminal_count)
            tab_icon1 = get_icon('cmdprompt.png')
            tab_icon2 = get_icon('cmdprompt_t.png')
        self.shellwidgets.insert(index, shellwidget)
        self.filenames.insert(index, fname)
        self.icons.insert(index, (tab_icon1, tab_icon2))
        if index is None:
            index = self.tabwidget.addTab(shellwidget, tab_name)
        else:
            self.tabwidget.insertTab(index, shellwidget, tab_name)
        
        self.connect(shellwidget, SIGNAL("started()"),
                     lambda sid=id(shellwidget): self.process_started(sid))
        self.connect(shellwidget, SIGNAL("finished()"),
                     lambda sid=id(shellwidget): self.process_finished(sid))
        self.find_widget.set_editor(shellwidget.shell)
        self.tabwidget.setTabToolTip(index, fname if wdir is None else wdir)
        self.tabwidget.setCurrentIndex(index)
        if self.dockwidget and not self.ismaximized:
            self.dockwidget.setVisible(True)
            self.dockwidget.raise_()
        
        shellwidget.set_icontext_visible(self.get_option('show_icontext'))
        
        # Start process and give focus to console
        shellwidget.start_shell()
        shellwidget.shell.setFocus()
        
    def create_ipython_client(self, connection_file, kernel_widget_id):
        """Create a new IPython client connected to a kernel just started"""
        index = self.get_shell_index_from_id(kernel_widget_id)
        match = re.match('^kernel-(\d+).json', connection_file)
        if match is not None:  # should not fail, but we never know...
            text = unicode(self.tabwidget.tabText(index))
            name = "%s (%s)" % (text, match.groups()[0])
            self.tabwidget.setTabText(index, name)
        self.main.ipyconsole.new_client(connection_file, kernel_widget_id)
        
    def open_file_in_spyder(self, fname, lineno):
        """Open file in Spyder's editor from remote process"""
        self.main.editor.activateWindow()
        self.main.editor.raise_()
        self.main.editor.load(fname, lineno)
        
    #------ Private API -------------------------------------------------------
    def process_started(self, shell_id):
        index = self.get_shell_index_from_id(shell_id)
        shell = self.shellwidgets[index]
        icon, _icon = self.icons[index]
        self.tabwidget.setTabIcon(index, icon)
        if self.inspector is not None:
            self.inspector.set_shell(shell.shell)
        if self.variableexplorer is not None:
            self.variableexplorer.add_shellwidget(shell)
        
    def process_finished(self, shell_id):
        index = self.get_shell_index_from_id(shell_id)
        shell = self.shellwidgets[index]
        _icon, icon = self.icons[index]
        self.tabwidget.setTabIcon(index, icon)
        if self.inspector is not None:
            self.inspector.shell_terminated(shell.shell)
        if self.variableexplorer is not None:
            self.variableexplorer.remove_shellwidget(shell_id)
        
    #------ SpyderPluginWidget API --------------------------------------------
    def get_plugin_title(self):
        """Return widget title"""
        title = _('Console')
        if self.filenames:
            index = self.tabwidget.currentIndex()
            fname = self.filenames[index]
            if fname:
                title += ' - '+unicode(fname)
        return title
    
    def get_plugin_icon(self):
        """Return widget icon"""
        return get_icon('console.png')
    
    def get_focus_widget(self):
        """
        Return the widget to give focus to when
        this plugin's dockwidget is raised on top-level
        """
        return self.tabwidget.currentWidget()
        
    def get_plugin_actions(self):
        """Return a list of actions related to plugin"""
        interpreter_action = create_action(self,
                            _("Open &interpreter"), None,
                            'python.png', _("Open a Python interpreter"),
                            triggered=self.open_interpreter)
        if os.name == 'nt':
            text = _("Open &command prompt")
            tip = _("Open a Windows command prompt")
        else:
            text = _("Open &terminal")
            tip = _("Open a terminal window inside Spyder")
        terminal_action = create_action(self, text, None, 'cmdprompt.png', tip,
                                        triggered=self.open_terminal)
        run_action = create_action(self,
                            _("&Run..."), None,
                            'run_small.png', _("Run a Python script"),
                            triggered=self.run_script)

        interact_menu_actions = [interpreter_action]
        tools_menu_actions = [terminal_action]
        self.menu_actions = [interpreter_action, terminal_action, run_action]
<<<<<<< HEAD
        
        ipython_kernel_action = create_action(self,
                            _("Start a new IPython kernel"), None,
                            'ipython.png', triggered=self.start_ipython_kernel)
        if programs.is_module_installed('IPython', '>=0.12'):
=======
               
        ipython_action = create_action(self,
                            _("Open IPython interpreter"), None,
                            'ipython.png',
                            _("Open an IPython interpreter"),
                            triggered=self.open_ipython)
        if programs.is_module_installed('IPython', '>=0.10'):
            self.menu_actions.insert(1, ipython_action)
            interact_menu_actions.append(ipython_action)
        
        ipython_kernel_action = create_action(self,
                            _("Start a new IPython kernel"), None,
                            'ipython_console.png',
                            triggered=self.start_ipython_kernel)
        if programs.is_module_installed('IPython', '0.12'):
>>>>>>> 08de1277
            self.menu_actions.insert(1, ipython_kernel_action)
            interact_menu_actions.append(ipython_kernel_action)
        
        self.main.interact_menu_actions += interact_menu_actions
        self.main.tools_menu_actions += tools_menu_actions
        
        return self.menu_actions+interact_menu_actions+tools_menu_actions
    
    def register_plugin(self):
        """Register plugin in Spyder's main window"""
        if self.main.light:
            self.main.setCentralWidget(self)
            self.main.widgetlist.append(self)
        else:
            self.main.add_dockwidget(self)
            self.inspector = self.main.inspector
            if self.inspector is not None:
                self.inspector.set_external_console(self)
            self.historylog = self.main.historylog
            self.connect(self, SIGNAL("edit_goto(QString,int,QString)"),
                         self.main.editor.load)
            self.connect(self, SIGNAL("edit_goto(QString,int,QString,bool)"),
                         lambda fname, lineno, word, processevents:
                         self.main.editor.load(fname,lineno,word,
                                               processevents=processevents))
            self.connect(self.main.editor,
                         SIGNAL('run_in_current_console(QString,QString,QString,bool)'),
                         self.run_script_in_current_shell)
            self.connect(self.main.editor, SIGNAL("open_dir(QString)"),
                         self.set_current_shell_working_directory)
            self.connect(self.main.workingdirectory,
                         SIGNAL("set_current_console_wd(QString)"),
                         self.set_current_shell_working_directory)
            self.connect(self, SIGNAL('focus_changed()'),
                         self.main.plugin_focus_changed)
            self.connect(self, SIGNAL('redirect_stdio(bool)'),
                         self.main.redirect_internalshell_stdio)
            expl = self.main.explorer
            if expl is not None:
                self.connect(expl, SIGNAL("open_terminal(QString)"),
                             self.open_terminal)
                self.connect(expl, SIGNAL("open_interpreter(QString)"),
                             self.open_interpreter)
            pexpl = self.main.projectexplorer
            if pexpl is not None:
                self.connect(pexpl, SIGNAL("open_terminal(QString)"),
                             self.open_terminal)
                self.connect(pexpl, SIGNAL("open_interpreter(QString)"),
                             self.open_interpreter)
        
    def closing_plugin(self, cancelable=False):
        """Perform actions before parent main window is closed"""
        for shellwidget in self.shellwidgets:
            shellwidget.close()
        return True
    
    def refresh_plugin(self):
        """Refresh tabwidget"""
        shellwidget = None
        if self.tabwidget.count():
            shellwidget = self.tabwidget.currentWidget()
            editor = shellwidget.shell
            editor.setFocus()
            widgets = [shellwidget.create_time_label(), 5
                       ]+shellwidget.get_toolbar_buttons()+[5]
        else:
            editor = None
            widgets = []
        self.find_widget.set_editor(editor)
        self.tabwidget.set_corner_widgets({Qt.TopRightCorner: widgets})
        if shellwidget:
            shellwidget.update_time_label_visibility()
        self.emit(SIGNAL('update_plugin_title()'))
    
    def apply_plugin_settings(self, options):
        """Apply configuration file's plugin settings"""
        font = self.get_plugin_font()
        showtime = self.get_option('show_elapsed_time')
        icontext = self.get_option('show_icontext')
        calltips = self.get_option('calltips')
        inspector = self.get_option('object_inspector')
        wrap = self.get_option('wrap')
        compauto = self.get_option('codecompletion/auto')
        case_comp = self.get_option('codecompletion/case_sensitive')
        show_single = self.get_option('codecompletion/show_single')
        compenter = self.get_option('codecompletion/enter_key')
        mlc = self.get_option('max_line_count')
        for shellwidget in self.shellwidgets:
            shellwidget.shell.set_font(font)
            shellwidget.set_elapsed_time_visible(showtime)
            shellwidget.set_icontext_visible(icontext)
            shellwidget.shell.set_calltips(calltips)
            if isinstance(shellwidget.shell, ExternalPythonShell):
                shellwidget.shell.set_inspector_enabled(inspector)
            shellwidget.shell.toggle_wrap_mode(wrap)
            shellwidget.shell.set_codecompletion_auto(compauto)
            shellwidget.shell.set_codecompletion_case(case_comp)
            shellwidget.shell.set_codecompletion_single(show_single)
            shellwidget.shell.set_codecompletion_enter(compenter)
            shellwidget.shell.setMaximumBlockCount(mlc)
    
    #------ Public API ---------------------------------------------------------
    def open_interpreter_at_startup(self):
        """Open an interpreter at startup, IPython if module is available"""
        if self.get_option('open_python_at_startup', True):
            self.open_interpreter()
        if self.get_option('start_ipython_kernel_at_startup', False):
            self.start_ipython_kernel()
            
    def open_interpreter(self, wdir=None):
        """Open interpreter"""
        if wdir is None:
            wdir = os.getcwdu()
        self.start(fname=None, wdir=unicode(wdir), args='',
                   interact=True, debug=False, python=True)
        
    def get_default_ipython_options(self):
        """Return default ipython command line arguments"""
        default_options = []
        if programs.is_module_installed('matplotlib'):
            default_options.append("-pylab")
        default_options.append("-q4thread")
        default_options.append("-colors LightBG")
        default_options.append("-xmode Plain")
        for editor_name in ("scite", "gedit"):
            path = programs.find_program(editor_name)
            if path is not None:
                default_options.append("-editor "+osp.basename(path))
                break
        return " ".join(default_options)
        
    def get_default_ipython_kernel_options(self):
        """Return default ipython kernel command line arguments"""
        default_options = []
        if programs.is_module_installed('matplotlib'):
            default_options.append("--pylab=inline")
        return " ".join(default_options)

    def start_ipython_kernel(self, wdir=None):
        """Start new IPython kernel"""
        if wdir is None:
            wdir = os.getcwdu()
        args = self.get_option('ipython_kernel_options',
                               "--pylab=inline")
        self.start(fname=None, wdir=unicode(wdir), args=args,
                   interact=True, debug=False, python=True,
                   ipython_kernel=True)

    def open_terminal(self, wdir=None):
        """Open terminal"""
        if wdir is None:
            wdir = os.getcwdu()
        self.start(fname=None, wdir=unicode(wdir), args='',
                   interact=True, debug=False, python=False)
        
    def run_script(self):
        """Run a Python script"""
        self.emit(SIGNAL('redirect_stdio(bool)'), False)
        filename, _selfilter = getopenfilename(self, _("Run Python script"),
                os.getcwdu(), _("Python scripts")+" (*.py ; *.pyw ; *.ipy)")
        self.emit(SIGNAL('redirect_stdio(bool)'), True)
        if filename:
            self.start(fname=filename, wdir=None, args='',
                       interact=False, debug=False)
        
    def set_umd_namelist(self):
        """Set UMD excluded modules name list"""
        arguments, valid = QInputDialog.getText(self, _('UMD'),
                                  _('UMD excluded modules:\n'
                                          '(example: guidata, guiqwt)'),
                                  QLineEdit.Normal,
                                  ", ".join(self.get_option('umd/namelist')))
        if valid:
            arguments = unicode(arguments)
            if arguments:
                namelist = arguments.replace(' ', '').split(',')
                fixed_namelist = [module_name for module_name in namelist
                                  if programs.is_module_installed(module_name)]
                invalid = ", ".join(set(namelist)-set(fixed_namelist))
                if invalid:
                    QMessageBox.warning(self, _('UMD'),
                                        _("The following modules are not "
                                          "installed on your machine:\n%s"
                                          ) % invalid, QMessageBox.Ok)
                QMessageBox.information(self, _('UMD'),
                                    _("Please note that these changes will "
                                      "be applied only to new Python/IPython "
                                      "interpreters"), QMessageBox.Ok)
            else:
                fixed_namelist = []
            self.set_option('umd/namelist', fixed_namelist)
        
    def go_to_error(self, text):
        """Go to error if relevant"""
        match = get_error_match(unicode(text))
        if match:
            fname, lnb = match.groups()
            self.emit(SIGNAL("edit_goto(QString,int,QString)"),
                      osp.abspath(fname), int(lnb), '')
            
    #----Drag and drop
    def dragEnterEvent(self, event):
        """Reimplement Qt method
        Inform Qt about the types of data that the widget accepts"""
        source = event.mimeData()
        if source.hasUrls():
            if mimedata2url(source):
                pathlist = mimedata2url(source)
                shellwidget = self.tabwidget.currentWidget()
                if all([is_python_script(unicode(qstr)) for qstr in pathlist]):
                    event.acceptProposedAction()
                elif shellwidget is None or not shellwidget.is_running():
                    event.ignore()
                else:
                    event.acceptProposedAction()
            else:
                event.ignore()
        elif source.hasText():
            event.acceptProposedAction()            
            
    def dropEvent(self, event):
        """Reimplement Qt method
        Unpack dropped data and handle it"""
        source = event.mimeData()
        shellwidget = self.tabwidget.currentWidget()
        if source.hasText():
            qstr = source.text()
            if is_python_script(unicode(qstr)):
                self.start(qstr)
            elif shellwidget:
                shellwidget.shell.insert_text(qstr)
        elif source.hasUrls():
            pathlist = mimedata2url(source)
            if all([is_python_script(unicode(qstr)) for qstr in pathlist]):
                for fname in pathlist:
                    self.start(fname)
            elif shellwidget:
                shellwidget.shell.drop_pathlist(pathlist)
        event.acceptProposedAction()

<|MERGE_RESOLUTION|>--- conflicted
+++ resolved
@@ -1,1171 +1,1154 @@
-# -*- coding: utf-8 -*-
-#
-# Copyright © 2009-2010 Pierre Raybaut
-# Licensed under the terms of the MIT License
-# (see spyderlib/__init__.py for details)
-
-"""External Console plugin"""
-
-# pylint: disable=C0103
-# pylint: disable=R0903
-# pylint: disable=R0911
-# pylint: disable=R0201
-
-from spyderlib.qt.QtGui import (QVBoxLayout, QMessageBox, QInputDialog,
-                                QLineEdit, QPushButton, QGroupBox, QLabel,
-                                QTabWidget, QFontComboBox, QHBoxLayout)
-from spyderlib.qt.QtCore import SIGNAL, Qt
-from spyderlib.qt.compat import getopenfilename
-
-import sys
-import os
-import os.path as osp
-import imp
-import re
-
-# Local imports
-from spyderlib.baseconfig import _, SCIENTIFIC_STARTUP
-from spyderlib.config import get_icon, CONF
-from spyderlib.utils import programs
-from spyderlib.utils.misc import (get_error_match, get_python_executable,
-                                  remove_trailing_single_backslash,
-                                  is_python_script)
-from spyderlib.utils.qthelpers import create_action, mimedata2url
-from spyderlib.widgets.tabs import Tabs
-from spyderlib.widgets.externalshell.pythonshell import ExternalPythonShell
-from spyderlib.widgets.externalshell.systemshell import ExternalSystemShell
-from spyderlib.widgets.findreplace import FindReplace
-from spyderlib.plugins import SpyderPluginWidget, PluginConfigPage
-
-
-class ExternalConsoleConfigPage(PluginConfigPage):
-    def __init__(self, plugin, parent):
-        PluginConfigPage.__init__(self, plugin, parent)
-        self.get_name = lambda: _("Console")
-
-    def setup_page(self):
-        interface_group = QGroupBox(_("Interface"))
-        font_group = self.create_fontgroup(option=None, text=None,
-                                    fontfilters=QFontComboBox.MonospacedFonts)
-        newcb = self.create_checkbox
-        singletab_box = newcb(_("One tab per script"), 'single_tab')
-        showtime_box = newcb(_("Show elapsed time"), 'show_elapsed_time')
-        icontext_box = newcb(_("Show icons and text"), 'show_icontext')
-
-        # Interface Group
-        interface_layout = QVBoxLayout()
-        interface_layout.addWidget(singletab_box)
-        interface_layout.addWidget(showtime_box)
-        interface_layout.addWidget(icontext_box)
-        interface_group.setLayout(interface_layout)
-        
-        # Source Code Group
-        display_group = QGroupBox(_("Source code"))
-        buffer_spin = self.create_spinbox(
-                            _("Buffer: "), _(" lines"),
-                            'max_line_count', min_=0, max_=1000000, step=100,
-                            tip=_("Set maximum line count"))
-        wrap_mode_box = newcb(_("Wrap lines"), 'wrap')
-        merge_channels_box = newcb(
-               _("Merge process standard output/error channels"),
-               'merge_output_channels',
-               tip=_("Merging the output channels of the process means that\n"
-                     "the standard error won't be written in red anymore,\n"
-                     "but this has the effect of speeding up display."))
-        colorize_sys_stderr_box = newcb(
-               _("Colorize standard error channel using ANSI escape codes"),
-               'colorize_sys_stderr',
-               tip=_("This method is the only way to have colorized standard\n"
-                     "error channel when the output channels have been "
-                     "merged."))
-        self.connect(merge_channels_box, SIGNAL("toggled(bool)"),
-                     colorize_sys_stderr_box.setEnabled)
-        self.connect(merge_channels_box, SIGNAL("toggled(bool)"),
-                     colorize_sys_stderr_box.setChecked)
-        colorize_sys_stderr_box.setEnabled(
-                                    self.get_option('merge_output_channels'))
-        
-        display_layout = QVBoxLayout()
-        display_layout.addWidget(buffer_spin)
-        display_layout.addWidget(wrap_mode_box)
-        display_layout.addWidget(merge_channels_box)
-        display_layout.addWidget(colorize_sys_stderr_box)
-        display_group.setLayout(display_layout)
-        
-        # Background Color Group
-        bg_group = QGroupBox(_("Background color"))
-        bg_label = QLabel(_("This option will be applied the next time "
-                            "a Python console or a terminal is opened."))
-        bg_label.setWordWrap(True)
-        lightbg_box = newcb(_("Light background (white color)"),
-                            'light_background')
-        bg_layout = QVBoxLayout()
-        bg_layout.addWidget(bg_label)
-        bg_layout.addWidget(lightbg_box)
-        bg_group.setLayout(bg_layout)
-
-        # Advanced settings
-        source_group = QGroupBox(_("Source code"))
-        completion_box = newcb(_("Automatic code completion"),
-                               'codecompletion/auto')
-        case_comp_box = newcb(_("Case sensitive code completion"),
-                              'codecompletion/case_sensitive')
-        show_single_box = newcb(_("Show single completion"),
-                               'codecompletion/show_single')
-        comp_enter_box = newcb(_("Enter key selects completion"),
-                               'codecompletion/enter_key')
-        calltips_box = newcb(_("Balloon tips"), 'calltips')
-        inspector_box = newcb(
-                  _("Automatic notification to object inspector"),
-                  'object_inspector', default=True,
-                  tip=_("If this option is enabled, object inspector\n"
-                        "will automatically show informations on functions\n"
-                        "entered in console (this is triggered when entering\n"
-                        "a left parenthesis after a valid function name)"))
-        
-        source_layout = QVBoxLayout()
-        source_layout.addWidget(completion_box)
-        source_layout.addWidget(case_comp_box)
-        source_layout.addWidget(show_single_box)
-        source_layout.addWidget(comp_enter_box)
-        source_layout.addWidget(calltips_box)
-        source_layout.addWidget(inspector_box)
-        source_group.setLayout(source_layout)
-
-        # UMD Group
-        umd_group = QGroupBox(_("User Module Deleter (UMD)"))
-        umd_label = QLabel(_("UMD forces Python to reload modules which were "
-                             "imported when executing a \nscript in the "
-                             "external console with the 'runfile' function."))
-        umd_enabled_box = newcb(_("Enable UMD"), 'umd/enabled',
-                                msg_if_enabled=True, msg_warning=_(
-                        "This option will enable the User Module Deleter (UMD) "
-                        "in Python interpreters. UMD forces Python to "
-                        "reload deeply modules during import when running a "
-                        "Python script using the Spyder's builtin function "
-                        "<b>runfile</b>."
-                        "<br><br><b>1.</b> UMD may require to restart the "
-                        "Python interpreter in which it will be called "
-                        "(otherwise only newly imported modules will be "
-                        "reloaded when executing scripts)."
-                        "<br><br><b>2.</b> If errors occur when re-running a "
-                        "PyQt-based program, please check that the Qt objects "
-                        "are properly destroyed (e.g. you may have to use the "
-                        "attribute <b>Qt.WA_DeleteOnClose</b> on your main "
-                        "window, using the <b>setAttribute</b> method)"),
-                                )
-        umd_verbose_box = newcb(_("Show reloaded modules list"),
-                                'umd/verbose', msg_info=_(
-                                "Please note that these changes will "
-                                "be applied only to new Python interpreters"))
-        umd_namelist_btn = QPushButton(
-                            _("Set UMD excluded (not reloaded) modules"))
-        self.connect(umd_namelist_btn, SIGNAL('clicked()'),
-                     self.plugin.set_umd_namelist)
-        
-        umd_layout = QVBoxLayout()
-        umd_layout.addWidget(umd_label)
-        umd_layout.addWidget(umd_enabled_box)
-        umd_layout.addWidget(umd_verbose_box)
-        umd_layout.addWidget(umd_namelist_btn)
-        umd_group.setLayout(umd_layout)
-        
-        # Python executable Group
-        pyexec_group = QGroupBox(_("Python executable"))
-        pyexec_label = QLabel(_("Path to Python interpreter "
-                                "executable binary:"))
-        if os.name == 'nt':
-            filters = _("Executables")+" (*.exe)"
-        else:
-            filters = None
-        pyexec_file = self.create_browsefile('', 'pythonexecutable',
-                                             filters=filters)
-        
-        pyexec_layout = QVBoxLayout()
-        pyexec_layout.addWidget(pyexec_label)
-        pyexec_layout.addWidget(pyexec_file)
-        pyexec_group.setLayout(pyexec_layout)
-        
-        # Startup Group
-        startup_group = QGroupBox(_("Startup"))
-        pystartup_box = newcb(_("Open a Python interpreter at startup"),
-                              'open_python_at_startup')
-        ipykstartup_box = newcb(_("Start an IPython kernel at startup"),
-                                'start_ipython_kernel_at_startup')
-        is_ipython_012p = programs.is_module_installed('IPython', '>=0.12')
-        ipykstartup_box.setEnabled(is_ipython_012p)
-        if not is_ipython_012p:
-            ipykstartup_box.setToolTip(_("This option is not available for "
-                                        "IPython versions prior to v0.12."))
-        
-        startup_layout = QVBoxLayout()
-        startup_layout.addWidget(pystartup_box)
-        startup_layout.addWidget(ipykstartup_box)
-        startup_group.setLayout(startup_layout)
-        
-        # PYTHONSTARTUP replacement
-        pystartup_group = QGroupBox(_("PYTHONSTARTUP replacement"))
-        pystartup_label = QLabel(_("This option will override the "
-                                   "PYTHONSTARTUP environment variable which\n"
-                                   "defines the script to be executed during "
-                                   "the Python interpreter startup."))
-        default_radio = self.create_radiobutton(
-                                        _("Default PYTHONSTARTUP script"),
-                                        'pythonstartup/default', True)
-        custom_radio = self.create_radiobutton(
-                                        _("Use the following startup script:"),
-                                        'pythonstartup/custom', False)
-        pystartup_file = self.create_browsefile('', 'pythonstartup', '',
-                                                filters=_("Python scripts")+\
-                                                " (*.py)")
-        self.connect(default_radio, SIGNAL("toggled(bool)"),
-                     pystartup_file.setDisabled)
-        self.connect(custom_radio, SIGNAL("toggled(bool)"),
-                     pystartup_file.setEnabled)
-        
-        pystartup_layout = QVBoxLayout()
-        pystartup_layout.addWidget(pystartup_label)
-        pystartup_layout.addWidget(default_radio)
-        pystartup_layout.addWidget(custom_radio)
-        pystartup_layout.addWidget(pystartup_file)
-        pystartup_group.setLayout(pystartup_layout)
-        
-        # Monitor Group
-        monitor_group = QGroupBox(_("Monitor"))
-        monitor_label = QLabel(_("The monitor provides introspection "
-                                 "features to console: code completion, "
-                                 "calltips and variable explorer. "
-                                 "Because it relies on several modules, "
-                                 "disabling the monitor may be useful "
-                                 "to accelerate console startup."))
-        monitor_label.setWordWrap(True)
-        monitor_box = newcb(_("Enable monitor"), 'monitor/enabled')
-        for obj in (completion_box, case_comp_box, show_single_box,
-                    comp_enter_box, calltips_box):
-            self.connect(monitor_box, SIGNAL("toggled(bool)"), obj.setEnabled)
-            obj.setEnabled(self.get_option('monitor/enabled'))
-        
-        monitor_layout = QVBoxLayout()
-        monitor_layout.addWidget(monitor_label)
-        monitor_layout.addWidget(monitor_box)
-        monitor_group.setLayout(monitor_layout)
-        
-        # Qt Group
-        # Do not test if PyQt4 or PySide is installed with the function 
-        # spyderlib.utils.programs.is_module_installed because it will 
-        # fail (both libraries can't be imported at the same time):
-        try:
-            imp.find_module('PyQt4')
-            has_pyqt4 = True
-        except ImportError:
-            has_pyqt4 = False
-        try:
-            imp.find_module('PySide')
-            has_pyside = True
-        except ImportError:
-            has_pyside = False
-        opts = []
-        if has_pyqt4:
-            opts.append( ('PyQt4', 'pyqt') )
-        if has_pyside:
-            opts.append( ('PySide', 'pyside') )
-        qt_group = QGroupBox(_("Qt (PyQt/PySide)"))
-        qt_setapi_box = self.create_combobox(
-                         _("Qt-Python bindings library selection:"),
-                         [(_("Default library"), 'default')]+opts,
-                         'qt/api', default='default', tip=_(
-"""This option will act on libraries such as Matplotlib, guidata or ETS"""))
-        qt_hook_box = newcb(_("Install Spyder's input hook for Qt"),
-                              'qt/install_inputhook',
-                              tip=_(
-"""PyQt installs an input hook that allows creating and interacting
-with Qt widgets in an interactive interpreter without blocking it. 
-On Windows platforms, it is strongly recommended to replace it by Spyder's. 
-Regarding PySide, note that it does not install an input hook, so it is 
-required to enable this feature in order to be able to manipulate PySide/Qt 
-objects interactively."""))
-        
-        qt_layout = QVBoxLayout()
-        qt_layout.addWidget(qt_setapi_box)
-        qt_layout.addWidget(qt_hook_box)
-        qt_group.setLayout(qt_layout)
-        qt_group.setEnabled(has_pyqt4 or has_pyside)
-        
-        # PyQt Group
-        if has_pyqt4:
-            pyqt_group = QGroupBox(_("PyQt"))
-            setapi_box = self.create_combobox(
-                _("API selection for QString and QVariant objects:"),
-                ((_("Default API"), 0), (_("API #1"), 1), (_("API #2"), 2)),
-                'pyqt/api_version', default=0, tip=_(
-"""PyQt API #1 is the default API for Python 2. PyQt API #2 is the default 
-API for Python 3 and is compatible with PySide.
-Note that switching to API #2 may require to enable the Matplotlib patch."""))
-            ignore_api_box = newcb(_("Ignore API change errors (sip.setapi)"),
-                                     'pyqt/ignore_sip_setapi_errors', tip=_(
-"""Enabling this option will ignore errors when changing PyQt API.
-As PyQt does not support dynamic API changes, it is strongly recommended
-to use this feature wisely, e.g. for debugging purpose."""))
-            try:
-                from sip import setapi #analysis:ignore
-            except ImportError:
-                setapi_box.setDisabled(True)
-                ignore_api_box.setDisabled(True)
-            
-            pyqt_layout = QVBoxLayout()
-            pyqt_layout.addWidget(setapi_box)
-            pyqt_layout.addWidget(ignore_api_box)
-            pyqt_group.setLayout(pyqt_layout)
-            qt_layout.addWidget(pyqt_group)
-        
-        # IPython Group
-        ipython_group = QGroupBox(_("IPython kernels"))
-        ipython_layout = QVBoxLayout()
-        if is_ipython_012p:
-            ipython_edit_012 = self.create_lineedit(_("Options"),
-                         'ipython_kernel_options', alignment=Qt.Horizontal)
-            ipython_layout.addWidget(ipython_edit_012)
-        else:
-            ipython_label = QLabel(_("<b>Note:</b><br>"
-                                     "IPython >=<u>v0.12</u> is not "
-                                     "installed on this computer."))
-            ipython_label.setWordWrap(True)
-            ipython_layout.addWidget(ipython_label)
-        ipython_group.setLayout(ipython_layout)
-        ipython_group.setEnabled(is_ipython_012p)
-        
-        # Matplotlib Group
-        mpl_group = QGroupBox(_("Matplotlib"))
-        mpl_backend_box = newcb('', 'matplotlib/backend/enabled', True)
-        mpl_backend_edit = self.create_lineedit(_("GUI backend:"),
-                                'matplotlib/backend/value', "Qt4Agg",
-                                _("Set the GUI toolkit used by Matplotlib to "
-                                  "show figures (default: Qt4Agg)"),
-                                alignment=Qt.Horizontal)
-        self.connect(mpl_backend_box, SIGNAL("toggled(bool)"),
-                     mpl_backend_edit.setEnabled)
-        mpl_backend_layout = QHBoxLayout()
-        mpl_backend_layout.addWidget(mpl_backend_box)
-        mpl_backend_layout.addWidget(mpl_backend_edit)
-        mpl_backend_edit.setEnabled(
-                                self.get_option('matplotlib/backend/enabled'))
-        mpl_patch_box = newcb(_("Patch Matplotlib figures"),
-                              'matplotlib/patch', False)
-        mpl_patch_label = QLabel(_("Patching Matplotlib library will add a "
-                                   "button to customize figure options "
-                                   "(Qt4Agg only) and fix some issues."))
-        mpl_patch_label.setWordWrap(True)
-        self.connect(mpl_patch_box, SIGNAL("toggled(bool)"),
-                     mpl_patch_label.setEnabled)
-        
-        mpl_installed = programs.is_module_installed('matplotlib')
-        if mpl_installed:
-            from spyderlib import mpl_patch
-            if not mpl_patch.is_available():
-                mpl_patch_box.hide()
-                mpl_patch_label.hide()
-        
-        mpl_layout = QVBoxLayout()
-        mpl_layout.addLayout(mpl_backend_layout)
-        mpl_layout.addWidget(mpl_patch_box)
-        mpl_layout.addWidget(mpl_patch_label)
-        mpl_group.setLayout(mpl_layout)
-        mpl_group.setEnabled(mpl_installed)
-        
-        # ETS Group
-        ets_group = QGroupBox(_("Enthought Tool Suite"))
-        ets_label = QLabel(_("Enthought Tool Suite (ETS) supports "
-                             "PyQt4 (qt4) and wxPython (wx) graphical "
-                             "user interfaces."))
-        ets_label.setWordWrap(True)
-        ets_edit = self.create_lineedit(_("ETS_TOOLKIT:"), 'ets_backend',
-                                        default='qt4', alignment=Qt.Horizontal)
-        
-        ets_layout = QVBoxLayout()
-        ets_layout.addWidget(ets_label)
-        ets_layout.addWidget(ets_edit)
-        ets_group.setLayout(ets_layout)
-        ets_group.setEnabled(programs.is_module_installed(
-                                                    "enthought.etsconfig.api"))
-        
-        tabs = QTabWidget()
-        tabs.addTab(self.create_tab(font_group, interface_group, display_group,
-                                    bg_group),
-                    _("Display"))
-        tabs.addTab(self.create_tab(monitor_group, source_group),
-                    _("Introspection"))
-        tabs.addTab(self.create_tab(pyexec_group, startup_group,
-                                    pystartup_group, umd_group),
-                    _("Advanced settings"))
-        tabs.addTab(self.create_tab(qt_group, ipython_group,
-                                    mpl_group, ets_group),
-                    _("External modules"))
-        
-        vlayout = QVBoxLayout()
-        vlayout.addWidget(tabs)
-        self.setLayout(vlayout)
-
-
-class ExternalConsole(SpyderPluginWidget):
-    """
-    Console widget
-    """
-    CONF_SECTION = 'console'
-    CONFIGWIDGET_CLASS = ExternalConsoleConfigPage
-    def __init__(self, parent, light_mode):
-        SpyderPluginWidget.__init__(self, parent)
-        self.light_mode = light_mode
-        self.tabwidget = None
-        self.menu_actions = None
-        
-        self.inspector = None # Object inspector plugin
-        self.historylog = None # History log plugin
-        self.variableexplorer = None # Variable explorer plugin
-        
-        self.python_count = 0
-        self.terminal_count = 0
-
-        try:
-            from sip import setapi #analysis:ignore
-        except ImportError:
-            self.set_option('pyqt/ignore_sip_setapi_errors', False)
-
-        scientific = programs.is_module_installed('numpy') and\
-                     programs.is_module_installed('scipy') and\
-                     programs.is_module_installed('matplotlib')
-        if self.get_option('pythonstartup/default', None) is None:
-            self.set_option('pythonstartup/default', not scientific)
-        if not osp.isfile(self.get_option('pythonstartup', '')):
-            self.set_option('pythonstartup', SCIENTIFIC_STARTUP)
-            self.set_option('pythonstartup/default', not scientific)
-        # default/custom settings are mutually exclusive:
-        self.set_option('pythonstartup/custom',
-                        not self.get_option('pythonstartup/default'))
-        
-        if self.get_option('ipython_options', None) is None:
-            self.set_option('ipython_options',
-                            self.get_default_ipython_options())
-        if self.get_option('ipython_kernel_options', None) is None:
-            self.set_option('ipython_kernel_options',
-                            self.get_default_ipython_kernel_options())
-        
-        executable = self.get_option('pythonexecutable',
-                                     get_python_executable())
-        if not osp.isfile(executable):
-            # This is absolutely necessary, in case the Python interpreter
-            # executable has been moved since last Spyder execution (following
-            # a Python distribution upgrade for example)
-            self.set_option('pythonexecutable', get_python_executable())
-        elif executable.endswith('pythonw.exe'):
-            # That should not be necessary because this case is already taken
-            # care of by the `get_python_executable` function but, this was
-            # implemented too late, so we have to fix it here too, in case
-            # the Python executable has already been set with pythonw.exe:
-            self.set_option('pythonexecutable',
-                            executable.replace("pythonw.exe", "python.exe"))
-        
-        self.shellwidgets = []
-        self.filenames = []
-        self.icons = []
-        self.runfile_args = ""
-        
-        # Initialize plugin
-        self.initialize_plugin()
-        
-        layout = QVBoxLayout()
-        self.tabwidget = Tabs(self, self.menu_actions)
-        if hasattr(self.tabwidget, 'setDocumentMode')\
-           and not sys.platform == 'darwin':
-            # Don't set document mode to true on OSX because it generates
-            # a crash when the console is detached from the main window
-            # Fixes Issue 561
-            self.tabwidget.setDocumentMode(True)
-        self.connect(self.tabwidget, SIGNAL('currentChanged(int)'),
-                     self.refresh_plugin)
-        self.connect(self.tabwidget, SIGNAL('move_data(int,int)'),
-                     self.move_tab)
-                     
-        self.tabwidget.set_close_function(self.close_console)
-
-        layout.addWidget(self.tabwidget)
-        
-        # Find/replace widget
-        self.find_widget = FindReplace(self)
-        self.find_widget.hide()
-        self.register_widget_shortcuts("Editor", self.find_widget)
-        
-        layout.addWidget(self.find_widget)
-        
-        self.setLayout(layout)
-            
-        # Accepting drops
-        self.setAcceptDrops(True)
-        
-    def move_tab(self, index_from, index_to):
-        """
-        Move tab (tabs themselves have already been moved by the tabwidget)
-        """
-        filename = self.filenames.pop(index_from)
-        shell = self.shellwidgets.pop(index_from)
-        icons = self.icons.pop(index_from)
-        
-        self.filenames.insert(index_to, filename)
-        self.shellwidgets.insert(index_to, shell)
-        self.icons.insert(index_to, icons)
-        self.emit(SIGNAL('update_plugin_title()'))
-
-    def get_shell_index_from_id(self, shell_id):
-        """Return shellwidget index from id"""
-        for index, shell in enumerate(self.shellwidgets):
-            if id(shell) == shell_id:
-                return index
-        
-    def close_console(self, index=None):
-        """Close console tab from index or widget (or close current tab)"""
-        if not self.tabwidget.count():
-            return
-        if index is None:
-            index = self.tabwidget.currentIndex()
-        self.tabwidget.widget(index).close()
-        self.tabwidget.removeTab(index)
-        self.filenames.pop(index)
-        self.shellwidgets.pop(index)
-        self.icons.pop(index)
-        self.emit(SIGNAL('update_plugin_title()'))
-        
-    def set_variableexplorer(self, variableexplorer):
-        """Set variable explorer plugin"""
-        self.variableexplorer = variableexplorer
-        
-    def __find_python_shell(self, interpreter_only=False):
-        current_index = self.tabwidget.currentIndex()
-        if current_index == -1:
-            return
-        from spyderlib.widgets.externalshell import pythonshell
-        for index in [current_index]+range(self.tabwidget.count()):
-            shellwidget = self.tabwidget.widget(index)
-            if isinstance(shellwidget, pythonshell.ExternalPythonShell):
-                if interpreter_only and not shellwidget.is_interpreter:
-                    continue
-                elif not shellwidget.is_running():
-                    continue
-                else:
-                    self.tabwidget.setCurrentIndex(index)
-                    return shellwidget
-                
-    def get_running_python_shell(self):
-        """
-        Called by object inspector to retrieve a running Python shell instance
-        """
-        current_index = self.tabwidget.currentIndex()
-        if current_index == -1:
-            return
-        from spyderlib.widgets.externalshell import pythonshell
-        shellwidgets = [self.tabwidget.widget(index)
-                        for index in range(self.tabwidget.count())]
-        shellwidgets = [_w for _w in shellwidgets
-                        if isinstance(_w, pythonshell.ExternalPythonShell) \
-                        and _w.is_running()]
-        if shellwidgets:
-            # First, iterate on interpreters only:
-            for shellwidget in shellwidgets:
-                if shellwidget.is_interpreter:
-                    return shellwidget.shell
-            else:
-                return shellwidgets[0].shell
-        
-    def run_script_in_current_shell(self, filename, wdir, args, debug):
-        """Run script in current shell, if any"""
-        line = "%s(r'%s'" % ('debugfile' if debug else 'runfile',
-                             unicode(filename))
-        norm = lambda text: remove_trailing_single_backslash(unicode(text))
-        if args:
-            line += ", args=r'%s'" % norm(args)
-        if wdir:
-            line += ", wdir=r'%s'" % norm(wdir)
-        line += ")"
-        self.execute_python_code(line, interpreter_only=True)
-            
-    def set_current_shell_working_directory(self, directory):
-        """Set current shell working directory"""
-        shellwidget = self.__find_python_shell()
-        if shellwidget is not None:
-            shellwidget.shell.set_cwd(unicode(directory))
-        
-    def execute_python_code(self, lines, interpreter_only=False):
-        """Execute Python code in an already opened Python interpreter"""
-        shellwidget = self.__find_python_shell(
-                                        interpreter_only=interpreter_only)
-        if shellwidget is not None:
-            if shellwidget.is_ipython_kernel:
-                #  IPython Console plugin
-                ipw = self.main.ipyconsole.get_ipython_widget(id(shellwidget))
-                ipw.execute(unicode(lines))
-                ipw.setFocus()
-            else:
-                shellwidget.shell.execute_lines(unicode(lines))
-                shellwidget.shell.setFocus()
-            
-    def pdb_has_stopped(self, fname, lineno, shell):
-        """Python debugger has just stopped at frame (fname, lineno)"""      
-        # This is a unique form of the edit_goto signal that is intended to 
-        # prevent keyboard input from accidentally entering the editor
-        # during repeated, rapid entry of debugging commands.    
-        self.emit(SIGNAL("edit_goto(QString,int,QString,bool)"),
-                  fname, lineno, '',False)
-        shell.setFocus()
-        
-    def start(self, fname, wdir=None, args='', interact=False, debug=False,
-              python=True, ipython_kernel=False, python_args=''):
-        """
-        Start new console
-        
-        fname:
-          string: filename of script to run
-          None: open an interpreter
-        wdir: working directory
-        args: command line options of the Python script
-        interact: inspect script interactively after its execution
-        debug: run pdb
-        python: True: Python interpreter, False: terminal
-        ipython_kernel: True: IPython kernel
-        python_args: additionnal Python interpreter command line options
-                   (option "-u" is mandatory, see widgets.externalshell package)
-        """
-        # Note: fname is None <=> Python interpreter
-        if fname is not None and not isinstance(fname, basestring):
-            fname = unicode(fname)
-        if wdir is not None and not isinstance(wdir, basestring):
-            wdir = unicode(wdir)
-        
-        if fname is not None and fname in self.filenames:
-            index = self.filenames.index(fname)
-            if self.get_option('single_tab'):
-                old_shell = self.shellwidgets[index]
-                if old_shell.is_running():
-                    answer = QMessageBox.question(self, self.get_plugin_title(),
-                        _("%s is already running in a separate process.\n"
-                          "Do you want to kill the process before starting "
-                          "a new one?") % osp.basename(fname),
-                        QMessageBox.Yes | QMessageBox.Cancel)
-                    if answer == QMessageBox.Yes:
-                        old_shell.process.kill()
-                        old_shell.process.waitForFinished()
-                    else:
-                        return
-                self.close_console(index)
-        else:
-            index = self.tabwidget.count()
-
-        # Creating a new external shell
-        pythonpath = self.main.get_spyder_pythonpath()
-        light_background = self.get_option('light_background')
-        show_elapsed_time = self.get_option('show_elapsed_time')
-        if python:
-            pythonexecutable = self.get_option('pythonexecutable')
-            if self.get_option('pythonstartup/default', True):
-                pythonstartup = None
-            else:
-                pythonstartup = self.get_option('pythonstartup', None)
-            monitor_enabled = self.get_option('monitor/enabled')
-            mpl_patch_enabled = self.get_option('matplotlib/patch')
-            if self.get_option('matplotlib/backend/enabled'):
-                mpl_backend = self.get_option('matplotlib/backend/value')
-            else:
-                mpl_backend = None
-            ets_backend = self.get_option('ets_backend', 'qt4')
-            qt_api = self.get_option('qt/api')
-            if qt_api not in ('pyqt', 'pyside'):
-                qt_api = None
-            install_qt_inputhook = self.get_option('qt/install_inputhook')
-            pyqt_api = self.get_option('pyqt/api_version', 0)
-            ignore_sip_setapi_errors = self.get_option(
-                                            'pyqt/ignore_sip_setapi_errors')
-            merge_output_channels = self.get_option('merge_output_channels')
-            colorize_sys_stderr = self.get_option('colorize_sys_stderr')
-            umd_enabled = self.get_option('umd/enabled')
-            umd_namelist = self.get_option('umd/namelist')
-            umd_verbose = self.get_option('umd/verbose')
-            ar_timeout = CONF.get('variable_explorer', 'autorefresh/timeout')
-            ar_state = CONF.get('variable_explorer', 'autorefresh')
-            if self.light_mode:
-                from spyderlib.plugins.variableexplorer import VariableExplorer
-                sa_settings = VariableExplorer.get_settings()
-            else:
-                sa_settings = None
-            shellwidget = ExternalPythonShell(self, fname, wdir,
-                           interact, debug, path=pythonpath,
-                           python_args=python_args,
-                           ipython_kernel=ipython_kernel,
-                           arguments=args, stand_alone=sa_settings,
-                           pythonstartup=pythonstartup,
-                           pythonexecutable=pythonexecutable,
-                           umd_enabled=umd_enabled, umd_namelist=umd_namelist,
-                           umd_verbose=umd_verbose, ets_backend=ets_backend,
-                           monitor_enabled=monitor_enabled,
-                           mpl_patch_enabled=mpl_patch_enabled,
-                           mpl_backend=mpl_backend,
-                           qt_api=qt_api, pyqt_api=pyqt_api,
-                           install_qt_inputhook=install_qt_inputhook,
-                           ignore_sip_setapi_errors=ignore_sip_setapi_errors,
-                           merge_output_channels=merge_output_channels,
-                           colorize_sys_stderr=colorize_sys_stderr,
-                           autorefresh_timeout=ar_timeout,
-                           autorefresh_state=ar_state,
-                           light_background=light_background,
-                           menu_actions=self.menu_actions,
-                           show_buttons_inside=False,
-                           show_elapsed_time=show_elapsed_time)
-            self.connect(shellwidget, SIGNAL('pdb(QString,int)'),
-                         lambda fname, lineno, shell=shellwidget.shell:
-                         self.pdb_has_stopped(fname, lineno, shell))
-            self.register_widget_shortcuts("Console", shellwidget.shell)
-        else:
-            if os.name == 'posix':
-                cmd = 'gnome-terminal'
-                args = []
-                if programs.is_program_installed(cmd):
-                    if wdir:
-                        args.extend(['--working-directory=%s' % wdir])
-                    programs.run_program(cmd, args)
-                    return
-                cmd = 'konsole'
-                if programs.is_program_installed(cmd):
-                    if wdir:
-                        args.extend(['--workdir', wdir])
-                    programs.run_program(cmd, args)
-                    return
-            shellwidget = ExternalSystemShell(self, wdir, path=pythonpath,
-                                          light_background=light_background,
-                                          menu_actions=self.menu_actions,
-                                          show_buttons_inside=False,
-                                          show_elapsed_time=show_elapsed_time)
-        
-        # Code completion / calltips
-        shellwidget.shell.setMaximumBlockCount(
-                                            self.get_option('max_line_count') )
-        shellwidget.shell.set_font( self.get_plugin_font() )
-        shellwidget.shell.toggle_wrap_mode( self.get_option('wrap') )
-        shellwidget.shell.set_calltips( self.get_option('calltips') )
-        shellwidget.shell.set_codecompletion_auto(
-                            self.get_option('codecompletion/auto') )
-        shellwidget.shell.set_codecompletion_case(
-                            self.get_option('codecompletion/case_sensitive') )
-        shellwidget.shell.set_codecompletion_single(
-                            self.get_option('codecompletion/show_single') )
-        shellwidget.shell.set_codecompletion_enter(
-                            self.get_option('codecompletion/enter_key') )
-        if python and self.inspector is not None:
-            shellwidget.shell.set_inspector(self.inspector)
-            shellwidget.shell.set_inspector_enabled(
-                                            self.get_option('object_inspector'))
-        if self.historylog is not None:
-            self.historylog.add_history(shellwidget.shell.history_filename)
-            self.connect(shellwidget.shell,
-                         SIGNAL('append_to_history(QString,QString)'),
-                         self.historylog.append_to_history)
-        self.connect(shellwidget.shell, SIGNAL("go_to_error(QString)"),
-                     self.go_to_error)
-        self.connect(shellwidget.shell, SIGNAL("focus_changed()"),
-                     lambda: self.emit(SIGNAL("focus_changed()")))
-        if python:
-            if self.main.editor is not None:
-                self.connect(shellwidget, SIGNAL('open_file(QString,int)'),
-                             self.open_file_in_spyder)
-            if fname is None:
-                if ipython_kernel:
-                    tab_name = "IPyKernel"
-                    tab_icon1 = get_icon('ipython.png')
-                    tab_icon2 = get_icon('ipython_t.png')
-                    self.connect(shellwidget,
-                                 SIGNAL('create_ipython_client(QString)'),
-                                 lambda cf: self.create_ipython_client(
-                                         cf, kernel_widget_id=id(shellwidget)))
-                else:
-                    self.python_count += 1
-                    tab_name = "Python %d" % self.python_count
-                    tab_icon1 = get_icon('python.png')
-                    tab_icon2 = get_icon('python_t.png')
-            else:
-                tab_name = osp.basename(fname)
-                tab_icon1 = get_icon('run.png')
-                tab_icon2 = get_icon('terminated.png')
-        else:
-            fname = id(shellwidget)
-            if os.name == 'nt':
-                tab_name = _("Command Window")
-            else:
-                tab_name = _("Terminal")
-            self.terminal_count += 1
-            tab_name += (" %d" % self.terminal_count)
-            tab_icon1 = get_icon('cmdprompt.png')
-            tab_icon2 = get_icon('cmdprompt_t.png')
-        self.shellwidgets.insert(index, shellwidget)
-        self.filenames.insert(index, fname)
-        self.icons.insert(index, (tab_icon1, tab_icon2))
-        if index is None:
-            index = self.tabwidget.addTab(shellwidget, tab_name)
-        else:
-            self.tabwidget.insertTab(index, shellwidget, tab_name)
-        
-        self.connect(shellwidget, SIGNAL("started()"),
-                     lambda sid=id(shellwidget): self.process_started(sid))
-        self.connect(shellwidget, SIGNAL("finished()"),
-                     lambda sid=id(shellwidget): self.process_finished(sid))
-        self.find_widget.set_editor(shellwidget.shell)
-        self.tabwidget.setTabToolTip(index, fname if wdir is None else wdir)
-        self.tabwidget.setCurrentIndex(index)
-        if self.dockwidget and not self.ismaximized:
-            self.dockwidget.setVisible(True)
-            self.dockwidget.raise_()
-        
-        shellwidget.set_icontext_visible(self.get_option('show_icontext'))
-        
-        # Start process and give focus to console
-        shellwidget.start_shell()
-        shellwidget.shell.setFocus()
-        
-    def create_ipython_client(self, connection_file, kernel_widget_id):
-        """Create a new IPython client connected to a kernel just started"""
-        index = self.get_shell_index_from_id(kernel_widget_id)
-        match = re.match('^kernel-(\d+).json', connection_file)
-        if match is not None:  # should not fail, but we never know...
-            text = unicode(self.tabwidget.tabText(index))
-            name = "%s (%s)" % (text, match.groups()[0])
-            self.tabwidget.setTabText(index, name)
-        self.main.ipyconsole.new_client(connection_file, kernel_widget_id)
-        
-    def open_file_in_spyder(self, fname, lineno):
-        """Open file in Spyder's editor from remote process"""
-        self.main.editor.activateWindow()
-        self.main.editor.raise_()
-        self.main.editor.load(fname, lineno)
-        
-    #------ Private API -------------------------------------------------------
-    def process_started(self, shell_id):
-        index = self.get_shell_index_from_id(shell_id)
-        shell = self.shellwidgets[index]
-        icon, _icon = self.icons[index]
-        self.tabwidget.setTabIcon(index, icon)
-        if self.inspector is not None:
-            self.inspector.set_shell(shell.shell)
-        if self.variableexplorer is not None:
-            self.variableexplorer.add_shellwidget(shell)
-        
-    def process_finished(self, shell_id):
-        index = self.get_shell_index_from_id(shell_id)
-        shell = self.shellwidgets[index]
-        _icon, icon = self.icons[index]
-        self.tabwidget.setTabIcon(index, icon)
-        if self.inspector is not None:
-            self.inspector.shell_terminated(shell.shell)
-        if self.variableexplorer is not None:
-            self.variableexplorer.remove_shellwidget(shell_id)
-        
-    #------ SpyderPluginWidget API --------------------------------------------
-    def get_plugin_title(self):
-        """Return widget title"""
-        title = _('Console')
-        if self.filenames:
-            index = self.tabwidget.currentIndex()
-            fname = self.filenames[index]
-            if fname:
-                title += ' - '+unicode(fname)
-        return title
-    
-    def get_plugin_icon(self):
-        """Return widget icon"""
-        return get_icon('console.png')
-    
-    def get_focus_widget(self):
-        """
-        Return the widget to give focus to when
-        this plugin's dockwidget is raised on top-level
-        """
-        return self.tabwidget.currentWidget()
-        
-    def get_plugin_actions(self):
-        """Return a list of actions related to plugin"""
-        interpreter_action = create_action(self,
-                            _("Open &interpreter"), None,
-                            'python.png', _("Open a Python interpreter"),
-                            triggered=self.open_interpreter)
-        if os.name == 'nt':
-            text = _("Open &command prompt")
-            tip = _("Open a Windows command prompt")
-        else:
-            text = _("Open &terminal")
-            tip = _("Open a terminal window inside Spyder")
-        terminal_action = create_action(self, text, None, 'cmdprompt.png', tip,
-                                        triggered=self.open_terminal)
-        run_action = create_action(self,
-                            _("&Run..."), None,
-                            'run_small.png', _("Run a Python script"),
-                            triggered=self.run_script)
-
-        interact_menu_actions = [interpreter_action]
-        tools_menu_actions = [terminal_action]
-        self.menu_actions = [interpreter_action, terminal_action, run_action]
-<<<<<<< HEAD
-        
-        ipython_kernel_action = create_action(self,
-                            _("Start a new IPython kernel"), None,
-                            'ipython.png', triggered=self.start_ipython_kernel)
-        if programs.is_module_installed('IPython', '>=0.12'):
-=======
-               
-        ipython_action = create_action(self,
-                            _("Open IPython interpreter"), None,
-                            'ipython.png',
-                            _("Open an IPython interpreter"),
-                            triggered=self.open_ipython)
-        if programs.is_module_installed('IPython', '>=0.10'):
-            self.menu_actions.insert(1, ipython_action)
-            interact_menu_actions.append(ipython_action)
-        
-        ipython_kernel_action = create_action(self,
-                            _("Start a new IPython kernel"), None,
-                            'ipython_console.png',
-                            triggered=self.start_ipython_kernel)
-        if programs.is_module_installed('IPython', '0.12'):
->>>>>>> 08de1277
-            self.menu_actions.insert(1, ipython_kernel_action)
-            interact_menu_actions.append(ipython_kernel_action)
-        
-        self.main.interact_menu_actions += interact_menu_actions
-        self.main.tools_menu_actions += tools_menu_actions
-        
-        return self.menu_actions+interact_menu_actions+tools_menu_actions
-    
-    def register_plugin(self):
-        """Register plugin in Spyder's main window"""
-        if self.main.light:
-            self.main.setCentralWidget(self)
-            self.main.widgetlist.append(self)
-        else:
-            self.main.add_dockwidget(self)
-            self.inspector = self.main.inspector
-            if self.inspector is not None:
-                self.inspector.set_external_console(self)
-            self.historylog = self.main.historylog
-            self.connect(self, SIGNAL("edit_goto(QString,int,QString)"),
-                         self.main.editor.load)
-            self.connect(self, SIGNAL("edit_goto(QString,int,QString,bool)"),
-                         lambda fname, lineno, word, processevents:
-                         self.main.editor.load(fname,lineno,word,
-                                               processevents=processevents))
-            self.connect(self.main.editor,
-                         SIGNAL('run_in_current_console(QString,QString,QString,bool)'),
-                         self.run_script_in_current_shell)
-            self.connect(self.main.editor, SIGNAL("open_dir(QString)"),
-                         self.set_current_shell_working_directory)
-            self.connect(self.main.workingdirectory,
-                         SIGNAL("set_current_console_wd(QString)"),
-                         self.set_current_shell_working_directory)
-            self.connect(self, SIGNAL('focus_changed()'),
-                         self.main.plugin_focus_changed)
-            self.connect(self, SIGNAL('redirect_stdio(bool)'),
-                         self.main.redirect_internalshell_stdio)
-            expl = self.main.explorer
-            if expl is not None:
-                self.connect(expl, SIGNAL("open_terminal(QString)"),
-                             self.open_terminal)
-                self.connect(expl, SIGNAL("open_interpreter(QString)"),
-                             self.open_interpreter)
-            pexpl = self.main.projectexplorer
-            if pexpl is not None:
-                self.connect(pexpl, SIGNAL("open_terminal(QString)"),
-                             self.open_terminal)
-                self.connect(pexpl, SIGNAL("open_interpreter(QString)"),
-                             self.open_interpreter)
-        
-    def closing_plugin(self, cancelable=False):
-        """Perform actions before parent main window is closed"""
-        for shellwidget in self.shellwidgets:
-            shellwidget.close()
-        return True
-    
-    def refresh_plugin(self):
-        """Refresh tabwidget"""
-        shellwidget = None
-        if self.tabwidget.count():
-            shellwidget = self.tabwidget.currentWidget()
-            editor = shellwidget.shell
-            editor.setFocus()
-            widgets = [shellwidget.create_time_label(), 5
-                       ]+shellwidget.get_toolbar_buttons()+[5]
-        else:
-            editor = None
-            widgets = []
-        self.find_widget.set_editor(editor)
-        self.tabwidget.set_corner_widgets({Qt.TopRightCorner: widgets})
-        if shellwidget:
-            shellwidget.update_time_label_visibility()
-        self.emit(SIGNAL('update_plugin_title()'))
-    
-    def apply_plugin_settings(self, options):
-        """Apply configuration file's plugin settings"""
-        font = self.get_plugin_font()
-        showtime = self.get_option('show_elapsed_time')
-        icontext = self.get_option('show_icontext')
-        calltips = self.get_option('calltips')
-        inspector = self.get_option('object_inspector')
-        wrap = self.get_option('wrap')
-        compauto = self.get_option('codecompletion/auto')
-        case_comp = self.get_option('codecompletion/case_sensitive')
-        show_single = self.get_option('codecompletion/show_single')
-        compenter = self.get_option('codecompletion/enter_key')
-        mlc = self.get_option('max_line_count')
-        for shellwidget in self.shellwidgets:
-            shellwidget.shell.set_font(font)
-            shellwidget.set_elapsed_time_visible(showtime)
-            shellwidget.set_icontext_visible(icontext)
-            shellwidget.shell.set_calltips(calltips)
-            if isinstance(shellwidget.shell, ExternalPythonShell):
-                shellwidget.shell.set_inspector_enabled(inspector)
-            shellwidget.shell.toggle_wrap_mode(wrap)
-            shellwidget.shell.set_codecompletion_auto(compauto)
-            shellwidget.shell.set_codecompletion_case(case_comp)
-            shellwidget.shell.set_codecompletion_single(show_single)
-            shellwidget.shell.set_codecompletion_enter(compenter)
-            shellwidget.shell.setMaximumBlockCount(mlc)
-    
-    #------ Public API ---------------------------------------------------------
-    def open_interpreter_at_startup(self):
-        """Open an interpreter at startup, IPython if module is available"""
-        if self.get_option('open_python_at_startup', True):
-            self.open_interpreter()
-        if self.get_option('start_ipython_kernel_at_startup', False):
-            self.start_ipython_kernel()
-            
-    def open_interpreter(self, wdir=None):
-        """Open interpreter"""
-        if wdir is None:
-            wdir = os.getcwdu()
-        self.start(fname=None, wdir=unicode(wdir), args='',
-                   interact=True, debug=False, python=True)
-        
-    def get_default_ipython_options(self):
-        """Return default ipython command line arguments"""
-        default_options = []
-        if programs.is_module_installed('matplotlib'):
-            default_options.append("-pylab")
-        default_options.append("-q4thread")
-        default_options.append("-colors LightBG")
-        default_options.append("-xmode Plain")
-        for editor_name in ("scite", "gedit"):
-            path = programs.find_program(editor_name)
-            if path is not None:
-                default_options.append("-editor "+osp.basename(path))
-                break
-        return " ".join(default_options)
-        
-    def get_default_ipython_kernel_options(self):
-        """Return default ipython kernel command line arguments"""
-        default_options = []
-        if programs.is_module_installed('matplotlib'):
-            default_options.append("--pylab=inline")
-        return " ".join(default_options)
-
-    def start_ipython_kernel(self, wdir=None):
-        """Start new IPython kernel"""
-        if wdir is None:
-            wdir = os.getcwdu()
-        args = self.get_option('ipython_kernel_options',
-                               "--pylab=inline")
-        self.start(fname=None, wdir=unicode(wdir), args=args,
-                   interact=True, debug=False, python=True,
-                   ipython_kernel=True)
-
-    def open_terminal(self, wdir=None):
-        """Open terminal"""
-        if wdir is None:
-            wdir = os.getcwdu()
-        self.start(fname=None, wdir=unicode(wdir), args='',
-                   interact=True, debug=False, python=False)
-        
-    def run_script(self):
-        """Run a Python script"""
-        self.emit(SIGNAL('redirect_stdio(bool)'), False)
-        filename, _selfilter = getopenfilename(self, _("Run Python script"),
-                os.getcwdu(), _("Python scripts")+" (*.py ; *.pyw ; *.ipy)")
-        self.emit(SIGNAL('redirect_stdio(bool)'), True)
-        if filename:
-            self.start(fname=filename, wdir=None, args='',
-                       interact=False, debug=False)
-        
-    def set_umd_namelist(self):
-        """Set UMD excluded modules name list"""
-        arguments, valid = QInputDialog.getText(self, _('UMD'),
-                                  _('UMD excluded modules:\n'
-                                          '(example: guidata, guiqwt)'),
-                                  QLineEdit.Normal,
-                                  ", ".join(self.get_option('umd/namelist')))
-        if valid:
-            arguments = unicode(arguments)
-            if arguments:
-                namelist = arguments.replace(' ', '').split(',')
-                fixed_namelist = [module_name for module_name in namelist
-                                  if programs.is_module_installed(module_name)]
-                invalid = ", ".join(set(namelist)-set(fixed_namelist))
-                if invalid:
-                    QMessageBox.warning(self, _('UMD'),
-                                        _("The following modules are not "
-                                          "installed on your machine:\n%s"
-                                          ) % invalid, QMessageBox.Ok)
-                QMessageBox.information(self, _('UMD'),
-                                    _("Please note that these changes will "
-                                      "be applied only to new Python/IPython "
-                                      "interpreters"), QMessageBox.Ok)
-            else:
-                fixed_namelist = []
-            self.set_option('umd/namelist', fixed_namelist)
-        
-    def go_to_error(self, text):
-        """Go to error if relevant"""
-        match = get_error_match(unicode(text))
-        if match:
-            fname, lnb = match.groups()
-            self.emit(SIGNAL("edit_goto(QString,int,QString)"),
-                      osp.abspath(fname), int(lnb), '')
-            
-    #----Drag and drop
-    def dragEnterEvent(self, event):
-        """Reimplement Qt method
-        Inform Qt about the types of data that the widget accepts"""
-        source = event.mimeData()
-        if source.hasUrls():
-            if mimedata2url(source):
-                pathlist = mimedata2url(source)
-                shellwidget = self.tabwidget.currentWidget()
-                if all([is_python_script(unicode(qstr)) for qstr in pathlist]):
-                    event.acceptProposedAction()
-                elif shellwidget is None or not shellwidget.is_running():
-                    event.ignore()
-                else:
-                    event.acceptProposedAction()
-            else:
-                event.ignore()
-        elif source.hasText():
-            event.acceptProposedAction()            
-            
-    def dropEvent(self, event):
-        """Reimplement Qt method
-        Unpack dropped data and handle it"""
-        source = event.mimeData()
-        shellwidget = self.tabwidget.currentWidget()
-        if source.hasText():
-            qstr = source.text()
-            if is_python_script(unicode(qstr)):
-                self.start(qstr)
-            elif shellwidget:
-                shellwidget.shell.insert_text(qstr)
-        elif source.hasUrls():
-            pathlist = mimedata2url(source)
-            if all([is_python_script(unicode(qstr)) for qstr in pathlist]):
-                for fname in pathlist:
-                    self.start(fname)
-            elif shellwidget:
-                shellwidget.shell.drop_pathlist(pathlist)
-        event.acceptProposedAction()
-
+# -*- coding: utf-8 -*-
+#
+# Copyright © 2009-2010 Pierre Raybaut
+# Licensed under the terms of the MIT License
+# (see spyderlib/__init__.py for details)
+
+"""External Console plugin"""
+
+# pylint: disable=C0103
+# pylint: disable=R0903
+# pylint: disable=R0911
+# pylint: disable=R0201
+
+from spyderlib.qt.QtGui import (QVBoxLayout, QMessageBox, QInputDialog,
+                                QLineEdit, QPushButton, QGroupBox, QLabel,
+                                QTabWidget, QFontComboBox, QHBoxLayout)
+from spyderlib.qt.QtCore import SIGNAL, Qt
+from spyderlib.qt.compat import getopenfilename
+
+import sys
+import os
+import os.path as osp
+import imp
+import re
+
+# Local imports
+from spyderlib.baseconfig import _, SCIENTIFIC_STARTUP
+from spyderlib.config import get_icon, CONF
+from spyderlib.utils import programs
+from spyderlib.utils.misc import (get_error_match, get_python_executable,
+                                  remove_trailing_single_backslash,
+                                  is_python_script)
+from spyderlib.utils.qthelpers import create_action, mimedata2url
+from spyderlib.widgets.tabs import Tabs
+from spyderlib.widgets.externalshell.pythonshell import ExternalPythonShell
+from spyderlib.widgets.externalshell.systemshell import ExternalSystemShell
+from spyderlib.widgets.findreplace import FindReplace
+from spyderlib.plugins import SpyderPluginWidget, PluginConfigPage
+
+
+class ExternalConsoleConfigPage(PluginConfigPage):
+    def __init__(self, plugin, parent):
+        PluginConfigPage.__init__(self, plugin, parent)
+        self.get_name = lambda: _("Console")
+
+    def setup_page(self):
+        interface_group = QGroupBox(_("Interface"))
+        font_group = self.create_fontgroup(option=None, text=None,
+                                    fontfilters=QFontComboBox.MonospacedFonts)
+        newcb = self.create_checkbox
+        singletab_box = newcb(_("One tab per script"), 'single_tab')
+        showtime_box = newcb(_("Show elapsed time"), 'show_elapsed_time')
+        icontext_box = newcb(_("Show icons and text"), 'show_icontext')
+
+        # Interface Group
+        interface_layout = QVBoxLayout()
+        interface_layout.addWidget(singletab_box)
+        interface_layout.addWidget(showtime_box)
+        interface_layout.addWidget(icontext_box)
+        interface_group.setLayout(interface_layout)
+        
+        # Source Code Group
+        display_group = QGroupBox(_("Source code"))
+        buffer_spin = self.create_spinbox(
+                            _("Buffer: "), _(" lines"),
+                            'max_line_count', min_=0, max_=1000000, step=100,
+                            tip=_("Set maximum line count"))
+        wrap_mode_box = newcb(_("Wrap lines"), 'wrap')
+        merge_channels_box = newcb(
+               _("Merge process standard output/error channels"),
+               'merge_output_channels',
+               tip=_("Merging the output channels of the process means that\n"
+                     "the standard error won't be written in red anymore,\n"
+                     "but this has the effect of speeding up display."))
+        colorize_sys_stderr_box = newcb(
+               _("Colorize standard error channel using ANSI escape codes"),
+               'colorize_sys_stderr',
+               tip=_("This method is the only way to have colorized standard\n"
+                     "error channel when the output channels have been "
+                     "merged."))
+        self.connect(merge_channels_box, SIGNAL("toggled(bool)"),
+                     colorize_sys_stderr_box.setEnabled)
+        self.connect(merge_channels_box, SIGNAL("toggled(bool)"),
+                     colorize_sys_stderr_box.setChecked)
+        colorize_sys_stderr_box.setEnabled(
+                                    self.get_option('merge_output_channels'))
+        
+        display_layout = QVBoxLayout()
+        display_layout.addWidget(buffer_spin)
+        display_layout.addWidget(wrap_mode_box)
+        display_layout.addWidget(merge_channels_box)
+        display_layout.addWidget(colorize_sys_stderr_box)
+        display_group.setLayout(display_layout)
+        
+        # Background Color Group
+        bg_group = QGroupBox(_("Background color"))
+        bg_label = QLabel(_("This option will be applied the next time "
+                            "a Python console or a terminal is opened."))
+        bg_label.setWordWrap(True)
+        lightbg_box = newcb(_("Light background (white color)"),
+                            'light_background')
+        bg_layout = QVBoxLayout()
+        bg_layout.addWidget(bg_label)
+        bg_layout.addWidget(lightbg_box)
+        bg_group.setLayout(bg_layout)
+
+        # Advanced settings
+        source_group = QGroupBox(_("Source code"))
+        completion_box = newcb(_("Automatic code completion"),
+                               'codecompletion/auto')
+        case_comp_box = newcb(_("Case sensitive code completion"),
+                              'codecompletion/case_sensitive')
+        show_single_box = newcb(_("Show single completion"),
+                               'codecompletion/show_single')
+        comp_enter_box = newcb(_("Enter key selects completion"),
+                               'codecompletion/enter_key')
+        calltips_box = newcb(_("Balloon tips"), 'calltips')
+        inspector_box = newcb(
+                  _("Automatic notification to object inspector"),
+                  'object_inspector', default=True,
+                  tip=_("If this option is enabled, object inspector\n"
+                        "will automatically show informations on functions\n"
+                        "entered in console (this is triggered when entering\n"
+                        "a left parenthesis after a valid function name)"))
+        
+        source_layout = QVBoxLayout()
+        source_layout.addWidget(completion_box)
+        source_layout.addWidget(case_comp_box)
+        source_layout.addWidget(show_single_box)
+        source_layout.addWidget(comp_enter_box)
+        source_layout.addWidget(calltips_box)
+        source_layout.addWidget(inspector_box)
+        source_group.setLayout(source_layout)
+
+        # UMD Group
+        umd_group = QGroupBox(_("User Module Deleter (UMD)"))
+        umd_label = QLabel(_("UMD forces Python to reload modules which were "
+                             "imported when executing a \nscript in the "
+                             "external console with the 'runfile' function."))
+        umd_enabled_box = newcb(_("Enable UMD"), 'umd/enabled',
+                                msg_if_enabled=True, msg_warning=_(
+                        "This option will enable the User Module Deleter (UMD) "
+                        "in Python interpreters. UMD forces Python to "
+                        "reload deeply modules during import when running a "
+                        "Python script using the Spyder's builtin function "
+                        "<b>runfile</b>."
+                        "<br><br><b>1.</b> UMD may require to restart the "
+                        "Python interpreter in which it will be called "
+                        "(otherwise only newly imported modules will be "
+                        "reloaded when executing scripts)."
+                        "<br><br><b>2.</b> If errors occur when re-running a "
+                        "PyQt-based program, please check that the Qt objects "
+                        "are properly destroyed (e.g. you may have to use the "
+                        "attribute <b>Qt.WA_DeleteOnClose</b> on your main "
+                        "window, using the <b>setAttribute</b> method)"),
+                                )
+        umd_verbose_box = newcb(_("Show reloaded modules list"),
+                                'umd/verbose', msg_info=_(
+                                "Please note that these changes will "
+                                "be applied only to new Python interpreters"))
+        umd_namelist_btn = QPushButton(
+                            _("Set UMD excluded (not reloaded) modules"))
+        self.connect(umd_namelist_btn, SIGNAL('clicked()'),
+                     self.plugin.set_umd_namelist)
+        
+        umd_layout = QVBoxLayout()
+        umd_layout.addWidget(umd_label)
+        umd_layout.addWidget(umd_enabled_box)
+        umd_layout.addWidget(umd_verbose_box)
+        umd_layout.addWidget(umd_namelist_btn)
+        umd_group.setLayout(umd_layout)
+        
+        # Python executable Group
+        pyexec_group = QGroupBox(_("Python executable"))
+        pyexec_label = QLabel(_("Path to Python interpreter "
+                                "executable binary:"))
+        if os.name == 'nt':
+            filters = _("Executables")+" (*.exe)"
+        else:
+            filters = None
+        pyexec_file = self.create_browsefile('', 'pythonexecutable',
+                                             filters=filters)
+        
+        pyexec_layout = QVBoxLayout()
+        pyexec_layout.addWidget(pyexec_label)
+        pyexec_layout.addWidget(pyexec_file)
+        pyexec_group.setLayout(pyexec_layout)
+        
+        # Startup Group
+        startup_group = QGroupBox(_("Startup"))
+        pystartup_box = newcb(_("Open a Python interpreter at startup"),
+                              'open_python_at_startup')
+        ipykstartup_box = newcb(_("Start an IPython kernel at startup"),
+                                'start_ipython_kernel_at_startup')
+        is_ipython_012p = programs.is_module_installed('IPython', '>=0.12')
+        ipykstartup_box.setEnabled(is_ipython_012p)
+        if not is_ipython_012p:
+            ipykstartup_box.setToolTip(_("This option is not available for "
+                                        "IPython versions prior to v0.12."))
+        
+        startup_layout = QVBoxLayout()
+        startup_layout.addWidget(pystartup_box)
+        startup_layout.addWidget(ipykstartup_box)
+        startup_group.setLayout(startup_layout)
+        
+        # PYTHONSTARTUP replacement
+        pystartup_group = QGroupBox(_("PYTHONSTARTUP replacement"))
+        pystartup_label = QLabel(_("This option will override the "
+                                   "PYTHONSTARTUP environment variable which\n"
+                                   "defines the script to be executed during "
+                                   "the Python interpreter startup."))
+        default_radio = self.create_radiobutton(
+                                        _("Default PYTHONSTARTUP script"),
+                                        'pythonstartup/default', True)
+        custom_radio = self.create_radiobutton(
+                                        _("Use the following startup script:"),
+                                        'pythonstartup/custom', False)
+        pystartup_file = self.create_browsefile('', 'pythonstartup', '',
+                                                filters=_("Python scripts")+\
+                                                " (*.py)")
+        self.connect(default_radio, SIGNAL("toggled(bool)"),
+                     pystartup_file.setDisabled)
+        self.connect(custom_radio, SIGNAL("toggled(bool)"),
+                     pystartup_file.setEnabled)
+        
+        pystartup_layout = QVBoxLayout()
+        pystartup_layout.addWidget(pystartup_label)
+        pystartup_layout.addWidget(default_radio)
+        pystartup_layout.addWidget(custom_radio)
+        pystartup_layout.addWidget(pystartup_file)
+        pystartup_group.setLayout(pystartup_layout)
+        
+        # Monitor Group
+        monitor_group = QGroupBox(_("Monitor"))
+        monitor_label = QLabel(_("The monitor provides introspection "
+                                 "features to console: code completion, "
+                                 "calltips and variable explorer. "
+                                 "Because it relies on several modules, "
+                                 "disabling the monitor may be useful "
+                                 "to accelerate console startup."))
+        monitor_label.setWordWrap(True)
+        monitor_box = newcb(_("Enable monitor"), 'monitor/enabled')
+        for obj in (completion_box, case_comp_box, show_single_box,
+                    comp_enter_box, calltips_box):
+            self.connect(monitor_box, SIGNAL("toggled(bool)"), obj.setEnabled)
+            obj.setEnabled(self.get_option('monitor/enabled'))
+        
+        monitor_layout = QVBoxLayout()
+        monitor_layout.addWidget(monitor_label)
+        monitor_layout.addWidget(monitor_box)
+        monitor_group.setLayout(monitor_layout)
+        
+        # Qt Group
+        # Do not test if PyQt4 or PySide is installed with the function 
+        # spyderlib.utils.programs.is_module_installed because it will 
+        # fail (both libraries can't be imported at the same time):
+        try:
+            imp.find_module('PyQt4')
+            has_pyqt4 = True
+        except ImportError:
+            has_pyqt4 = False
+        try:
+            imp.find_module('PySide')
+            has_pyside = True
+        except ImportError:
+            has_pyside = False
+        opts = []
+        if has_pyqt4:
+            opts.append( ('PyQt4', 'pyqt') )
+        if has_pyside:
+            opts.append( ('PySide', 'pyside') )
+        qt_group = QGroupBox(_("Qt (PyQt/PySide)"))
+        qt_setapi_box = self.create_combobox(
+                         _("Qt-Python bindings library selection:"),
+                         [(_("Default library"), 'default')]+opts,
+                         'qt/api', default='default', tip=_(
+"""This option will act on libraries such as Matplotlib, guidata or ETS"""))
+        qt_hook_box = newcb(_("Install Spyder's input hook for Qt"),
+                              'qt/install_inputhook',
+                              tip=_(
+"""PyQt installs an input hook that allows creating and interacting
+with Qt widgets in an interactive interpreter without blocking it. 
+On Windows platforms, it is strongly recommended to replace it by Spyder's. 
+Regarding PySide, note that it does not install an input hook, so it is 
+required to enable this feature in order to be able to manipulate PySide/Qt 
+objects interactively."""))
+        
+        qt_layout = QVBoxLayout()
+        qt_layout.addWidget(qt_setapi_box)
+        qt_layout.addWidget(qt_hook_box)
+        qt_group.setLayout(qt_layout)
+        qt_group.setEnabled(has_pyqt4 or has_pyside)
+        
+        # PyQt Group
+        if has_pyqt4:
+            pyqt_group = QGroupBox(_("PyQt"))
+            setapi_box = self.create_combobox(
+                _("API selection for QString and QVariant objects:"),
+                ((_("Default API"), 0), (_("API #1"), 1), (_("API #2"), 2)),
+                'pyqt/api_version', default=0, tip=_(
+"""PyQt API #1 is the default API for Python 2. PyQt API #2 is the default 
+API for Python 3 and is compatible with PySide.
+Note that switching to API #2 may require to enable the Matplotlib patch."""))
+            ignore_api_box = newcb(_("Ignore API change errors (sip.setapi)"),
+                                     'pyqt/ignore_sip_setapi_errors', tip=_(
+"""Enabling this option will ignore errors when changing PyQt API.
+As PyQt does not support dynamic API changes, it is strongly recommended
+to use this feature wisely, e.g. for debugging purpose."""))
+            try:
+                from sip import setapi #analysis:ignore
+            except ImportError:
+                setapi_box.setDisabled(True)
+                ignore_api_box.setDisabled(True)
+            
+            pyqt_layout = QVBoxLayout()
+            pyqt_layout.addWidget(setapi_box)
+            pyqt_layout.addWidget(ignore_api_box)
+            pyqt_group.setLayout(pyqt_layout)
+            qt_layout.addWidget(pyqt_group)
+        
+        # IPython Group
+        ipython_group = QGroupBox(_("IPython kernels"))
+        ipython_layout = QVBoxLayout()
+        if is_ipython_012p:
+            ipython_edit_012 = self.create_lineedit(_("Options"),
+                         'ipython_kernel_options', alignment=Qt.Horizontal)
+            ipython_layout.addWidget(ipython_edit_012)
+        else:
+            ipython_label = QLabel(_("<b>Note:</b><br>"
+                                     "IPython >=<u>v0.12</u> is not "
+                                     "installed on this computer."))
+            ipython_label.setWordWrap(True)
+            ipython_layout.addWidget(ipython_label)
+        ipython_group.setLayout(ipython_layout)
+        ipython_group.setEnabled(is_ipython_012p)
+        
+        # Matplotlib Group
+        mpl_group = QGroupBox(_("Matplotlib"))
+        mpl_backend_box = newcb('', 'matplotlib/backend/enabled', True)
+        mpl_backend_edit = self.create_lineedit(_("GUI backend:"),
+                                'matplotlib/backend/value', "Qt4Agg",
+                                _("Set the GUI toolkit used by Matplotlib to "
+                                  "show figures (default: Qt4Agg)"),
+                                alignment=Qt.Horizontal)
+        self.connect(mpl_backend_box, SIGNAL("toggled(bool)"),
+                     mpl_backend_edit.setEnabled)
+        mpl_backend_layout = QHBoxLayout()
+        mpl_backend_layout.addWidget(mpl_backend_box)
+        mpl_backend_layout.addWidget(mpl_backend_edit)
+        mpl_backend_edit.setEnabled(
+                                self.get_option('matplotlib/backend/enabled'))
+        mpl_patch_box = newcb(_("Patch Matplotlib figures"),
+                              'matplotlib/patch', False)
+        mpl_patch_label = QLabel(_("Patching Matplotlib library will add a "
+                                   "button to customize figure options "
+                                   "(Qt4Agg only) and fix some issues."))
+        mpl_patch_label.setWordWrap(True)
+        self.connect(mpl_patch_box, SIGNAL("toggled(bool)"),
+                     mpl_patch_label.setEnabled)
+        
+        mpl_installed = programs.is_module_installed('matplotlib')
+        if mpl_installed:
+            from spyderlib import mpl_patch
+            if not mpl_patch.is_available():
+                mpl_patch_box.hide()
+                mpl_patch_label.hide()
+        
+        mpl_layout = QVBoxLayout()
+        mpl_layout.addLayout(mpl_backend_layout)
+        mpl_layout.addWidget(mpl_patch_box)
+        mpl_layout.addWidget(mpl_patch_label)
+        mpl_group.setLayout(mpl_layout)
+        mpl_group.setEnabled(mpl_installed)
+        
+        # ETS Group
+        ets_group = QGroupBox(_("Enthought Tool Suite"))
+        ets_label = QLabel(_("Enthought Tool Suite (ETS) supports "
+                             "PyQt4 (qt4) and wxPython (wx) graphical "
+                             "user interfaces."))
+        ets_label.setWordWrap(True)
+        ets_edit = self.create_lineedit(_("ETS_TOOLKIT:"), 'ets_backend',
+                                        default='qt4', alignment=Qt.Horizontal)
+        
+        ets_layout = QVBoxLayout()
+        ets_layout.addWidget(ets_label)
+        ets_layout.addWidget(ets_edit)
+        ets_group.setLayout(ets_layout)
+        ets_group.setEnabled(programs.is_module_installed(
+                                                    "enthought.etsconfig.api"))
+        
+        tabs = QTabWidget()
+        tabs.addTab(self.create_tab(font_group, interface_group, display_group,
+                                    bg_group),
+                    _("Display"))
+        tabs.addTab(self.create_tab(monitor_group, source_group),
+                    _("Introspection"))
+        tabs.addTab(self.create_tab(pyexec_group, startup_group,
+                                    pystartup_group, umd_group),
+                    _("Advanced settings"))
+        tabs.addTab(self.create_tab(qt_group, ipython_group,
+                                    mpl_group, ets_group),
+                    _("External modules"))
+        
+        vlayout = QVBoxLayout()
+        vlayout.addWidget(tabs)
+        self.setLayout(vlayout)
+
+
+class ExternalConsole(SpyderPluginWidget):
+    """
+    Console widget
+    """
+    CONF_SECTION = 'console'
+    CONFIGWIDGET_CLASS = ExternalConsoleConfigPage
+    def __init__(self, parent, light_mode):
+        SpyderPluginWidget.__init__(self, parent)
+        self.light_mode = light_mode
+        self.tabwidget = None
+        self.menu_actions = None
+        
+        self.inspector = None # Object inspector plugin
+        self.historylog = None # History log plugin
+        self.variableexplorer = None # Variable explorer plugin
+        
+        self.python_count = 0
+        self.terminal_count = 0
+
+        try:
+            from sip import setapi #analysis:ignore
+        except ImportError:
+            self.set_option('pyqt/ignore_sip_setapi_errors', False)
+
+        scientific = programs.is_module_installed('numpy') and\
+                     programs.is_module_installed('scipy') and\
+                     programs.is_module_installed('matplotlib')
+        if self.get_option('pythonstartup/default', None) is None:
+            self.set_option('pythonstartup/default', not scientific)
+        if not osp.isfile(self.get_option('pythonstartup', '')):
+            self.set_option('pythonstartup', SCIENTIFIC_STARTUP)
+            self.set_option('pythonstartup/default', not scientific)
+        # default/custom settings are mutually exclusive:
+        self.set_option('pythonstartup/custom',
+                        not self.get_option('pythonstartup/default'))
+        
+        if self.get_option('ipython_options', None) is None:
+            self.set_option('ipython_options',
+                            self.get_default_ipython_options())
+        if self.get_option('ipython_kernel_options', None) is None:
+            self.set_option('ipython_kernel_options',
+                            self.get_default_ipython_kernel_options())
+        
+        executable = self.get_option('pythonexecutable',
+                                     get_python_executable())
+        if not osp.isfile(executable):
+            # This is absolutely necessary, in case the Python interpreter
+            # executable has been moved since last Spyder execution (following
+            # a Python distribution upgrade for example)
+            self.set_option('pythonexecutable', get_python_executable())
+        elif executable.endswith('pythonw.exe'):
+            # That should not be necessary because this case is already taken
+            # care of by the `get_python_executable` function but, this was
+            # implemented too late, so we have to fix it here too, in case
+            # the Python executable has already been set with pythonw.exe:
+            self.set_option('pythonexecutable',
+                            executable.replace("pythonw.exe", "python.exe"))
+        
+        self.shellwidgets = []
+        self.filenames = []
+        self.icons = []
+        self.runfile_args = ""
+        
+        # Initialize plugin
+        self.initialize_plugin()
+        
+        layout = QVBoxLayout()
+        self.tabwidget = Tabs(self, self.menu_actions)
+        if hasattr(self.tabwidget, 'setDocumentMode')\
+           and not sys.platform == 'darwin':
+            # Don't set document mode to true on OSX because it generates
+            # a crash when the console is detached from the main window
+            # Fixes Issue 561
+            self.tabwidget.setDocumentMode(True)
+        self.connect(self.tabwidget, SIGNAL('currentChanged(int)'),
+                     self.refresh_plugin)
+        self.connect(self.tabwidget, SIGNAL('move_data(int,int)'),
+                     self.move_tab)
+                     
+        self.tabwidget.set_close_function(self.close_console)
+
+        layout.addWidget(self.tabwidget)
+        
+        # Find/replace widget
+        self.find_widget = FindReplace(self)
+        self.find_widget.hide()
+        self.register_widget_shortcuts("Editor", self.find_widget)
+        
+        layout.addWidget(self.find_widget)
+        
+        self.setLayout(layout)
+            
+        # Accepting drops
+        self.setAcceptDrops(True)
+        
+    def move_tab(self, index_from, index_to):
+        """
+        Move tab (tabs themselves have already been moved by the tabwidget)
+        """
+        filename = self.filenames.pop(index_from)
+        shell = self.shellwidgets.pop(index_from)
+        icons = self.icons.pop(index_from)
+        
+        self.filenames.insert(index_to, filename)
+        self.shellwidgets.insert(index_to, shell)
+        self.icons.insert(index_to, icons)
+        self.emit(SIGNAL('update_plugin_title()'))
+
+    def get_shell_index_from_id(self, shell_id):
+        """Return shellwidget index from id"""
+        for index, shell in enumerate(self.shellwidgets):
+            if id(shell) == shell_id:
+                return index
+        
+    def close_console(self, index=None):
+        """Close console tab from index or widget (or close current tab)"""
+        if not self.tabwidget.count():
+            return
+        if index is None:
+            index = self.tabwidget.currentIndex()
+        self.tabwidget.widget(index).close()
+        self.tabwidget.removeTab(index)
+        self.filenames.pop(index)
+        self.shellwidgets.pop(index)
+        self.icons.pop(index)
+        self.emit(SIGNAL('update_plugin_title()'))
+        
+    def set_variableexplorer(self, variableexplorer):
+        """Set variable explorer plugin"""
+        self.variableexplorer = variableexplorer
+        
+    def __find_python_shell(self, interpreter_only=False):
+        current_index = self.tabwidget.currentIndex()
+        if current_index == -1:
+            return
+        from spyderlib.widgets.externalshell import pythonshell
+        for index in [current_index]+range(self.tabwidget.count()):
+            shellwidget = self.tabwidget.widget(index)
+            if isinstance(shellwidget, pythonshell.ExternalPythonShell):
+                if interpreter_only and not shellwidget.is_interpreter:
+                    continue
+                elif not shellwidget.is_running():
+                    continue
+                else:
+                    self.tabwidget.setCurrentIndex(index)
+                    return shellwidget
+                
+    def get_running_python_shell(self):
+        """
+        Called by object inspector to retrieve a running Python shell instance
+        """
+        current_index = self.tabwidget.currentIndex()
+        if current_index == -1:
+            return
+        from spyderlib.widgets.externalshell import pythonshell
+        shellwidgets = [self.tabwidget.widget(index)
+                        for index in range(self.tabwidget.count())]
+        shellwidgets = [_w for _w in shellwidgets
+                        if isinstance(_w, pythonshell.ExternalPythonShell) \
+                        and _w.is_running()]
+        if shellwidgets:
+            # First, iterate on interpreters only:
+            for shellwidget in shellwidgets:
+                if shellwidget.is_interpreter:
+                    return shellwidget.shell
+            else:
+                return shellwidgets[0].shell
+        
+    def run_script_in_current_shell(self, filename, wdir, args, debug):
+        """Run script in current shell, if any"""
+        line = "%s(r'%s'" % ('debugfile' if debug else 'runfile',
+                             unicode(filename))
+        norm = lambda text: remove_trailing_single_backslash(unicode(text))
+        if args:
+            line += ", args=r'%s'" % norm(args)
+        if wdir:
+            line += ", wdir=r'%s'" % norm(wdir)
+        line += ")"
+        self.execute_python_code(line, interpreter_only=True)
+            
+    def set_current_shell_working_directory(self, directory):
+        """Set current shell working directory"""
+        shellwidget = self.__find_python_shell()
+        if shellwidget is not None:
+            shellwidget.shell.set_cwd(unicode(directory))
+        
+    def execute_python_code(self, lines, interpreter_only=False):
+        """Execute Python code in an already opened Python interpreter"""
+        shellwidget = self.__find_python_shell(
+                                        interpreter_only=interpreter_only)
+        if shellwidget is not None:
+            if shellwidget.is_ipython_kernel:
+                #  IPython Console plugin
+                ipw = self.main.ipyconsole.get_ipython_widget(id(shellwidget))
+                ipw.execute(unicode(lines))
+                ipw.setFocus()
+            else:
+                shellwidget.shell.execute_lines(unicode(lines))
+                shellwidget.shell.setFocus()
+            
+    def pdb_has_stopped(self, fname, lineno, shell):
+        """Python debugger has just stopped at frame (fname, lineno)"""      
+        # This is a unique form of the edit_goto signal that is intended to 
+        # prevent keyboard input from accidentally entering the editor
+        # during repeated, rapid entry of debugging commands.    
+        self.emit(SIGNAL("edit_goto(QString,int,QString,bool)"),
+                  fname, lineno, '',False)
+        shell.setFocus()
+        
+    def start(self, fname, wdir=None, args='', interact=False, debug=False,
+              python=True, ipython_kernel=False, python_args=''):
+        """
+        Start new console
+        
+        fname:
+          string: filename of script to run
+          None: open an interpreter
+        wdir: working directory
+        args: command line options of the Python script
+        interact: inspect script interactively after its execution
+        debug: run pdb
+        python: True: Python interpreter, False: terminal
+        ipython_kernel: True: IPython kernel
+        python_args: additionnal Python interpreter command line options
+                   (option "-u" is mandatory, see widgets.externalshell package)
+        """
+        # Note: fname is None <=> Python interpreter
+        if fname is not None and not isinstance(fname, basestring):
+            fname = unicode(fname)
+        if wdir is not None and not isinstance(wdir, basestring):
+            wdir = unicode(wdir)
+        
+        if fname is not None and fname in self.filenames:
+            index = self.filenames.index(fname)
+            if self.get_option('single_tab'):
+                old_shell = self.shellwidgets[index]
+                if old_shell.is_running():
+                    answer = QMessageBox.question(self, self.get_plugin_title(),
+                        _("%s is already running in a separate process.\n"
+                          "Do you want to kill the process before starting "
+                          "a new one?") % osp.basename(fname),
+                        QMessageBox.Yes | QMessageBox.Cancel)
+                    if answer == QMessageBox.Yes:
+                        old_shell.process.kill()
+                        old_shell.process.waitForFinished()
+                    else:
+                        return
+                self.close_console(index)
+        else:
+            index = self.tabwidget.count()
+
+        # Creating a new external shell
+        pythonpath = self.main.get_spyder_pythonpath()
+        light_background = self.get_option('light_background')
+        show_elapsed_time = self.get_option('show_elapsed_time')
+        if python:
+            pythonexecutable = self.get_option('pythonexecutable')
+            if self.get_option('pythonstartup/default', True):
+                pythonstartup = None
+            else:
+                pythonstartup = self.get_option('pythonstartup', None)
+            monitor_enabled = self.get_option('monitor/enabled')
+            mpl_patch_enabled = self.get_option('matplotlib/patch')
+            if self.get_option('matplotlib/backend/enabled'):
+                mpl_backend = self.get_option('matplotlib/backend/value')
+            else:
+                mpl_backend = None
+            ets_backend = self.get_option('ets_backend', 'qt4')
+            qt_api = self.get_option('qt/api')
+            if qt_api not in ('pyqt', 'pyside'):
+                qt_api = None
+            install_qt_inputhook = self.get_option('qt/install_inputhook')
+            pyqt_api = self.get_option('pyqt/api_version', 0)
+            ignore_sip_setapi_errors = self.get_option(
+                                            'pyqt/ignore_sip_setapi_errors')
+            merge_output_channels = self.get_option('merge_output_channels')
+            colorize_sys_stderr = self.get_option('colorize_sys_stderr')
+            umd_enabled = self.get_option('umd/enabled')
+            umd_namelist = self.get_option('umd/namelist')
+            umd_verbose = self.get_option('umd/verbose')
+            ar_timeout = CONF.get('variable_explorer', 'autorefresh/timeout')
+            ar_state = CONF.get('variable_explorer', 'autorefresh')
+            if self.light_mode:
+                from spyderlib.plugins.variableexplorer import VariableExplorer
+                sa_settings = VariableExplorer.get_settings()
+            else:
+                sa_settings = None
+            shellwidget = ExternalPythonShell(self, fname, wdir,
+                           interact, debug, path=pythonpath,
+                           python_args=python_args,
+                           ipython_kernel=ipython_kernel,
+                           arguments=args, stand_alone=sa_settings,
+                           pythonstartup=pythonstartup,
+                           pythonexecutable=pythonexecutable,
+                           umd_enabled=umd_enabled, umd_namelist=umd_namelist,
+                           umd_verbose=umd_verbose, ets_backend=ets_backend,
+                           monitor_enabled=monitor_enabled,
+                           mpl_patch_enabled=mpl_patch_enabled,
+                           mpl_backend=mpl_backend,
+                           qt_api=qt_api, pyqt_api=pyqt_api,
+                           install_qt_inputhook=install_qt_inputhook,
+                           ignore_sip_setapi_errors=ignore_sip_setapi_errors,
+                           merge_output_channels=merge_output_channels,
+                           colorize_sys_stderr=colorize_sys_stderr,
+                           autorefresh_timeout=ar_timeout,
+                           autorefresh_state=ar_state,
+                           light_background=light_background,
+                           menu_actions=self.menu_actions,
+                           show_buttons_inside=False,
+                           show_elapsed_time=show_elapsed_time)
+            self.connect(shellwidget, SIGNAL('pdb(QString,int)'),
+                         lambda fname, lineno, shell=shellwidget.shell:
+                         self.pdb_has_stopped(fname, lineno, shell))
+            self.register_widget_shortcuts("Console", shellwidget.shell)
+        else:
+            if os.name == 'posix':
+                cmd = 'gnome-terminal'
+                args = []
+                if programs.is_program_installed(cmd):
+                    if wdir:
+                        args.extend(['--working-directory=%s' % wdir])
+                    programs.run_program(cmd, args)
+                    return
+                cmd = 'konsole'
+                if programs.is_program_installed(cmd):
+                    if wdir:
+                        args.extend(['--workdir', wdir])
+                    programs.run_program(cmd, args)
+                    return
+            shellwidget = ExternalSystemShell(self, wdir, path=pythonpath,
+                                          light_background=light_background,
+                                          menu_actions=self.menu_actions,
+                                          show_buttons_inside=False,
+                                          show_elapsed_time=show_elapsed_time)
+        
+        # Code completion / calltips
+        shellwidget.shell.setMaximumBlockCount(
+                                            self.get_option('max_line_count') )
+        shellwidget.shell.set_font( self.get_plugin_font() )
+        shellwidget.shell.toggle_wrap_mode( self.get_option('wrap') )
+        shellwidget.shell.set_calltips( self.get_option('calltips') )
+        shellwidget.shell.set_codecompletion_auto(
+                            self.get_option('codecompletion/auto') )
+        shellwidget.shell.set_codecompletion_case(
+                            self.get_option('codecompletion/case_sensitive') )
+        shellwidget.shell.set_codecompletion_single(
+                            self.get_option('codecompletion/show_single') )
+        shellwidget.shell.set_codecompletion_enter(
+                            self.get_option('codecompletion/enter_key') )
+        if python and self.inspector is not None:
+            shellwidget.shell.set_inspector(self.inspector)
+            shellwidget.shell.set_inspector_enabled(
+                                            self.get_option('object_inspector'))
+        if self.historylog is not None:
+            self.historylog.add_history(shellwidget.shell.history_filename)
+            self.connect(shellwidget.shell,
+                         SIGNAL('append_to_history(QString,QString)'),
+                         self.historylog.append_to_history)
+        self.connect(shellwidget.shell, SIGNAL("go_to_error(QString)"),
+                     self.go_to_error)
+        self.connect(shellwidget.shell, SIGNAL("focus_changed()"),
+                     lambda: self.emit(SIGNAL("focus_changed()")))
+        if python:
+            if self.main.editor is not None:
+                self.connect(shellwidget, SIGNAL('open_file(QString,int)'),
+                             self.open_file_in_spyder)
+            if fname is None:
+                if ipython_kernel:
+                    tab_name = "IPyKernel"
+                    tab_icon1 = get_icon('ipython.png')
+                    tab_icon2 = get_icon('ipython_t.png')
+                    self.connect(shellwidget,
+                                 SIGNAL('create_ipython_client(QString)'),
+                                 lambda cf: self.create_ipython_client(
+                                         cf, kernel_widget_id=id(shellwidget)))
+                else:
+                    self.python_count += 1
+                    tab_name = "Python %d" % self.python_count
+                    tab_icon1 = get_icon('python.png')
+                    tab_icon2 = get_icon('python_t.png')
+            else:
+                tab_name = osp.basename(fname)
+                tab_icon1 = get_icon('run.png')
+                tab_icon2 = get_icon('terminated.png')
+        else:
+            fname = id(shellwidget)
+            if os.name == 'nt':
+                tab_name = _("Command Window")
+            else:
+                tab_name = _("Terminal")
+            self.terminal_count += 1
+            tab_name += (" %d" % self.terminal_count)
+            tab_icon1 = get_icon('cmdprompt.png')
+            tab_icon2 = get_icon('cmdprompt_t.png')
+        self.shellwidgets.insert(index, shellwidget)
+        self.filenames.insert(index, fname)
+        self.icons.insert(index, (tab_icon1, tab_icon2))
+        if index is None:
+            index = self.tabwidget.addTab(shellwidget, tab_name)
+        else:
+            self.tabwidget.insertTab(index, shellwidget, tab_name)
+        
+        self.connect(shellwidget, SIGNAL("started()"),
+                     lambda sid=id(shellwidget): self.process_started(sid))
+        self.connect(shellwidget, SIGNAL("finished()"),
+                     lambda sid=id(shellwidget): self.process_finished(sid))
+        self.find_widget.set_editor(shellwidget.shell)
+        self.tabwidget.setTabToolTip(index, fname if wdir is None else wdir)
+        self.tabwidget.setCurrentIndex(index)
+        if self.dockwidget and not self.ismaximized:
+            self.dockwidget.setVisible(True)
+            self.dockwidget.raise_()
+        
+        shellwidget.set_icontext_visible(self.get_option('show_icontext'))
+        
+        # Start process and give focus to console
+        shellwidget.start_shell()
+        shellwidget.shell.setFocus()
+        
+    def create_ipython_client(self, connection_file, kernel_widget_id):
+        """Create a new IPython client connected to a kernel just started"""
+        index = self.get_shell_index_from_id(kernel_widget_id)
+        match = re.match('^kernel-(\d+).json', connection_file)
+        if match is not None:  # should not fail, but we never know...
+            text = unicode(self.tabwidget.tabText(index))
+            name = "%s (%s)" % (text, match.groups()[0])
+            self.tabwidget.setTabText(index, name)
+        self.main.ipyconsole.new_client(connection_file, kernel_widget_id)
+        
+    def open_file_in_spyder(self, fname, lineno):
+        """Open file in Spyder's editor from remote process"""
+        self.main.editor.activateWindow()
+        self.main.editor.raise_()
+        self.main.editor.load(fname, lineno)
+        
+    #------ Private API -------------------------------------------------------
+    def process_started(self, shell_id):
+        index = self.get_shell_index_from_id(shell_id)
+        shell = self.shellwidgets[index]
+        icon, _icon = self.icons[index]
+        self.tabwidget.setTabIcon(index, icon)
+        if self.inspector is not None:
+            self.inspector.set_shell(shell.shell)
+        if self.variableexplorer is not None:
+            self.variableexplorer.add_shellwidget(shell)
+        
+    def process_finished(self, shell_id):
+        index = self.get_shell_index_from_id(shell_id)
+        shell = self.shellwidgets[index]
+        _icon, icon = self.icons[index]
+        self.tabwidget.setTabIcon(index, icon)
+        if self.inspector is not None:
+            self.inspector.shell_terminated(shell.shell)
+        if self.variableexplorer is not None:
+            self.variableexplorer.remove_shellwidget(shell_id)
+        
+    #------ SpyderPluginWidget API --------------------------------------------
+    def get_plugin_title(self):
+        """Return widget title"""
+        title = _('Console')
+        if self.filenames:
+            index = self.tabwidget.currentIndex()
+            fname = self.filenames[index]
+            if fname:
+                title += ' - '+unicode(fname)
+        return title
+    
+    def get_plugin_icon(self):
+        """Return widget icon"""
+        return get_icon('console.png')
+    
+    def get_focus_widget(self):
+        """
+        Return the widget to give focus to when
+        this plugin's dockwidget is raised on top-level
+        """
+        return self.tabwidget.currentWidget()
+        
+    def get_plugin_actions(self):
+        """Return a list of actions related to plugin"""
+        interpreter_action = create_action(self,
+                            _("Open &interpreter"), None,
+                            'python.png', _("Open a Python interpreter"),
+                            triggered=self.open_interpreter)
+        if os.name == 'nt':
+            text = _("Open &command prompt")
+            tip = _("Open a Windows command prompt")
+        else:
+            text = _("Open &terminal")
+            tip = _("Open a terminal window inside Spyder")
+        terminal_action = create_action(self, text, None, 'cmdprompt.png', tip,
+                                        triggered=self.open_terminal)
+        run_action = create_action(self,
+                            _("&Run..."), None,
+                            'run_small.png', _("Run a Python script"),
+                            triggered=self.run_script)
+
+        interact_menu_actions = [interpreter_action]
+        tools_menu_actions = [terminal_action]
+        self.menu_actions = [interpreter_action, terminal_action, run_action]
+               
+        
+        ipython_kernel_action = create_action(self,
+                            _("Start a new IPython kernel"), None,
+                            'ipython_console.png',
+                            triggered=self.start_ipython_kernel)
+        if programs.is_module_installed('IPython', '0.12'):
+            self.menu_actions.insert(1, ipython_kernel_action)
+            interact_menu_actions.append(ipython_kernel_action)
+        self.main.interact_menu_actions += interact_menu_actions
+        self.main.tools_menu_actions += tools_menu_actions
+        
+        return self.menu_actions+interact_menu_actions+tools_menu_actions
+    
+    def register_plugin(self):
+        """Register plugin in Spyder's main window"""
+        if self.main.light:
+            self.main.setCentralWidget(self)
+            self.main.widgetlist.append(self)
+        else:
+            self.main.add_dockwidget(self)
+            self.inspector = self.main.inspector
+            if self.inspector is not None:
+                self.inspector.set_external_console(self)
+            self.historylog = self.main.historylog
+            self.connect(self, SIGNAL("edit_goto(QString,int,QString)"),
+                         self.main.editor.load)
+            self.connect(self, SIGNAL("edit_goto(QString,int,QString,bool)"),
+                         lambda fname, lineno, word, processevents:
+                         self.main.editor.load(fname,lineno,word,
+                                               processevents=processevents))
+            self.connect(self.main.editor,
+                         SIGNAL('run_in_current_console(QString,QString,QString,bool)'),
+                         self.run_script_in_current_shell)
+            self.connect(self.main.editor, SIGNAL("open_dir(QString)"),
+                         self.set_current_shell_working_directory)
+            self.connect(self.main.workingdirectory,
+                         SIGNAL("set_current_console_wd(QString)"),
+                         self.set_current_shell_working_directory)
+            self.connect(self, SIGNAL('focus_changed()'),
+                         self.main.plugin_focus_changed)
+            self.connect(self, SIGNAL('redirect_stdio(bool)'),
+                         self.main.redirect_internalshell_stdio)
+            expl = self.main.explorer
+            if expl is not None:
+                self.connect(expl, SIGNAL("open_terminal(QString)"),
+                             self.open_terminal)
+                self.connect(expl, SIGNAL("open_interpreter(QString)"),
+                             self.open_interpreter)
+            pexpl = self.main.projectexplorer
+            if pexpl is not None:
+                self.connect(pexpl, SIGNAL("open_terminal(QString)"),
+                             self.open_terminal)
+                self.connect(pexpl, SIGNAL("open_interpreter(QString)"),
+                             self.open_interpreter)
+        
+    def closing_plugin(self, cancelable=False):
+        """Perform actions before parent main window is closed"""
+        for shellwidget in self.shellwidgets:
+            shellwidget.close()
+        return True
+    
+    def refresh_plugin(self):
+        """Refresh tabwidget"""
+        shellwidget = None
+        if self.tabwidget.count():
+            shellwidget = self.tabwidget.currentWidget()
+            editor = shellwidget.shell
+            editor.setFocus()
+            widgets = [shellwidget.create_time_label(), 5
+                       ]+shellwidget.get_toolbar_buttons()+[5]
+        else:
+            editor = None
+            widgets = []
+        self.find_widget.set_editor(editor)
+        self.tabwidget.set_corner_widgets({Qt.TopRightCorner: widgets})
+        if shellwidget:
+            shellwidget.update_time_label_visibility()
+        self.emit(SIGNAL('update_plugin_title()'))
+    
+    def apply_plugin_settings(self, options):
+        """Apply configuration file's plugin settings"""
+        font = self.get_plugin_font()
+        showtime = self.get_option('show_elapsed_time')
+        icontext = self.get_option('show_icontext')
+        calltips = self.get_option('calltips')
+        inspector = self.get_option('object_inspector')
+        wrap = self.get_option('wrap')
+        compauto = self.get_option('codecompletion/auto')
+        case_comp = self.get_option('codecompletion/case_sensitive')
+        show_single = self.get_option('codecompletion/show_single')
+        compenter = self.get_option('codecompletion/enter_key')
+        mlc = self.get_option('max_line_count')
+        for shellwidget in self.shellwidgets:
+            shellwidget.shell.set_font(font)
+            shellwidget.set_elapsed_time_visible(showtime)
+            shellwidget.set_icontext_visible(icontext)
+            shellwidget.shell.set_calltips(calltips)
+            if isinstance(shellwidget.shell, ExternalPythonShell):
+                shellwidget.shell.set_inspector_enabled(inspector)
+            shellwidget.shell.toggle_wrap_mode(wrap)
+            shellwidget.shell.set_codecompletion_auto(compauto)
+            shellwidget.shell.set_codecompletion_case(case_comp)
+            shellwidget.shell.set_codecompletion_single(show_single)
+            shellwidget.shell.set_codecompletion_enter(compenter)
+            shellwidget.shell.setMaximumBlockCount(mlc)
+    
+    #------ Public API ---------------------------------------------------------
+    def open_interpreter_at_startup(self):
+        """Open an interpreter at startup, IPython if module is available"""
+        if self.get_option('open_python_at_startup', True):
+            self.open_interpreter()
+        if self.get_option('start_ipython_kernel_at_startup', False):
+            self.start_ipython_kernel()
+            
+    def open_interpreter(self, wdir=None):
+        """Open interpreter"""
+        if wdir is None:
+            wdir = os.getcwdu()
+        self.start(fname=None, wdir=unicode(wdir), args='',
+                   interact=True, debug=False, python=True)
+        
+    def get_default_ipython_options(self):
+        """Return default ipython command line arguments"""
+        default_options = []
+        if programs.is_module_installed('matplotlib'):
+            default_options.append("-pylab")
+        default_options.append("-q4thread")
+        default_options.append("-colors LightBG")
+        default_options.append("-xmode Plain")
+        for editor_name in ("scite", "gedit"):
+            path = programs.find_program(editor_name)
+            if path is not None:
+                default_options.append("-editor "+osp.basename(path))
+                break
+        return " ".join(default_options)
+        
+    def get_default_ipython_kernel_options(self):
+        """Return default ipython kernel command line arguments"""
+        default_options = []
+        if programs.is_module_installed('matplotlib'):
+            default_options.append("--pylab=inline")
+        return " ".join(default_options)
+
+    def start_ipython_kernel(self, wdir=None):
+        """Start new IPython kernel"""
+        if wdir is None:
+            wdir = os.getcwdu()
+        args = self.get_option('ipython_kernel_options',
+                               "--pylab=inline")
+        self.start(fname=None, wdir=unicode(wdir), args=args,
+                   interact=True, debug=False, python=True,
+                   ipython_kernel=True)
+
+    def open_terminal(self, wdir=None):
+        """Open terminal"""
+        if wdir is None:
+            wdir = os.getcwdu()
+        self.start(fname=None, wdir=unicode(wdir), args='',
+                   interact=True, debug=False, python=False)
+        
+    def run_script(self):
+        """Run a Python script"""
+        self.emit(SIGNAL('redirect_stdio(bool)'), False)
+        filename, _selfilter = getopenfilename(self, _("Run Python script"),
+                os.getcwdu(), _("Python scripts")+" (*.py ; *.pyw ; *.ipy)")
+        self.emit(SIGNAL('redirect_stdio(bool)'), True)
+        if filename:
+            self.start(fname=filename, wdir=None, args='',
+                       interact=False, debug=False)
+        
+    def set_umd_namelist(self):
+        """Set UMD excluded modules name list"""
+        arguments, valid = QInputDialog.getText(self, _('UMD'),
+                                  _('UMD excluded modules:\n'
+                                          '(example: guidata, guiqwt)'),
+                                  QLineEdit.Normal,
+                                  ", ".join(self.get_option('umd/namelist')))
+        if valid:
+            arguments = unicode(arguments)
+            if arguments:
+                namelist = arguments.replace(' ', '').split(',')
+                fixed_namelist = [module_name for module_name in namelist
+                                  if programs.is_module_installed(module_name)]
+                invalid = ", ".join(set(namelist)-set(fixed_namelist))
+                if invalid:
+                    QMessageBox.warning(self, _('UMD'),
+                                        _("The following modules are not "
+                                          "installed on your machine:\n%s"
+                                          ) % invalid, QMessageBox.Ok)
+                QMessageBox.information(self, _('UMD'),
+                                    _("Please note that these changes will "
+                                      "be applied only to new Python/IPython "
+                                      "interpreters"), QMessageBox.Ok)
+            else:
+                fixed_namelist = []
+            self.set_option('umd/namelist', fixed_namelist)
+        
+    def go_to_error(self, text):
+        """Go to error if relevant"""
+        match = get_error_match(unicode(text))
+        if match:
+            fname, lnb = match.groups()
+            self.emit(SIGNAL("edit_goto(QString,int,QString)"),
+                      osp.abspath(fname), int(lnb), '')
+            
+    #----Drag and drop
+    def dragEnterEvent(self, event):
+        """Reimplement Qt method
+        Inform Qt about the types of data that the widget accepts"""
+        source = event.mimeData()
+        if source.hasUrls():
+            if mimedata2url(source):
+                pathlist = mimedata2url(source)
+                shellwidget = self.tabwidget.currentWidget()
+                if all([is_python_script(unicode(qstr)) for qstr in pathlist]):
+                    event.acceptProposedAction()
+                elif shellwidget is None or not shellwidget.is_running():
+                    event.ignore()
+                else:
+                    event.acceptProposedAction()
+            else:
+                event.ignore()
+        elif source.hasText():
+            event.acceptProposedAction()            
+            
+    def dropEvent(self, event):
+        """Reimplement Qt method
+        Unpack dropped data and handle it"""
+        source = event.mimeData()
+        shellwidget = self.tabwidget.currentWidget()
+        if source.hasText():
+            qstr = source.text()
+            if is_python_script(unicode(qstr)):
+                self.start(qstr)
+            elif shellwidget:
+                shellwidget.shell.insert_text(qstr)
+        elif source.hasUrls():
+            pathlist = mimedata2url(source)
+            if all([is_python_script(unicode(qstr)) for qstr in pathlist]):
+                for fname in pathlist:
+                    self.start(fname)
+            elif shellwidget:
+                shellwidget.shell.drop_pathlist(pathlist)
+        event.acceptProposedAction()
+