#!/bin/bash -ex

# Install gdb
if [ "$USE_GDB" = "true" ]; then
    micromamba install gdb -c conda-forge -q -y
fi

# Install dependencies
if [ "$USE_CONDA" = "true" ]; then

    # Install dependencies per operating system
    if [ "$OS" = "win" ]; then
        micromamba install --file requirements/windows.yml
    elif [ "$OS" = "macos" ]; then
        micromamba install --file requirements/macos.yml
    else
        micromamba install --file requirements/linux.yml
    fi

    # Install test dependencies
    micromamba install --file requirements/tests.yml

    # To check our manifest
    micromamba install check-manifest -q -y

    # Remove pylsp before installing its subrepo below
    micromamba remove --force python-lsp-server python-lsp-server-base -y

else
    # Update pip and setuptools
    python -m pip install -U pip setuptools wheel build

    # Install Spyder and its dependencies from our setup.py
    pip install -e .[test]

    # Install qtpy from Github
    pip install git+https://github.com/spyder-ide/qtpy.git

    # Install QtAwesome from Github
    pip install git+https://github.com/spyder-ide/qtawesome.git

    # To check our manifest
    pip install -q check-manifest

<<<<<<< HEAD
    # Test event loop fixes
    pip install ipykernel==6.29.3

=======
    if [ "$OS" = "linux" ]; then
        # This allows the test suite to run more reliably on Linux
        pip uninstall pyqt5 pyqt5-qt5 pyqt5-sip pyqtwebengine pyqtwebengine-qt5 -q -y
        pip install pyqt5==5.12.* pyqtwebengine==5.12.*
    fi
>>>>>>> 8600de80

fi

# Install subrepos from source
python -bb -X dev install_dev_repos.py --not-editable --no-install spyder

# Install boilerplate plugin
pushd spyder/app/tests/spyder-boilerplate
pip install --no-deps -q -e .
popd

# Install Spyder to test it as if it was properly installed.
python -bb -X dev -m build
python -bb -X dev -m pip install --no-deps dist/spyder*.whl

# Adjust PATH on Windows so that we can use conda below. This needs to be done
# at this point or the pip slots fail.
if [ "$OS" = "win" ]; then
    PATH=/c/Miniconda/Scripts/:$PATH
fi

# Create environment for Jedi environment tests
conda create -n jedi-test-env -q -y python=3.9 flask
conda list -n jedi-test-env

# Create environment to test conda env activation before launching a kernel
conda create -n spytest-ž -q -y -c conda-forge python=3.9

# Install subrepo version of Spyder-kernels in that env
pushd external-deps/spyder-kernels

if [ "$OS" = "win" ]; then
    # `conda run` fails on Windows without a clear reason
    /c/Miniconda/envs/spytest-ž/python -m pip install .
else
    conda run -n spytest-ž python -m pip install .
fi

popd

conda list -n spytest-ž

# Install pyenv on Linux systems
if [ "$RUN_SLOW" = "false" ]; then
    if [ "$OS" = "linux" ]; then
        curl https://pyenv.run | bash
        $HOME/.pyenv/bin/pyenv install 3.8.1
    fi
fi<|MERGE_RESOLUTION|>--- conflicted
+++ resolved
@@ -42,17 +42,6 @@
     # To check our manifest
     pip install -q check-manifest
 
-<<<<<<< HEAD
-    # Test event loop fixes
-    pip install ipykernel==6.29.3
-
-=======
-    if [ "$OS" = "linux" ]; then
-        # This allows the test suite to run more reliably on Linux
-        pip uninstall pyqt5 pyqt5-qt5 pyqt5-sip pyqtwebengine pyqtwebengine-qt5 -q -y
-        pip install pyqt5==5.12.* pyqtwebengine==5.12.*
-    fi
->>>>>>> 8600de80
 
 fi
 
