--- conflicted
+++ resolved
@@ -114,11 +114,7 @@
              annotations) = inspect.getfullargspec(obj)
             doc['argspec'] = inspect.formatargspec(
                 args, varargs, varkw, defaults, kwonlyargs, kwonlydefaults,
-<<<<<<< HEAD
-                annotations, formatvalue=lambda o: '='+repr(o))
-=======
                 annotations, formatvalue=lambda o:'='+repr(o))
->>>>>>> 34fb03ea
             if name == '<lambda>':
                 doc['name'] = name + ' lambda '
                 doc['argspec'] = doc['argspec'][1:-1] # remove parentheses
@@ -250,11 +246,7 @@
     for i_arg, arg in enumerate(args):
         if isinstance(arg, list):
             args[i_arg] = "(%s)" % ", ".join(arg)
-<<<<<<< HEAD
-            
-=======
-
->>>>>>> 34fb03ea
+
     defaults = func_obj.__defaults__
     if defaults is not None:
         for index, default in enumerate(defaults):
