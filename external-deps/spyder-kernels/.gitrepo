--- conflicted
+++ resolved
@@ -5,14 +5,8 @@
 ;
 [subrepo]
 	remote = https://github.com/spyder-ide/spyder-kernels.git
-<<<<<<< HEAD
-	branch = separate_cmd_input
-	commit = 82617ad15a8e4dc4fd72e1409777db524ffea7db
-	parent = cdd1508cd75c9fac30531aeddb6d7acdca35fa13
-=======
 	branch = 1.x
 	commit = 1f18d92f6a7e576f5f5ae739476388d94c231b6b
 	parent = b2eb2d1cf3d9ce94b37191af3b6386886758da7e
->>>>>>> 3586263f
 	method = merge
 	cmdver = 0.4.1