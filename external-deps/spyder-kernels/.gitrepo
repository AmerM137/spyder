; DO NOT EDIT (unless you know what you are doing)
;
; This subdirectory is a git "subrepo", and this file is maintained by the
; git-subrepo command. See https://github.com/git-commands/git-subrepo#readme
;
[subrepo]
	remote = https://github.com/spyder-ide/spyder-kernels.git
<<<<<<< HEAD
	branch = remove_set_debug_state
	commit = 82281973860c528589faff05535662d91b61d736
	parent = 7ee5cf3ed3fce1bd99a04296b79904b2670e9d3b
=======
	branch = master
	commit = 24b25d28785026a27a4c66caeab30bc38450d248
	parent = 53aa11e09c169880bd37c547f845753cafc9d882
>>>>>>> 0b402399
	method = merge
	cmdver = 0.4.3<|MERGE_RESOLUTION|>--- conflicted
+++ resolved
@@ -5,14 +5,8 @@
 ;
 [subrepo]
 	remote = https://github.com/spyder-ide/spyder-kernels.git
-<<<<<<< HEAD
 	branch = remove_set_debug_state
 	commit = 82281973860c528589faff05535662d91b61d736
 	parent = 7ee5cf3ed3fce1bd99a04296b79904b2670e9d3b
-=======
-	branch = master
-	commit = 24b25d28785026a27a4c66caeab30bc38450d248
-	parent = 53aa11e09c169880bd37c547f845753cafc9d882
->>>>>>> 0b402399
 	method = merge
 	cmdver = 0.4.3