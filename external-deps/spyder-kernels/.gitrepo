; DO NOT EDIT (unless you know what you are doing)
;
; This subdirectory is a git "subrepo", and this file is maintained by the
; git-subrepo command. See https://github.com/git-commands/git-subrepo#readme
;
[subrepo]
	remote = https://github.com/spyder-ide/spyder-kernels.git
<<<<<<< HEAD
	branch = no_exclamation
	commit = 46ab5d0f1b0a8c71f5d2fc931d46a2d0a26fbdba
	parent = b0a0709bafa5f156156aea101b4a2d9ce9927793
=======
	branch = 1.x
	commit = 8fc1f4bbb3fe3e2b1db7633aef87494283ecce66
	parent = 7c5f2a937e8ed5dd75ec711dc05d556aad558990
>>>>>>> ed4adffc
	method = merge
	cmdver = 0.4.1<|MERGE_RESOLUTION|>--- conflicted
+++ resolved
@@ -5,14 +5,8 @@
 ;
 [subrepo]
 	remote = https://github.com/spyder-ide/spyder-kernels.git
-<<<<<<< HEAD
-	branch = no_exclamation
-	commit = 46ab5d0f1b0a8c71f5d2fc931d46a2d0a26fbdba
-	parent = b0a0709bafa5f156156aea101b4a2d9ce9927793
-=======
 	branch = 1.x
 	commit = 8fc1f4bbb3fe3e2b1db7633aef87494283ecce66
 	parent = 7c5f2a937e8ed5dd75ec711dc05d556aad558990
->>>>>>> ed4adffc
 	method = merge
 	cmdver = 0.4.1