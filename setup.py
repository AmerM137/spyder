# -*- coding: utf-8 -*-
#
# Copyright © Spyder Project Contributors
# Licensed under the terms of the MIT License
# (see spyder/__init__.py for details)

"""
Spyder
======

The Scientific Python Development Environment

Spyder is a powerful scientific environment written in Python, for Python,
and designed by and for scientists, engineers and data analysts.

It features a unique combination of the advanced editing, analysis, debugging
and profiling functionality of a comprehensive development tool with the data
exploration, interactive execution, deep inspection and beautiful visualization
capabilities of a scientific package.
"""

from __future__ import print_function

# Standard library imports
from distutils.command.install_data import install_data
import io
import os
import os.path as osp
import subprocess
import sys

# Third party imports
from setuptools import setup, find_packages
from setuptools.command.install import install


# =============================================================================
# Minimal Python version sanity check
# Taken from the notebook setup.py -- Modified BSD License
# =============================================================================
v = sys.version_info
if v[0] >= 3 and v[:2] < (3, 8):
    error = "ERROR: Spyder requires Python version 3.8 and above."
    print(error, file=sys.stderr)
    sys.exit(1)


# =============================================================================
# Constants
# =============================================================================
NAME = 'spyder'
LIBNAME = 'spyder'
WINDOWS_INSTALLER_NAME = os.environ.get('EXE_NAME')

from spyder import __version__, __website_url__  #analysis:ignore


# =============================================================================
# Auxiliary functions
# =============================================================================
def get_package_data(name, extlist):
    """
    Return data files for package *name* with extensions in *extlist*.
    """
    flist = []
    # Workaround to replace os.path.relpath (not available until Python 2.6):
    offset = len(name)+len(os.pathsep)
    for dirpath, _dirnames, filenames in os.walk(name):
        if 'tests' not in dirpath:
            for fname in filenames:
                if (not fname.startswith('.') and
                        osp.splitext(fname)[1] in extlist):
                    flist.append(osp.join(dirpath, fname)[offset:])
    return flist


def get_subpackages(name):
    """
    Return subpackages of package *name*.
    """
    splist = []
    for dirpath, _dirnames, _filenames in os.walk(name):
        if 'tests' not in dirpath:
            if osp.isfile(osp.join(dirpath, '__init__.py')):
                splist.append(".".join(dirpath.split(os.sep)))

    return splist


def get_data_files():
    """
    Return data_files in a platform dependent manner.
    """
    if sys.platform.startswith('linux'):
        data_files = [('share/applications', ['scripts/spyder.desktop']),
                      ('share/icons', ['img_src/spyder.png']),
                      ('share/metainfo',
                       ['scripts/org.spyder_ide.spyder.appdata.xml'])]
    elif os.name == 'nt':
        data_files = [('scripts', ['img_src/spyder.ico'])]
    else:
        data_files = []

    return data_files


def get_packages():
    """
    Return package list.
    """
    packages = get_subpackages(LIBNAME)
    return packages


# =============================================================================
# Make Linux detect Spyder desktop file (will not work with wheels)
# =============================================================================
class CustomInstallData(install_data):

    def run(self):
        install_data.run(self)
        if sys.platform.startswith('linux'):
            try:
                subprocess.call(['update-desktop-database'])
            except:
                print("ERROR: unable to update desktop database",
                      file=sys.stderr)


CMDCLASS = {'install_data': CustomInstallData}


# =============================================================================
# Main scripts
# =============================================================================
# NOTE: the '[...]_win_post_install.py' script is installed even on non-Windows
# platforms due to a bug in pip installation process
# See spyder-ide/spyder#1158.
SCRIPTS = ['%s_win_post_install.py' % NAME]

SCRIPTS.append('spyder')

if os.name == 'nt':
    SCRIPTS += ['spyder.bat']


# =============================================================================
# Files added to the package
# =============================================================================
EXTLIST = ['.pot', '.po', '.mo', '.svg', '.png', '.css', '.html', '.js',
           '.ini', '.txt', '.qss', '.ttf', '.json', '.rst', '.bloom',
           '.ico', '.gif', '.mp3', '.ogg', '.sfd', '.bat', '.sh']


# =============================================================================
# Use Readme for long description
# =============================================================================
with io.open('README.md', encoding='utf-8') as f:
    LONG_DESCRIPTION = f.read()


#==============================================================================
# Setup arguments
#==============================================================================
setup_args = dict(
    name=NAME,
    version=__version__,
    description='The Scientific Python Development Environment',
    long_description=LONG_DESCRIPTION,
    long_description_content_type='text/markdown',
    download_url=__website_url__ + "#fh5co-download",
    author="The Spyder Project Contributors",
    author_email="spyder.python@gmail.com",
    url=__website_url__,
    license='MIT',
    keywords='PyQt5 editor console widgets IDE science data analysis IPython',
    platforms=["Windows", "Linux", "Mac OS-X"],
    packages=get_packages(),
    package_data={LIBNAME: get_package_data(LIBNAME, EXTLIST)},
    scripts=[osp.join('scripts', fname) for fname in SCRIPTS],
    data_files=get_data_files(),
    python_requires='>=3.8',
    classifiers=[
        'License :: OSI Approved :: MIT License',
        'Operating System :: MacOS',
        'Operating System :: Microsoft :: Windows',
        'Operating System :: POSIX :: Linux',
        'Programming Language :: Python :: 3',
        'Programming Language :: Python :: 3.8',
        'Programming Language :: Python :: 3.9',
        'Programming Language :: Python :: 3.10',
        'Programming Language :: Python :: 3.11',
        'Programming Language :: Python :: 3.12',
        'Development Status :: 5 - Production/Stable',
        'Intended Audience :: Education',
        'Intended Audience :: Science/Research',
        'Intended Audience :: Developers',
        'Topic :: Scientific/Engineering',
        'Topic :: Software Development :: Widget Sets',
    ],
    cmdclass=CMDCLASS,
)


install_requires = [
    'applaunchservices>=0.3.0;platform_system=="Darwin"',
    'atomicwrites>=1.2.0',
    'chardet>=2.0.0',
    'cloudpickle>=0.5.0',
    'cookiecutter>=1.6.0',
    'diff-match-patch>=20181111',
    'intervaltree>=3.0.2',
    'ipython>=8.12.2,<8.13.0; python_version=="3.8"',
    'ipython>=8.13.0,<9.0.0,!=8.17.1; python_version>"3.8"',
    'jedi>=0.17.2,<0.20.0',
    'jellyfish>=0.7',
    'jsonschema>=3.2.0',
    'keyring>=17.0.0',
    'nbconvert>=4.0',
    'numpydoc>=0.6.0',
    # Required to get SSH connections to remote kernels
    'paramiko>=2.4.0;platform_system=="Windows"',
    'parso>=0.7.0,<0.9.0',
    'pexpect>=4.4.0',
    'pickleshare>=0.4',
    'psutil>=5.3',
    'pygments>=2.0',
    'pylint>=2.5.0,<3.1',
    'pylint-venv>=3.0.2',
    'pyls-spyder>=0.4.0',
    'pyqt5<5.16',
    'pyqtwebengine<5.16',
    'python-lsp-black>=1.2.0,<3.0.0',
    'python-lsp-server[all]>=1.8.0,<1.9.0',
    'pyuca>=1.2',
    'pyxdg>=0.26;platform_system=="Linux"',
    'pyzmq>=22.1.0',
    'qdarkstyle>=3.2.0,<3.3.0',
    'qstylizer>=0.2.2',
    'qtawesome>=1.2.1',
    'qtconsole>=5.5.0,<5.6.0',
    'qtpy>=2.1.0',
    'rtree>=0.9.7',
    'setuptools>=49.6.0',
    'sphinx>=0.6.6',
    'spyder-kernels>=3.0.0b2,<3.0.0b3',
    'superqt>=0.6.1,<1.0.0',
    'textdistance>=4.2.0',
    'three-merge>=0.1.1',
    'watchdog>=0.10.3'
]

# Loosen constraints to ensure dev versions still work
if 'dev' in __version__:
    reqs_to_loosen = {'python-lsp-server[all]', 'qtconsole', 'spyder-kernels'}
    install_requires = [req for req in install_requires
                        if req.split(">")[0] not in reqs_to_loosen]
    install_requires.append('python-lsp-server[all]>=1.8.0,<1.10.0')
<<<<<<< HEAD
    install_requires.append('qtconsole>=5.4.2,<5.6.0')
    install_requires.append('spyder-kernels>=3.0.0b2,<3.1.0')
=======
    install_requires.append('qtconsole>=5.5.0,<5.7.0')
    install_requires.append('spyder-kernels>=2.4.4,<2.6.0')
>>>>>>> e8e8d032

extras_require = {
    'test:platform_system == "Windows"': ['pywin32'],
    'test': [
        'coverage',
        'cython',
        'flaky',
        'matplotlib',
        'pandas',
        'pillow',
        'pytest<7.0',
        'pytest-cov',
        'pytest-lazy-fixture',
        'pytest-mock',
        'pytest-order',
        'pytest-qt',
        'pytest-timeout',
        'pyyaml',
        'scipy',
        'sympy',
    ],
}


spyder_plugins_entry_points = [
    'appearance = spyder.plugins.appearance.plugin:Appearance',
    'application = spyder.plugins.application.plugin:Application',
    'completions = spyder.plugins.completion.plugin:CompletionPlugin',
    'debugger = spyder.plugins.debugger.plugin:Debugger',
    'editor = spyder.plugins.editor.plugin:Editor',
    'explorer = spyder.plugins.explorer.plugin:Explorer',
    'external_terminal = spyder.plugins.externalterminal.plugin:ExternalTerminal',
    'find_in_files = spyder.plugins.findinfiles.plugin:FindInFiles',
    'help = spyder.plugins.help.plugin:Help',
    'historylog = spyder.plugins.history.plugin:HistoryLog',
    'internal_console = spyder.plugins.console.plugin:Console',
    'ipython_console = spyder.plugins.ipythonconsole.plugin:IPythonConsole',
    'layout = spyder.plugins.layout.plugin:Layout',
    'main_interpreter = spyder.plugins.maininterpreter.plugin:MainInterpreter',
    'mainmenu = spyder.plugins.mainmenu.plugin:MainMenu',
    'onlinehelp = spyder.plugins.onlinehelp.plugin:OnlineHelp',
    'outline_explorer = spyder.plugins.outlineexplorer.plugin:OutlineExplorer',
    'plots = spyder.plugins.plots.plugin:Plots',
    'preferences = spyder.plugins.preferences.plugin:Preferences',
    'profiler = spyder.plugins.profiler.plugin:Profiler',
    'project_explorer = spyder.plugins.projects.plugin:Projects',
    'pylint = spyder.plugins.pylint.plugin:Pylint',
    'pythonpath_manager = spyder.plugins.pythonpath.plugin:PythonpathManager',
    'run = spyder.plugins.run.plugin:Run',
    'shortcuts = spyder.plugins.shortcuts.plugin:Shortcuts',
    'statusbar = spyder.plugins.statusbar.plugin:StatusBar',
    'switcher = spyder.plugins.switcher.plugin:Switcher',
    'toolbar = spyder.plugins.toolbar.plugin:Toolbar',
    'tours = spyder.plugins.tours.plugin:Tours',
    'variable_explorer = spyder.plugins.variableexplorer.plugin:VariableExplorer',
    'workingdir = spyder.plugins.workingdirectory.plugin:WorkingDirectory',
]

spyder_completions_entry_points = [
    ('fallback = spyder.plugins.completion.providers.fallback.provider:'
     'FallbackProvider'),
    ('snippets = spyder.plugins.completion.providers.snippets.provider:'
     'SnippetsProvider'),
    ('lsp = spyder.plugins.completion.providers.languageserver.provider:'
     'LanguageServerProvider'),
]


setup_args['install_requires'] = install_requires
setup_args['extras_require'] = extras_require
setup_args['entry_points'] = {
    'gui_scripts': [
            'spyder = spyder.app.start:main'
    ],
    'spyder.plugins': spyder_plugins_entry_points,
    'spyder.completions': spyder_completions_entry_points
}
setup_args.pop('scripts', None)


# =============================================================================
# Main setup
# =============================================================================
setup(**setup_args)<|MERGE_RESOLUTION|>--- conflicted
+++ resolved
@@ -256,13 +256,8 @@
     install_requires = [req for req in install_requires
                         if req.split(">")[0] not in reqs_to_loosen]
     install_requires.append('python-lsp-server[all]>=1.8.0,<1.10.0')
-<<<<<<< HEAD
-    install_requires.append('qtconsole>=5.4.2,<5.6.0')
+    install_requires.append('qtconsole>=5.5.0,<5.7.0')
     install_requires.append('spyder-kernels>=3.0.0b2,<3.1.0')
-=======
-    install_requires.append('qtconsole>=5.5.0,<5.7.0')
-    install_requires.append('spyder-kernels>=2.4.4,<2.6.0')
->>>>>>> e8e8d032
 
 extras_require = {
     'test:platform_system == "Windows"': ['pywin32'],
