--- conflicted
+++ resolved
@@ -251,13 +251,8 @@
     install_requires = [req for req in install_requires
                         if req.split(">")[0] not in reqs_to_loosen]
     install_requires.append('python-lsp-server[all]>=1.5.0,<1.7.0')
-<<<<<<< HEAD
-    install_requires.append('qtconsole>=5.3.0,<5.5.0')
+    install_requires.append('qtconsole>=5.3.2,<5.5.0')
     install_requires.append('spyder-kernels>=2.3.2,<3.1.0')
-=======
-    install_requires.append('qtconsole>=5.3.2,<5.5.0')
-    install_requires.append('spyder-kernels>=2.3.2,<2.5.0')
->>>>>>> ebd01dc0
 
 extras_require = {
     'test:platform_system == "Windows"': ['pywin32'],
