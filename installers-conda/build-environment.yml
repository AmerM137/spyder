--- conflicted
+++ resolved
@@ -2,16 +2,10 @@
 channels:
   - conda-forge
 dependencies:
-<<<<<<< HEAD
-  - boa
+  - boa <0.17.0  # See https://github.com/conda-forge/boa-feedstock/issues/81
   - conda >=23.11.0
   - conda-standalone >=23.11.0
   - constructor >=3.6.0
-=======
-  - boa <0.17.0  # See https://github.com/conda-forge/boa-feedstock/issues/81
-  - conda-standalone
-  - constructor
->>>>>>> d91fb553
   - gitpython
   - mamba
   - menuinst >=2.0.2
